--- conflicted
+++ resolved
@@ -2,11 +2,6 @@
 
 ### Enhancements
 
-<<<<<<< HEAD
-* Documented xcube server architecture and added developer 
-  guide for API extensions in 
-  [serverdevguide](docs/source/serverdevguide.md). 
-=======
 * STAC
   * Provide links for multiple coverages data formats
   * Add `crs` and `crs_storage` properties to STAC data
@@ -15,6 +10,7 @@
     variables
   * Add links to domain set, range type, and range schema to collection
     descriptions
+
 * OGC Coverages:
   * Support scaling parameters `scale-factor`, `scale-axes`, and `scale-size`
   * Improve handling of bbox parameters
@@ -29,6 +25,10 @@
   * Reimplement subsetting (better standards conformance, cleaner code)
   * Set Content-Bbox and Content-Crs headers in the HTTP response
   * Support safe CURIE syntax for CRS specification
+
+* Documented xcube server architecture and added developer 
+  guide for API extensions in 
+  [serverdevguide](docs/source/serverdevguide.md). 
 
 ## Changes in 1.3.1
 
@@ -420,7 +420,6 @@
   inside JupyterLab. Here, the expected returned self-referencing URL was
   `https://{host}/users/{user}/proxy/8000/{path}` but we got
   `http://{host}/proxy/8000/{path}`. (#806)
->>>>>>> 3bec0128
 
 ## Changes in 0.13.0
 
