## Changes in 0.13.0.dev3

### Intermediate changes

* Removed outdated example resources from `examples/serve/demo`.
* Account for different spatial resolutions in x and y in 
  `xcube.core.geom.get_dataset_bounds()`.
* Make code robust against 0-size coordinates in 
  `xcube.core.update._update_dataset_attrs()`.


## Changes in 0.13.0.dev2

### Intermediate changes

* Fixed unit test w.r.t. change in 0.13.0.dev1

* xcube now tries to prevent indexing timezone-naive variables with
  timezone-aware indexers, or vice versa.

## Changes in 0.13.0.dev1

### Intermediate changes

* Include package data `xcube/webapi/meta/res/openapi.html`.

## Changes in 0.13.0.dev0

### Enhancements

* xcube Server has been rewritten almost from scratch.
  
  - Introduced a new endpoint `${server_url}/s3` that emulates
    and AWS S3 object storage for the published datasets. (#717)
    The `bucket` name can be either:
    * `s3://datasets` - publishes all datasets in Zarr format.
    * `s3://pyramids` - publishes all datasets in a multi-level `levels`
      format (multi-resolution N-D images)
      that comprises level datasets in Zarr format.
    
    Datasets published through the S3 API are slightly 
    renamed for clarity. For bucket `s3://pyramids`:
    - if a dataset identifier has suffix `.levels`, the identifier remains;
    - if a dataset identifier has suffix `.zarr`, it will be replaced by 
      `.levels` only if such a dataset doesn't exist;
    - otherwise, the suffix `.levels` is appended to the identifier.
    For bucket `s3://datasets` the opposite is true:
    - if a dataset identifier has suffix `.zarr`, the identifier remains;
    - if a dataset identifier has suffix `.levels`, it will be replaced by 
      `.zarr` only if such a dataset doesn't exist;
    - otherwise, the suffix `.zarr` is appended to the identifier.

    With the new S3 endpoints in place, xcube Server instances can be used
    as xcube data stores as follows:
    
    ```python
    store = new_data_store(
        "s3", 
        root="datasets",   # bucket "datasets", use also "pyramids"
        max_depth=2,       # optional, but we may have nested datasets
        storage_options=dict(
            anon=True,
            client_kwargs=dict(
                endpoint_url='http://localhost:8080/s3' 
            )
        )
    )
    ```

  - The limited `s3bucket` endpoints are no longer available and are 
    replaced by `s3` endpoints. 

  - The `--show` option of `xcube serve` is no longer available. (#750)
    We may reintroduce it, but then with a packaged build of 
    xcube Viewer that matches the current xcube Server version. 

* xcube Server's colormap management has been improved in several ways:
  - Colormaps are no longer managed globally. E.g., on server configuration 
    change, new custom colormaps are reloaded from files. 
  - Colormaps are loaded dynamically from underlying 
    matplotlib and cmocean registries, and custom SNAP color palette files. 
    That means, latest matplotlib colormaps are now always available. (#687)
  - Colormaps can now be reversed (name suffix `"_r"`), 
    can have alpha blending (name suffix `"_alpha"`),
    or both (name suffix `"_r_alpha"`).
  - Loading of custom colormaps from SNAP `*.cpd` has been rewritten.
    Now also the `isLogScaled` property of the colormap is recognized. (#661)
  - The module `xcube.util.cmaps` has been redesigned and now offers
    three new classes for colormap management:
    * `Colormap` - a colormap 
    * `ColormapCategory` - represents a colormap category
    * `ColormapRegistry` - manages colormaps and their categories
  
### Other

* Deprecated CLI `xcube tile` has been removed.
* Deprecated modules, classes, methods, and functions
  have finally been removed:
  - `xcube.core.geom.get_geometry_mask()`
  - `xcube.core.mldataset.FileStorageMultiLevelDataset`
  - `xcube.core.mldataset.open_ml_dataset()`
  - `xcube.core.mldataset.open_ml_dataset_from_local_fs()`
  - `xcube.core.mldataset.open_ml_dataset_from_object_storage()`
  - `xcube.core.subsampling.get_dataset_subsampling_slices()`
  - `xcube.core.tiledimage`
  - `xcube.core.tilegrid`
* The following classes, methods, and functions have been deprecated:
  - `xcube.core.xarray.DatasetAccessor.levels()`
  - `xcube.util.cmaps.get_cmap()`
  - `xcube.util.cmaps.get_cmaps()`
<<<<<<< HEAD

* A new function `compute_tiles()` has been 
  refactored out from function `xcube.core.tile.compute_rgba_tile()`.
* Added method `get_level_for_resolution(xy_res)` to 
  abstract base class `xcube.core.mldataset.MultiLevelDataset`. 

=======
>>>>>>> b64ded99
* Fixed problem with `xcube gen` raising `FileNotFoundError` 
  with Zarr >= 2.13.

## Changes in 0.12.1 

### Enhancements

* Added a new package `xcube.core.zarrstore` that exports a number
  of useful 
  [Zarr store](https://zarr.readthedocs.io/en/stable/api/storage.html) 
  implementations and Zarr store utilities: 
  * `xcube.core.zarrstore.GenericZarrStore` comprises 
    user-defined, generic array definitions. Arrays will compute 
    their chunks either from a function or a static data array. 
  * `xcube.core.zarrstore.LoggingZarrStore` is used to log 
    Zarr store access performance and therefore useful for 
    runtime optimisation and debugging. 
  * `xcube.core.zarrstore.DiagnosticZarrStore` is used for testing
    Zarr store implementations. 
  * Added a xarray dataset accessor 
    `xcube.core.zarrstore.ZarrStoreHolder` that enhances instances of
    `xarray.Dataset` by a new property `zarr_store`. It holds a Zarr store
    instance that represents the datasets as a key-value mapping.
    This will prepare later versions of xcube Server for publishing all 
    datasets via an emulated S3 API.

    In turn, the classes of module `xcube.core.chunkstore` have been
    deprecated.
    
* Added a new function `xcube.core.select.select_label_subset()` that 
  is used to select dataset labels along a given dimension using
  user-defined predicate functions.

* The xcube Python environment is now requiring 
  `xarray >= 2022.6` and `zarr >= 2.11` to ensure sparse 
  Zarr datasets can be written using `dataset.to_zarr(store)`. (#688)

* Added new module `xcube.util.jsonencoder` that offers the class 
  `NumpyJSONEncoder` used to serialize numpy-like scalar values to JSON. 
  It also offers the function `to_json_value()` to convert Python objects 
  into JSON-serializable versions. The new functionality is required 
  to ensure dataset attributes that are JSON-serializable. For example,
  the latest version of the `rioxarray` package generates a `_FillValue` 
  attribute with datatype `np.uint8`. 

### Fixes

* The filesystem-based data stores for the "s3", "file", and "memory"
  protocols can now provide `xr.Dataset` instances from image pyramids
  formats, i.e. the `levels` and `geotiff` formats.

## Changes in 0.12.0

### Enhancements

* Allow xcube Server to work with any OIDC-compliant auth service such as
  Auth0, Keycloak, or Google. Permissions of the form 
  `"read:dataset:\<dataset\>"` and `"read:variable:\<dataset\>"` can now be
  passed by two id token claims: 
  - `permissions` must be a JSON list of permissions;
  - `scope` must be a space-separated character string of permissions.

  It is now also possible to include id token claim values into the 
  permissions as template variables. For example, if the currently
  authenticated user is `demo_user`, the permission 
  `"read:dataset:$username/*"` will effectively be
  `"read:dataset:demo_user/*"` and only allow access to datasets
  with resource identifiers having the prefix `demo_user/`.

  With this change, server configuration has changed:     
  #### Example of OIDC configuration for auth0
  
  Please note, there **must be** a trailing slash in the "Authority" URL.
  
  ```yaml
  Authentication:
    Authority: https://some-demo-service.eu.auth0.com/
    Audience: https://some-demo-service/api/
  ```  
  #### Example of OIDC configuration for Keycloak
  
  Please note, **no** trailing slash in the "Authority" URL.

  ```yaml
  Authentication: 
    Authority: https://kc.some-demo-service.de/auth/realms/some-kc-realm
    Audience: some-kc-realm-xc-api
  ```
* Filesystem-based data stores like "file" and "s3" support reading 
  GeoTIFF and Cloud Optimized GeoTIFF (COG). (#489) 

* `xcube server` now also allows publishing also 2D datasets 
  such as opened from GeoTIFF / COG files.

* Removed all upper version bounds of package dependencies.
  This increases compatibility with existing Python environments.

* A new CLI tool `xcube patch` has been added. It allows for in-place
  metadata patches of Zarr data cubes stored in almost any filesystem 
  supported by [fsspec](https://filesystem-spec.readthedocs.io/en/latest/) 
  including the protocols "s3" and "file". It also allows patching
  xcube multi-level datasets (`*.levels` format).
  
* In the configuration for `xcube server`, datasets defined in `DataStores` 
  may now have user-defined identifiers. In case the path does not unambiguously 
  define a dataset (because it contains wildcards), providing a 
  user-defined identifier will raise an error. 

### Fixes

* xcube Server did not find any grid mapping if a grid mapping variable
  (e.g. spatial_ref or crs) encodes a geographic CRS
  (CF grid mapping name "latitude_longitude") and the related geographical 
  1-D coordinates were named "x" and "y". (#706) 
* Fixed typo in metadata of demo cubes in `examples/serve/demo`. 
  Demo cubes now all have consolidated metadata.
* When writing multi-level datasets with file data stores, i.e.,
  ```python
  store.write_data(dataset, data_id="test.levels", use_saved_levels=True)
  ``` 
  and where `dataset` has different spatial resolutions in x and y, 
  an exception was raised. This is no longer the case. 
* xcube Server can now also compute spatial 2D datasets from users' 
  Python code. In former versions, spatio-temporal 3D cubes were enforced.

### Other important changes

* Deprecated all functions and classes defined in `xcube.core.dsio` 
  in favor of the xcube data store API defined by `xcube.core.store`.

## Changes in 0.11.2

### Enhancements

* `xcube serve` now provides new metadata details of a dataset:
  - The spatial reference is now given by property `spatialRef` 
    and provides a textual representation of the spatial CRS.
  - The dataset boundary is now given as property `geometry`
    and provides a GeoJSON Polygon in geographic coordinates. 
    
* `xcube serve` now publishes the chunk size of a variable's 
  time dimension for either for an associated time-chunked dataset or the
  dataset itself (new variable integer property `timeChunkSize`).
  This helps clients (e.g. xcube Viewer) to improve the 
  server performance for time-series requests.

* The functions
  - `mask_dataset_by_geometry()` 
  - `rasterize_features()`
  of module `xcube.core.geom` have been reimplemented to generate 
  lazy dask arrays. Both should now be applicable to datasets
  that have arbitrarily large spatial dimensions. 
  The spatial chunk sizes to be used can be specified using 
  keyword argument `tile_size`. (#666)

### Fixes

* Fixed ESA CCI example notebook. (#680)

* `xcube serve` now provides datasets after changes of the service 
  configuration while the server is running.
  Previously, it was necessary to restart the server to load the changes. (#678)

### Other changes

* `xcube.core.resampling.affine_transform_dataset()` has a new 
  keyword argument `reuse_coords: bool = False`. If set to `True` 
  the returned dataset will reuse the _same_ spatial coordinates 
  as the target. This is a workaround for xarray issue 
  https://github.com/pydata/xarray/issues/6573.

* Deprecated following functions of module `xcube.core.geom`:
  - `is_dataset_y_axis_inverted()` is no longer used;
  - `get_geometry_mask()` is no longer used;
  - `convert_geometry()` has been renamed to `normalize_geometry()`.
  
## Changes in 0.11.1

* Fixed broken generation of composite RGBA tiles. (#668)
* Fixing broken URLs in xcube viewer documentation, more revision still needed.

## Changes in 0.11.0

### Enhancements

* `xcube serve` can now serve datasets with arbitrary spatial 
  coordinate reference systems. Before xcube 0.11, datasets where forced
  to have a geographical CRS such as EPSG:4326 or CRS84. 

* `xcube serve` can now provide image tiles for two popular tile grids:
  1. global geographic grid, with 2 x 1 tiles at level zero (the default);
  2. global web mercator grid, with 1 x 1 tiles at level 
     zero ("Google projection", OSM tile grid).
  
  The general form of the new xcube tile URL is (currently)
       
      /datasets/{ds_id}/vars/{var_name}/tile2/{z}/{y}/{x}
    
  The following query parameters can be used

  - `crs`: set to `CRS84` to use the geographical grid (the default),
    or `EPSG:3857` to use the web mercator grid. 
  - `cbar`: color bar name such as `viridis` or `plasma`, 
     see color bar names of matplotlib. Defaults to `bone`.
  - `vmin`: minimum value to be used for color mapping. Defaults to `0`.
  - `vmax`: maximum value to be used for color mapping. Defaults to `1`.
  - `retina`: if set to `1`, tile size will be 512 instead of 256.

* The WMTS provided by `xcube serve` has been reimplemented from scratch.
  It now provides two common tile matrix sets:
  1. `WorldCRS84Quad` global geographic grid, with 2 x 1 tiles at level zero; 
  2. `WorldWebMercatorQuad` global web mercator grid, with 1 x 1 tiles 
     at level zero. 
  
  New RESTful endpoints have been added to reflect this:

      /wmts/1.0.0/{TileMatrixSet}/WMTSCapabilities.xml
      /wmts/1.0.0/tile/{Dataset}/{Variable}/{TileMatrixSet}/{TileMatrix}/{TileRow}/{TileCol}.png
  
  The existing RESTful endpoints now use tile matrix set `WorldCRS84Quad` by default:

      /wmts/1.0.0/WMTSCapabilities.xml
      /wmts/1.0.0/tile/{Dataset}/{Variable}/{TileMatrix}/{TileRow}/{TileCol}.png

  The key-value pair (KVP) endpoint `/wmts/kvp` now recognises the
  `TileMatrixSet` key for the two values described above.

* Support for multi-level datasets aka ND image pyramids has been 
  further improved (#655):
  - Introduced new parameter `agg_methods` for writing multi-level datasets 
    with the "file", "s3", and "memory" data stores. 
    The value of `agg_methods` is either a string `"first"`,
    `"min"`, `"max"`, `"mean"`, `"median"` or a dictionary that maps
    a variable name to an aggregation method. Variable names can be patterns
    that may contain wildcard characters '*' and '?'. The special aggregation
    method `"auto"` can be used to select `"first"` for integer variables 
    and `"mean"` for floating point variables. 
  - The `xcube level` CLI tool now has a new option `--agg-methods` (or `-A`)
    for the same purpose.

* The xcube package now consistently makes use of logging.
  We distinguish general logging and specific xcube logging.
  General logging refers to the log messages emitted by any Python module 
  while xcube logging only refers to log messages emitted by xcube modules.

  * The output of general logging from xcube CLI tools can now be 
    configured with two new CLI options: 
    
    - `--loglevel LEVEL`: Can be one of `CRITICAL`, `ERROR`,
      `WARNING`, `INFO`, `DETAIL`, `DEBUG`, `TRACE`, or `OFF` (the default).
    - `--logfile PATH`: Effective only if log level is not `OFF`.
      If given, log messages will be written into the file
      given by PATH. If omitted, log messages will be redirected 
      to standard error (`sys.stderr`).

    The output of general logging from xcube CLI is disabled by default.
    If enabled, the log message format includes the level, date-time,
    logger name, and message.

  * All xcube modules use the logger named `xcube` 
    (i.e. `LOG = logging.getLogger("xcube")`) to emit 
    messages regarding progress, debugging, errors. Packages that extend
    the xcube package should use a dot suffix for their logger names, e.g.
    `xcube.cci` for the xcube plugin package `xcube-cci`.
  
  * All xcube CLI tools will output log messages, if any, 
    on standard error (`sys.stderr`). 
    Only the actual result, if any, 
    is written to standard out (`sys.stdout`).

  * Some xcube CLI tools have a `--quiet`/`-q` option to disable output
    of log messages on the console and a `--verbose`/`-v` option to enable 
    it and control the log level. For this purpose the option `-v` 
    can be given multiple times and even be combined: `-v` = `INFO`, 
    `-vv` = `DETAIL`, `-vvv` = `DEBUG`, `-vvvv` = `TRACE`.
    The `quiet` and `verbose` settings only affect the logger named `xcube`
    and its children. 
    If enabled, a simple message format will be used, unless the general 
    logging is redirected to stdout.

### Fixes

* Fixed a problem where the `DataStores` configuration of `xcube serve` 
  did not recognize multi-level datasets. (#653)

* Opening of multi-level datasets with filesystem data stores now 
  recognizes the `cache_size` open parameter.

* It is possible again to build and run docker containers from the docker file 
  in the Github Repository. (#651)
  For more information, see 
  https://xcube.readthedocs.io/en/latest/installation.html#docker 

### Other changes

* The `xcube tile` CLI tool has been deprecated. A new tool is planned that can work
  concurrently on dask clusters and also supports common tile grids such as
  global geographic and web mercator.

* The `xcube.util.tiledimage` module has been deprecated and is no longer 
  used in xcube. It has no replacement.

* The `xcube.util.tilegrid` module has been deprecated and is no longer 
  used in xcube. 
  A new implementation is provided by `xcube.core.tilingscheme` 
  which is used instead. 

* All existing functions of the `xcube.core.tile` module have been 
  deprecated and are no longer used in xcube. A newly exported function
  is `xcube.core.tile.compute_rgba_tile()` which is used in place of
  other tile generating functions.
  

## Changes in 0.10.2

### Enhancements

* Added new module `xcube.core.subsampling` for function
  `subsample_dataset(dataset, step)` that is now used by default 
  to generate the datasets level of multi-level datasets.

* Added new setting `Authentication.IsRequired` to the `xcube serve` 
  configuration. If set to `true`, xcube Server will reject unauthorized 
  dataset requests by returning HTTP code 401.
  
* For authorized clients, the xcube Web API provided by `xcube serve`
  now allows granted scopes to contain wildcard characters `*`, `**`,
  and `?`. This is useful to give access to groups of datasets, e.g.
  the scope `read:dataset:*/S2-*.zarr` permits access to any Zarr 
  dataset in a subdirectory of the configured data stores and 
  whose name starts with "S2-". (#632)

* `xcube serve` used to shut down with an error message 
  if it encountered datasets it could not open. New behaviour 
  is to emit a warning and ignore such datasets. (#630)

* Introduced helper function `add_spatial_ref()`
  of package `xcube.core.gridmapping.cfconv` that allows 
  adding a spatial coordinate reference system to an existing  
  Zarr dataset. (#629)

* Support for multi-level datasets has been improved:
  - Introduced new parameters for writing multi-level datasets with the 
    "file", "s3", and "memory" data stores (#617). They are 
    + `base_dataset_id`: If given, the base dataset will be linked only 
      with the value of `base_dataset_id`, instead of being copied as-is.
      This can save large amounts of storage space. 
    + `tile_size`: If given, it forces the spatial dimensions to be 
       chunked accordingly. `tile_size` can be a positive integer 
       or a pair of positive integers.
    + `num_levels`: If given, restricts the number of resolution levels 
       to the given value. Must be a positive integer to be effective.
  - Added a new example notebook 
    [5_multi_level_datasets.ipynb](https://github.com/dcs4cop/xcube/blob/master/examples/notebooks/datastores/5_multi_level_datasets.ipynb) 
    that demonstrates writing and opening multi-level datasets with the 
    xcube filesystem data stores.
  - Specified [xcube Multi-Resolution Datasets](https://github.com/dcs4cop/xcube/blob/master/docs/source/mldatasets.md)
    definition and format.

* `xcube gen2` returns more expressive error messages.
  
### Fixes

* Fixed problem where the dataset levels of multi-level datasets were 
  written without spatial coordinate reference system. In fact, 
  only spatial variables were written. (#646)

* Fixed problem where xcube Server instances that required 
  user authentication published datasets and variables for 
  unauthorised users.

* Fixed `FsDataAccessor.write_data()` implementations, 
  which now always return the passed in `data_id`. (#623)

* Fixes an issue where some datasets seemed to be shifted in the 
  y-(latitude-) direction and were misplaced on maps whose tiles 
  are served by `xcube serve`. Images with ascending y-values are 
  now tiled correctly. (#626)

### Other

* The `xcube level` CLI tool has been rewritten from scratch to make use 
  of xcube filesystem data stores. (#617)

* Deprecated numerous classes and functions around multi-level datasets.
  The non-deprecated functions and classes of `xcube.core.mldataset` should 
  be used instead along with the xcube filesystem data stores for 
  multi-level dataset i/o. (#516)
  - Deprecated all functions of the `xcube.core.level` module
    + `compute_levels()`
    + `read_levels()`
    + `write_levels()`
  - Deprecated numerous classes and functions of the `xcube.core.mldataset`
    module
    + `FileStorageMultiLevelDataset`
    + `ObjectStorageMultiLevelDataset`
    + `open_ml_dataset()`
    + `open_ml_dataset_from_object_storage()`
    + `open_ml_dataset_from_local_fs()`
    + `write_levels()`

* Added packages `python-blosc` and `lz4` to the xcube Python environment 
  for better support of Dask `distributed` and the Dask service 
  [Coiled](https://coiled.io/).

* Replace the dependency on the `rfc3339-validator` PyPI package with a
  dependency on its recently created conda-forge package.

* Remove unneeded dependency on the no longer used `strict-rfc3339` package.

## Changes in 0.10.1

### Fixes

* Deprecated argument `xy_var_names` in function `GridMapping.from_dataset`,
  thereby preventing a NotImplementedError. (#551) 

### Other Changes

* For compatibility, now also `xcube.__version__` contains the xcube 
  version number.

## Changes in 0.10.0

### Incompatible Changes 

* The configuration `DataStores` for `xcube serve` changed in an
  incompatible way with xcube 0.9.x: The value of former `Identifier` 
  must now be assigned to `Path`, which is a mandatory parameter. 
  `Path` may contain wildcard characters \*\*, \*, ?. 
  `Identifier` is now optional, the default is 
  `"${store_id}~${data_id}"`. If given, it should only be used to 
  uniquely identify single datasets within a data store
  pointed to by `Path`. (#516) 

### Enhancements

* It is now possible to use environment variables in most  
  xcube configuration files. Unix bash syntax is used, i.e. 
  `${ENV_VAR_NAME}` or `$ENV_VAR_NAME`. (#580)
  
  Supported tools include
  - `xcube gen --config CONFIG` 
  - `xcube gen2 --stores STORES_CONFIG --service SERVICE_CONFIG` 
  - `xcube serve -c CONFIG` 

* Changed the `xcube gen` tool to extract metadata for pre-sorting inputs
  from other than NetCDF inputs, e.g. GeoTIFF.

* Optimized function `xcube.core.geom.rasterize_features()`.
  It is now twice as fast while its memory usage dropped to the half. (#593)
  
### Fixes

* `xcube serve` now also serves datasets that are located in 
  subdirectories of filesystem-based data stores such as
  "file", "s3", "memory". (#579)

* xcube serve now accepts datasets whose spatial 
  resolutions differ up to 1%. (#590)
  It also no longer rejects datasets with large dimension 
  sizes. (Formerly, an integer-overflow occurred in size 
  computation.) 

* `DatasetChunkCacheSize` is now optional in `xcube serve`
  configuration. (Formerly, when omitted, the server crashed.)
  
* Fixed bug that would cause that requesting data ids on some s3 stores would
  fail with a confusing ValueError.
  
* Fixed that only last dataset of a directory listing was published via 
  `xcube serve` when using the `DataStores` configuration with 
  filesystem-based datastores such as "s3" or "file". (#576)
  
### Other

* Pinned Python version to < 3.10 to avoid import errors caused by a 
  third-party library.

* Values `obs` and `local` for the `FileSystem` parameter in xcube 
  configuration files have been replaced by `s3` and `file`, but are kept 
  temporarily for the sake of backwards compatibility.

## Changes in 0.9.2

### Fixes

* A `xcube.core.store.fs.impl.FSDataStore` no longer raises exceptions when 
  root directories in data store configurations do not exist. Instead, they 
  are created when data is written.

## Changes in 0.9.1

### New features

* The `xcube.core.maskset.MaskSet` class no longer allocates static numpy 
  arrays for masks. Instead, it uses lazy dask arrays. (#556)

* Function `xcube.core.geom.mask_dataset_by_geometry` has a new parameter 
  `all_touched`: If `True`, all pixels intersected by geometry outlines will 
  be included in the mask. If `False`, only pixels whose center is within the 
  polygon or that are selected by Bresenham’s line algorithm will be included  
  in the mask. The default value is set to `False`. 

### Other

* Updated `Dockerfile`: Removed the usage of a no-longer-maintained base image.
  Ensured that the version tag 'latest' can be used with installation mode 
  'release' for xcube plugins.

* The `xcube` package now requires `xarray >= 0.19`, `zarr >= 2.8`, 
  `pandas >= 1.3`.

## Changes in 0.9.0

### New features

* The implementations of the default data stores `s3`, `directory`, 
  and `memory` have been replaced entirely by a new implementation
  that utilize the [fsspec](https://filesystem-spec.readthedocs.io/) 
  Python package. The preliminary filesystem-based data stores 
  are now `s3`, `file`, and `memory`. All share a common implementations 
  and tests. Others filesystem-based data stores can be added easily
  and will follow soon, for example `hdfs`. 
  All filesystem-based data stores now support xarray
  datasets (type `xarray.Dataset`) in Zarr and NetCDF format as 
  well as image pyramids (type`xcube.core.multilevel.MultiLevelDataset`) 
  using a Zarr-based multi-level format. (#446)

* Several changes became necessary on the xcube Generator
  package `xcube.core.gen2` and CLI `xcube gen2`. 
  They are mostly not backward compatible:
  - The only supported way to instantiate cube generators is the
    `CubeGenerator.new()` factory method. 
  - `CubeGenerator.generate_cube()` and `CubeGenerator.get_cube_info()`
    both now receive the request object that has formerly been passed 
    to the generator constructors.
  - The `CubeGenerator.generate_cube()` method now returns a 
    `CubeGeneratorResult` object rather than a simple string 
    (the written `data_id`).  
  - Empty cubes are no longer written, a warning status is 
    generated instead.
  - The xcube gen2 CLI `xcube gen2` has a new option `--output RESULT` 
    to write the result to a JSON file. If it is omitted, 
    the CLI will dump the result as JSON to stdout.

* Numerous breaking changes have been applied to this version
  in order to address generic resampling (#391), to support other
  CRS than WGS-84 (#112), and to move from the struct data cube 
  specification to a more relaxed cube convention (#488): 
  * The following components have been removed entirely 
    - module `xcube.core.imgeom` with class `ImageGeom` 
    - module `xcube.core.geocoding` with class `GeoCoding`
    - module `xcube.core.reproject` and all its functions
  * The following components have been added 
    - module `xcube.core.gridmapping` with new class `GridMapping`
      is a CF compliant replacement for classes `ImageGeom` and `GeoCoding`
  * The following components have changed in an incompatible way:
    - Function`xcube.core.rectify.rectify_dataset()` now uses 
      `source_gm: GridMapping` and `target_gm: GridMapping` instead of 
      `geo_coding: GeoCoding` and `output_geom: ImageGeom`. 
    - Function`xcube.core.gen.iproc.InputProcessor.process()` now uses 
      `source_gm: GridMapping` and `target_gm: GridMapping` instead of 
      `geo_coding: GeoCoding` and `output_geom: ImageGeom`. 
  * xcube no longer depends on GDAL (at least not directly).
    
* Added a new feature to xcube called "BYOA" - Bring your own Algorithm.
  It is a generic utility that allows for execution of user-supplied 
  Python code in both local and remote contexts. (#467)
  The new `xcube.core.byoa` package hosts the BYOA implementation and API.
  The entry point to the functionality is the `xcube.core.byoa.CodeConfig`
  class. It is currently utilized by the xcube Cube Generator that can now
  deal with an optional `code_config` request parameter. If given,
  the generated data cube will be post-processed by the configured user-code.
  The xcube Cube Generator with the BYOA feature is made available through the 
  1. Generator API `xcube.core.gen2.LocalCubeGenerator` and
    `xcube.core.gen2.service.RemoteCubeGenerator`;
  2. Generator CLI `xcube gen2`.
  
* A dataset's cube subset and its grid mapping can now be accessed through
  the `xcube` property of `xarray.Dataset` instances. This feature requires 
  importing the `xcube.core.xarray`package. Let `dataset` be an 
  instance of `xarray.Dataset`, then
  - `dataset.xcube.cube` is a `xarray.Dataset` that contains all cube 
     variables of `dataset`, namely the ones with dimensions 
     `("time", [...,], y_dim_name, x_dim_name)`, where `y_dim_name`, 
    `x_dim_name` are determined by the dataset's grid mapping.
     May be empty, if `dataset` has no cube variables.
  - `dataset.xcube.gm` is a `xcube.core.gridmapping.GridMapping` that 
     describes the CF-compliant grid mapping of `dataset`. 
     May be `None`, if `dataset` does not define a grid mapping.
  - `dataset.xcube.non_cube` is a `xarray.Dataset` that contains all
     variables of `dataset` that are not in `dataset.xcube.cube`.
     May be same as `dataset`, if `dataset.xcube.cube` is empty.
  
* Added a new utility module `xcube.util.temp` that allows for creating 
  temporary files and directories that will be deleted when the current 
  process ends.
* Added function `xcube.util.versions.get_xcube_versions()`  
  that outputs the versions of packages relevant for xcube.
  Also added a new CLI `xcube versions` that outputs the result of the  
  new function in JSON or YAML. (#522)

### Other

* The xcube cube generator (API `xcube.core.gen2`, CLI `xcube gen2`) 
  will now write consolidated Zarrs by default. (#500)
* xcube now issues a warning, if a data cube is opened from object 
  storage, and credentials have neither been passed nor can be found, 
  and the object storage has been opened with the default `anon=False`. (#412)
* xcube no longer internally caches directory listings, which prevents 
  the situation where a data cube that has recently been written into object 
  storage cannot be found. 
* Removed example notebooks that used hard-coded local file paths. (#400)
* Added a GitHub action that will run xcube unit tests, and build and 
  push Docker images. The version tag of the image is either `latest` when 
  the master changed or equals the release tag. 
* Removed warning `module 'xcube_xyz' looks like an xcube-plugin but 
  lacks a callable named 'init_plugin`.
* Fixed an issue where `xcube serve` provided wrong layer source options for 
  [OpenLayers XYZ](https://openlayers.org/en/latest/apidoc/module-ol_source_XYZ-XYZ.html) 
  when latitude coordinates where increasing with the coordinate index. (#251)
* Function `xcube.core.normalize.adjust_spatial_attrs()` no longer removes
  existing global attributes of the form `geospatial_vertical_<property>`.
* Numerous classes and functions became obsolete in the xcube 0.9 
  code base and have been removed, also because we believe there is 
  quite rare outside use, if at all. 
  
  Removed from `xcube.util.tiledimage`:
  * class `DownsamplingImage`
  * class `PilDownsamplingImage`
  * class `NdarrayDownsamplingImage`
  * class `FastNdarrayDownsamplingImage`
  * class `ImagePyramid`
  * function `create_pil_downsampling_image()`
  * function `create_ndarray_downsampling_image()`
  * function `downsample_ndarray()`
  * functions `aggregate_ndarray_xxx()`
  
  Removed from `xcube.util.tilegrid`:
  * functions `pow2_2d_subdivision()`
  * functions `pow2_1d_subdivision()`
  
## Changes in 0.8.2

* Fixed the issue that xcube gen2 would not print tracebacks to stderr 
  when raising errors of type `CubeGeneratorError` (#448).
* Enhanced `xcube.core.normalize.normalize_dataset()` function to also 
  normalize datasets with latitudes given as 
  `latitude_centers` and to invert decreasing latitude coordinate values.
* Introduced `xcube.core.normalize.cubify_dataset()` function to normalize 
  a dataset and finally assert the result complies to the 
  [xcube dataset conventions](https://github.com/dcs4cop/xcube/blob/master/docs/source/cubespec.md).
* Fixed that data stores `directory` and `s3` were not able to handle data 
  identifiers that they had assigned themselves during `write_data()`.  
  (#450)
* The `xcube prune` tool is no longer restricted to data cube datasets 
  and should now be able to deal with datasets that comprise very many 
  chunks. (#469)
* The `xcube.core.extract.get_cube_values_for_points()` function has been 
  enhanced to also accept lists or tuples in the item values of 
  the `points` arguments. (#431)   
* Fixed exception raised in `xcube extract` CLI tool when called with the 
  `--ref` option. This issue occurred with `xarray 0.18.2+`.

## Changes in 0.8.1

* Improved support of datasets with time given as `cftime.DatetimeGregorian` 
  or `cftime.DatetimeJulian`.
* Fixed out-of-memory error raised if spatial subsets were created from 
  cubes with large spatial dimensions. (#442)
* Fixed example Notebook `compute_dask_array` and renamed it 
  into `compute_array_from_func`. (#385)
* Fixed a problem with the S3 data store that occurred if the store was 
  configured without `bucket_name` and the (Zarr) data was opened 
  with `consolidated=True`.

* The functions `xcube.core.compute.compute_cube()` 
  and `xcube.core.compute.compute_dataset()`
  can now alter the shape of input datasets. (#289)  

## Changes in 0.8.0

* Harmonized retrieval of spatial and temporal bounds of a dataset: 
  To determine spatial bounds, use `xcube.core.geom.get_dataset_bounds()`, 
  to determine temporal bounds, use `xcube.core.timecoord.get_time_range_from_data()`. 
  Both methods will attempt to get the values from associated bounds arrays first. 
* Fixed broken JSON object serialisation of objects returned by 
  `DataStore.describe_object()`. (#432)
* Changed behaviour and signature of `xcube.core.store.DataStore.get_dataset_ids()`.
  The keyword argument `include_titles: str = True` has been replaced by 
  `include_attrs: Sequence[str] = None` and the return value changes accordingly:
  - If `include_attrs` is None (the default), the method returns an iterator
    of dataset identifiers *data_id* of type `str`.
  - If `include_attrs` is a sequence of attribute names, the method returns
    an iterator of tuples (*data_id*, *attrs*) of type `Tuple[str, Dict]`.
  Hence `include_attrs`  can be used to obtain a minimum set of dataset 
  metadata attributes for each returned *data_id*.
  However, `include_attrs` is not yet implemented so far in the "s3", 
  "memory", and "directory" data stores. (#420)
* Directory and S3 Data Store consider format of data denoted by *data id* when 
  using `get_opener_ids()`.
* S3 Data Store will only recognise a `consolidated = True` parameter setting,
  if the file `{bucket}/{data_id}/.zmetadata` exists. 
* `xcube gen2` will now ensure that temporal subsets can be created. (#430)
* Enhance `xcube serve` for use in containers: (#437)
  * In addition to option `--config` or `-c`, dataset configurations can now 
    be passed via environment variable `XCUBE_SERVE_CONFIG_FILE`.
  * Added new option `--base-dir` or `-b` to pass the base directory to
    resolve relative paths in dataset configurations. In addition, the value
    can be passed via environment variable `XCUBE_SERVE_BASE_DIR`.

## Changes in 0.7.2

* `xcube gen2` now allows for specifying the final data cube's chunk
  sizes. The new `cube_config` parameter is named `chunks`, is optional
  and if given, must be a dictionary that maps a dimension name to a 
  chunk size or to `None` (= no chunking). The chunk sizes only apply 
  to data variables. Coordinate variables will not be affected, e.g. 
  "time", "lat", "lon" will not be chunked. (#426)

* `xcube gen2` now creates subsets from datasets returned by data stores that
  do not recognize cube subset parameters `variable_names`, `bbox`, and
  `time_range`. (#423)

* Fixed a problem where S3 data store returned outdated bucket items. (#422)

## Changes in 0.7.1

* Dataset normalisation no longer includes reordering increasing
  latitude coordinates, as this creates datasets that are no longer writable 
  to Zarr. (#347)
* Updated package requirements
  - Added `s3fs`  requirement that has been removed by accident.
  - Added missing requirements `requests` and `urllib3`.

## Changes in 0.7.0

* Introduced abstract base class `xcube.util.jsonschema.JsonObject` which 
  is now the super class of many classes that have JSON object representations.
  In Jupyter notebooks, instances of such classes are automatically rendered 
  as JSON trees.
* `xcube gen2` CLI tool can now have multiple `-v` options, e.g. `-vvv`
  will now output detailed requests and responses.  
* Added new Jupyter notebooks in `examples/notebooks/gen2` 
  for the _data cube generators_ in the package `xcube.core.gen2`.
* Fixed a problem in `JsonArraySchema` that occurred if a valid 
  instance was `None`. A TypeError `TypeError: 'NoneType' object is not iterable` was 
  raised in this case.
* The S3 data store  `xcube.core.store.stores.s3.S3DataStore` now implements the `describe_data()` method. 
  It therefore can also be used as a data store from which data is queried and read.  
* The `xcube gen2` data cube generator tool has been hidden from
  the set of "official" xcube tools. It is considered as an internal tool 
  that is subject to change at any time until its interface has stabilized.
  Please refer to `xcube gen2 --help` for more information.
* Added `coords` property to `DatasetDescriptor` class. 
  The `data_vars` property of the `DatasetDescriptor` class is now a dictionary. 
* Added `chunks` property to `VariableDescriptor` class. 
* Removed function `reproject_crs_to_wgs84()` and tests (#375) because  
  - it seemed to be no longer be working with GDAL 3.1+; 
  - there was no direct use in xcube itself;
  - xcube plans to get rid of GDAL dependencies.
* CLI tool `xcube gen2` may now also ingest non-cube datasets.
* Fixed unit tests broken by accident. (#396)
* Added new context manager `xcube.util.observe_dask_progress()` that can be used
  to observe tasks that known to be dominated by Dask computations: 
  ```python
  with observe_dask_progress('Writing dataset', 100):
      dataset.to_zarr(store)  
  ```
* The xcube normalisation process, which ensures that a dataset meets the requirements 
  of a cube, internally requested a lot of data, causing the process to be slow and
  expensive in terms of memory consumption. This problem was resolved by avoiding to
  read in these large amounts of data. (#392)

## Changes in 0.6.1

* Updated developer guide (#382)

Changes relating to maintenance of xcube's Python environment requirements in `envrionment.yml`:

* Removed explicit `blas` dependency (which required MKL as of `blas =*.*=mkl`) 
  for better interoperability with existing environments.  
* Removed restrictions of `fsspec <=0.6.2` which was required due to 
  [Zarr #650](https://github.com/zarr-developers/zarr-python/pull/650). As #650 has been fixed, 
  `zarr=2.6.1` has been added as new requirement. (#360)

## Changes in 0.6.0

### Enhancements 

* Added four new Jupyter Notebooks about xcube's new Data Store Framework in 
  `examples/notebooks/datastores`.

* CLI tool `xcube io dump` now has new `--config` and `--type` options. (#370)

* New function `xcube.core.store.get_data_store()` and new class `xcube.core.store.DataStorePool` 
  allow for maintaining a set of pre-configured data store instances. This will be used
  in future xcube tools that utilise multiple data stores, e.g. "xcube gen", "xcube serve". (#364)

* Replaced the concept of `type_id` used by several `xcube.core.store.DataStore` methods 
  by a more flexible `type_specifier`. Documentation is provided in `docs/source/storeconv.md`. 
  
  The `DataStore` interface changed as follows:
  - class method `get_type_id()` replaced by `get_type_specifiers()` replaces `get_type_id()`;
  - new instance method `get_type_specifiers_for_data()`;
  - replaced keyword-argument in `get_data_ids()`;
  - replaced keyword-argument in `has_data()`;
  - replaced keyword-argument in `describe_data()`;
  - replaced keyword-argument in `get_search_params_schema()`;
  - replaced keyword-argument in `search_data()`;
  - replaced keyword-argument in `get_data_opener_ids()`.
  
  The `WritableDataStore` interface changed as follows:
  - replaced keyword-argument in `get_data_writer_ids()`.

* The JSON Schema classes in `xcube.util.jsonschema` have been extended:
  - `date` and `date-time` formats are now validated along with the rest of the schema
  - the `JsonDateSchema` and `JsonDatetimeSchema` subclasses of `JsonStringSchema` have been introduced, 
    including a non-standard extension to specify date and time limits

* Extended `xcube.core.store.DataStore` docstring to include a basic convention for store 
  open parameters. (#330)

* Added documentation for the use of the open parameters passed to 
  `xcube.core.store.DataOpener.open_data()`.

### Fixes

* `xcube serve` no longer crashes, if configuration is lacking a `Styles` entry.

* `xcube gen` can now interpret `start_date` and `stop_date` from NetCDF dataset attributes. 
  This is relevant for using `xcube gen` for Sentinel-2 Level 2 data products generated and 
  provided by Brockmann Consult. (#352)


* Fixed both `xcube.core.dsio.open_cube()` and `open_dataset()` which failed with message 
  `"ValueError: group not found at path ''"` if called with a bucket URL but no credentials given
  in case the bucket is not publicly readable. (#337)
  The fix for that issue now requires an additional `s3_kwargs` parameter when accessing datasets 
  in _public_ buckets:
  ```python
  from xcube.core.dsio import open_cube 
    
  public_url = "https://s3.eu-central-1.amazonaws.com/xcube-examples/OLCI-SNS-RAW-CUBE-2.zarr"
  public_cube = open_cube(public_url, s3_kwargs=dict(anon=True))
  ```  
* xcube now requires `s3fs >= 0.5` which implies using faster async I/O when accessing object storage.
* xcube now requires `gdal >= 3.0`. (#348)
* xcube now only requires `matplotlib-base` package rather than `matplotlib`. (#361)

### Other

* Restricted `s3fs` version in envrionment.yml in order to use a version which can handle pruned xcube datasets.
  This restriction will be removed once changes in zarr PR https://github.com/zarr-developers/zarr-python/pull/650 
  are merged and released. (#360)
* Added a note in the `xcube chunk` CLI help, saying that there is a possibly more efficient way 
  to (re-)chunk datasets through the dedicated tool "rechunker", see https://rechunker.readthedocs.io
  (thanks to Ryan Abernathey for the hint). (#335)
* For `xcube serve` dataset configurations where `FileSystem: obs`, users must now also 
  specify `Anonymous: True` for datasets in public object storage buckets. For example:
  ```yaml
  - Identifier: "OLCI-SNS-RAW-CUBE-2"
    FileSystem: "obs"
    Endpoint: "https://s3.eu-central-1.amazonaws.com"
    Path: "xcube-examples/OLCI-SNS-RAW-CUBE-2.zarr"
    Anyonymous: true
    ...
  - ...
  ```  
* In `environment.yml`, removed unnecessary explicit dependencies on `proj4` 
  and `pyproj` and restricted `gdal` version to >=3.0,<3.1. 

## Changes in 0.5.1

* `normalize_dataset` now ensures that latitudes are decreasing.

## Changes in 0.5.0

### New 

* `xcube gen2 CONFIG` will generate a cube from a data input store and a user given cube configuration.
   It will write the resulting cube in a user defined output store.
    - Input Stores: CCIODP, CDS, SentinelHub
    - Output stores: memory, directory, S3

* `xcube serve CUBE` will now use the last path component of `CUBE` as dataset title.

* `xcube serve` can now be run with AWS credentials (#296). 
  - In the form `xcube serve --config CONFIG`, a `Datasets` entry in `CONFIG`
    may now contain the two new keys `AccessKeyId: ...` and `SecretAccessKey: ...` 
    given that `FileSystem: obs`.
  - In the form `xcube serve --aws-prof PROFILE CUBE`
    the cube stored in bucket with URL `CUBE` will be accessed using the
    credentials found in section `[PROFILE]` of your `~/.aws/credentials` file.
  - In the form `xcube serve --aws-env CUBE`
    the cube stored in bucket with URL `CUBE` will be accessed using the
    credentials found in environment variables `AWS_ACCESS_KEY_ID` and
    `AWS_SECRET_ACCESS_KEY`.


* xcube has been extended by a new *Data Store Framework* (#307).
  It is provided by the `xcube.core.store` package.
  It's usage is currently documented only in the form of Jupyter Notebook examples, 
  see `examples/store/*.ipynb`.
   
* During the development of the new *Data Store Framework*, some  
  utility packages have been added:
  * `xcube.util.jsonschema` - classes that represent JSON Schemas for types null, boolean,
     number, string, object, and array. Schema instances are used for JSON validation,
     and object marshalling.
  * `xcube.util.assertions` - numerous `assert_*` functions that are used for function 
     parameter validation. All functions raise `ValueError` in case an assertion is not met.
  * `xcube.util.ipython` - functions that can be called for better integration of objects with
     Jupyter Notebooks.

### Enhancements

* Added possibility to specify packing of variables within the configuration of
  `xcube gen` (#269). The user now may specify a different packing variables, 
  which might be useful for reducing the storage size of the datacubes.
  Currently it is only implemented for zarr format.
  This may be done by passing the parameters for packing as the following:  
   
   
  ```yaml  
  output_writer_params: 

    packing: 
      analysed_sst: 
        scale_factor: 0.07324442274239326
        add_offset: -300.0
        dtype: 'uint16'
        _FillValue: 0.65535
  ```

* Example configurations for `xcube gen2` were added.

### Fixes

* From 0.4.1: Fixed time-series performance drop (#299). 

* Fixed `xcube gen` CLI tool to correctly insert time slices into an 
  existing cube stored as Zarr (#317).  

* When creating an ImageGeom from a dataset, correct the height if it would
  otherwise give a maximum latitude >90°.

* Disable the display of warnings in the CLI by default, only showing them if
  a `--warnings` flag is given.

* Fixed a regression when running "xcube serve" with cube path as parameter (#314)

* From 0.4.3: Extended `xcube serve` by reverse URL prefix option. 

* From 0.4.1: Fixed time-series performance drop (#299). 


## Changes in 0.4.3

* Extended `xcube serve` by reverse URL prefix option `--revprefix REFPREFIX`.
  This can be used in cases where only URLs returned by the service need to be prefixed, 
  e.g. by a web server's proxy pass.

## Changes in 0.4.2 

* Fixed a problem during release process. No code changes.

## Changes in 0.4.1 

* Fixed time-series performance drop (#299). 

## Changes in 0.4.0

### New

* Added new `/timeseries/{dataset}/{variable}` POST operation to xcube web API.
  It extracts time-series for a given GeoJSON object provided as body.
  It replaces all of the `/ts/{dataset}/{variable}/{geom-type}` operations.
  The latter are still maintained for compatibility with the "VITO viewer". 
  
* The xcube web API provided through `xcube serve` can now serve RGBA tiles using the 
  `dataset/{dataset}/rgb/tiles/{z}/{y}/{x}` operation. The red, green, blue 
  channels are computed from three configurable variables and normalisation ranges, 
  the alpha channel provides transparency for missing values. To specify a default
  RGB schema for a dataset, a colour mapping for the "pseudo-variable" named `rbg` 
  is provided in the configuration of `xcube serve`:
  ```yaml  
  Datasets:
    - Identifyer: my_dataset
      Style: my_style
      ...
    ...
  Styles:
    - Identifier: my_style
      ColorMappings:
        rgb:
          Red:
            Variable: rtoa_8
            ValueRange: [0., 0.25]
          Green:
            Variable: rtoa_6
            ValueRange: [0., 0.25]
          Blue:
            Variable: rtoa_4
            ValueRange: [0., 0.25]
        ...
  ```
  Note that this concept works nicely in conjunction with the new `Augmentation` feature (#272) used
  to compute new variables that could be input to the RGB generation. 
  
* Introduced new (ortho-)rectification algorithm allowing reprojection of 
  satellite images that come with (terrain-corrected) geo-locations for every pixel.

  - new CLI tool `xcube rectify`
  - new API function `xcube.core.rectify.rectify_dataset()`

* Utilizing the new rectification in `xcube gen` tool. It is now the default 
  reprojection method in `xcube.core.gen.iproc.XYInputProcessor` and
  `xcube.core.gen.iproc.DefaultInputProcessor`, if ground control points are not 
  specified, i.e. the input processor is configured with `xy_gcp_step=None`. (#206)
* Tile sizes for rectification in `xcube gen` are now derived from `output_writer_params` if given in configuration and 
  if it contains a `chunksizes` parameter for 'lat' or 'lon'. This will force the generation of a chunked xcube dataset 
  and will utilize Dask arrays for out-of-core computations. This is very useful for large data cubes whose time slices 
  would otherwise not fit into memory.
* Introduced new function `xcube.core.select.select_spatial_subset()`.

* Renamed function `xcube.core.select.select_vars()` into `xcube.core.select.select_variables_subset()`.
  
* Now supporting xarray and numpy functions in expressions used by the
  `xcube.core.evaluate.evaluate_dataset()` function and in the configuration of the 
  `xcube gen` tool. You can now use `xr` and `np` contexts in expressions, e.g. 
  `xr.where(CHL >= 0.0, CHL)`. (#257)

* The performance of the `xcube gen` tool for the case that expressions or 
  expression parts are reused across multiple variables can now be improved. 
  Such as expressions can now be assigned to intermediate variables and loaded 
  into memory, so they are not recomputed again.
  For example, let the expression `quality_flags.cloudy and CHL > 25.0` occur often
  in the configuration, then this is how recomputation can be avoided:
  ```
    processed_variables:
      no_cloud_risk:
        expression: not (quality_flags.cloudy and CHL_raw > 25.0)
        load: True
      CHL:
        expression: CHL_raw
        valid_pixel_expression: no_cloud_risk
      ...        
  ```      
* Added ability to write xcube datasets in Zarr format into object storage bucket using the xcube python api
  `xcube.core.dsio.write_cube()`. (#224) The user needs to pass provide user credentials via 
  ```
  client_kwargs = {'provider_access_key_id': 'user_id', 'provider_secret_access_key': 'user_secret'}
  ```
  and 
  write to existing bucket by executing 
  
  ```
  write_cube(ds1, 'https://s3.amazonaws.com/upload_bucket/cube-1-250-250.zarr', 'zarr',
                       client_kwargs=client_kwargs)
  ```
* Added new CLI tool `xcube tile` which is used to generate a tiled RGB image 
  pyramid from any xcube dataset. The format and file organisation of the generated 
  tile sets conforms to the [TMS 1.0 Specification](https://wiki.osgeo.org/wiki/Tile_Map_Service_Specification) 
  (#209).

* The configuration of `xcube serve` has been enhanced to support
  augmentation of data cubes by new variables computed on-the-fly (#272).
  You can now add a section `Augmentation` into a dataset descriptor, e.g.:
  
  ```yaml 
    Datasets:
      - Identifier: abc
        ...
        Augmentation:
          Path: compute_new_vars.py
          Function: compute_variables
          InputParameters:
            ...
      - ...
  ```
  
  where `compute_variables` is a function that receives the parent xcube dataset
  and is expected to return a new dataset with new variables. 
  
* The `xcube serve` tool now provides basic access control via OAuth2 bearer tokens (#263).
  To configure a service instance with access control, add the following to the 
  `xcube serve` configuration file:
  
  ```
    Authentication:
      Domain: "<your oauth2 domain>"
      Audience: "<your audience or API identifier>"
  ```
  
  Individual datasets can now be protected using the new `AccessControl` entry
  by configuring the `RequiredScopes` entry whose value is a list
  of required scopes, e.g. "read:datasets":
  
  ```
    Datasets:
      ...
      - Identifier: <some dataset id>
        ...
        AccessControl:
          RequiredScopes:
            - "read:datasets"
  ```
  
  If you want a dataset to disappear for authorized requests, set the 
  `IsSubstitute` flag:
  
  ```
    Datasets:
      ...
      - Identifier: <some dataset id>
        ...
        AccessControl:
          IsSubstitute: true
  ```

### Enhancements

* The `xcube serve` tool now also allows for per-dataset configuration
  of *chunk caches* for datasets read from remote object storage locations. 
  Chunk caching avoids recurring fetching of remote data chunks for same
  region of interest.
  It can be configured as default for all remote datasets at top-level of 
  the configuration file:
  ```
  DatasetChunkCacheSize: 100M
  ```
  or in individual dataset definitions:
  ```
  Datasets: 
     - Identifier: ...
       ChunkCacheSize: 2G
       ...
  ```
* Retrieval of time series in Python API function `xcube.core.timeseries.get_time_series()` 
  has been optimized and is now much faster for point geometries. 
  This enhances time-series performance of `xcube serve`. 
  * The log-output of `xcube serve` now contains some more details time-series request 
    so performance bottlenecks can be identified more easily from `xcube-serve.log`, 
    if the server is started together with the flag `--traceperf`.
* CLI command `xcube resample` has been enhanced by a new value for the 
  frequency option `--frequency all`
  With this value it will be possible to create mean, max , std, ... of the whole dataset,
  in other words, create an overview of a cube. 
  By [Alberto S. Rabaneda](https://github.com/rabaneda).
 
* The `xcube serve` tool now also serves dataset attribution information which will be 
  displayed in the xcube-viewer's map. To add attribution information, use the `DatasetAttribution` 
  in to your `xcube serve` configuration. It can be used on top-level (for all dataset), 
  or on individual datasets. Its value may be a single text entry or a list of texts:
  For example: 
  ```yaml
  DatasetAttribution: 
    - "© by Brockmann Consult GmbH 2020, contains modified Copernicus Data 2019, processed by ESA."
    - "Funded by EU H2020 DCS4COP project."
  ```
* The `xcube gen` tool now always produces consolidated xcube datasets when the output format is zarr. 
  Furthermore when appending to an existing zarr xcube dataset, the output now will be consolidated as well. 
  In addition, `xcube gen` can now append input time slices to existing optimized (consolidated) zarr xcube datasets.
* The `unchunk_coords` keyword argument of Python API function 
  `xcube.core.optimize.optimize_dataset()` can now be a name, or list of names  
  of the coordinate variable(s) to be consolidated. If boolean ``True`` is used
  all variables will be consolidated.
* The `xcube serve` API operations `datasets/` and `datasets/{ds_id}` now also
  return the metadata attributes of a given dataset and it variables in a property
  named `attrs`. For variables we added a new metadata property `htmlRepr` that is
  a string returned by a variable's `var.data._repr_html_()` method, if any.
* Renamed default log file for `xcube serve` command to `xcube-serve.log`.
* `xcube gen` now immediately flushes logging output to standard out
  
## Changes in 0.3.1 

### Fixes

* Removing false user warning about custom SNAP colormaps when starting 
  `xcube serve` command.
  
## Changes in 0.3.0

### New

* Added new parameter in `xcube gen` called `--no_sort`. Using `--no_sort`, 
  the input file list wont be sorted before creating the xcube dataset. 
  If `--no_sort` parameter is passed, order the input list will be kept. 
  The parameter `--sort` is deprecated and the input files will be sorted 
  by default. 
* xcube now discovers plugin modules by module naming convention
  and by Setuptools entry points. See new chapter 
  [Plugins](https://xcube.readthedocs.io/en/latest/plugins.html) 
  in xcube's documentation for details. (#211)  
* Added new `xcube compute` CLI command and `xcube.core.compute.compute_cube()` API 
  function that can be used to generate an output cube computed from a Python
  function that is applied to one or more input cubes. Replaces the formerly 
  hidden `xcube apply` command. (#167) 
* Added new function `xcube.core.geom.rasterize_features()` 
  to rasterize vector-data features into a dataset. (#222)
* Extended CLI command `xcube verify` and API function `xcube.core.verify.verify_cube` to check whether spatial
  coordinate variables and their associated bounds variables are equidistant. (#231)
* Made xarray version 0.14.1 minimum requirement due to deprecation of xarray's `Dataset.drop`
  method and replaced it with `drop_sel` and `drop_vars` accordingly. 


### Enhancements

* CLI commands execute much faster now when invoked with the `--help` and `--info` options.
* Added `serverPID` property to response of web API info handler. 
* Functions and classes exported by following modules no longer require data cubes to use
  the `lon` and `lat` coordinate variables, i.e. using WGS84 CRS coordinates. Instead, the 
  coordinates' CRS may be a projected coordinate system and coordinate variables may be called
  `x` and `y` (#112):
  - `xcube.core.new`
  - `xcube.core.geom`
  - `xcube.core.schema`
  - `xcube.core.verify`
* Sometimes the cell bounds coordinate variables of a given coordinate variables are not in a proper, 
  [CF compliant](http://cfconventions.org/Data/cf-conventions/cf-conventions-1.7/cf-conventions.html#cell-boundaries) 
  order, e.g. for decreasing latitudes `lat` the respective bounds coordinate
  `lat_bnds` is decreasing for `lat_bnds[:, 0]` and `lat_bnds[:, 1]`, but `lat_bnds[i, 0] < lat_bnds[i, 1]`
  for all `i`. xcube is now more tolerant w.r.t. to such wrong ordering of cell boundaries and will 
  compute the correct spatial extent. (#233)
* For `xcube serve`, any undefined color bar name will default to `"viridis"`. (#238)
    
 
### Fixes

* `xcube resample` now correctly re-chunks its output. By default, chunking of the 
  `time` dimension is set to one. (#212)

### Incompatible changes

The following changes introduce incompatibilities with former xcube 0.2.x 
versions. 

* The function specified by `xcube_plugins` entry points now receives an single argument of 
  type `xcube.api.ExtensionRegistry`. Plugins are asked to add their extensions
  to this registry. As an example, have a look at the default `xcube_plugins` entry points 
  in `./setup.py`.   
 
* `xcube.api.compute_dataset()` function has been renamed to 
  `xcube.api.evaluate_dataset()`. This has been done in order avoid confusion
  with new API function `xcube.api.compute_cube()`.
  
* xcube's package structure has been drastically changed: 
  - all of xcube's `__init__.py` files are now empty and no longer 
    have side effects such as sub-module aggregations. 
    Therefore, components need to be imported from individual modules.
  - renamed `xcube.api` into `xcube.core`
  - moved several modules from `xcube.util` into `xcube.core`
  - the new `xcube.constants` module contains package level constants
  - the new `xcube.plugin` module now registers all standard extensions
  - moved contents of module `xcube.api.readwrite` into `xcube.core.dsio`.
  - removed functions `read_cube` and `read_dataset` as `open_cube` and `open_dataset` are sufficient
  - all internal module imports are now absolute, rather than relative  

## Changes in 0.2.1

### Enhancements

- Added new CLI tool `xcube edit` and API function `xcube.api.edit_metadata`
  which allows editing the metadata of an existing xcube dataset. (#170)
- `xcube serve` now recognises xcube datasets with
  metadata consolidated by the `xcube opmimize` command. (#141)

### Fixes
- `xcube gen` now parses time stamps correcly from input data. (#207)
- Dataset multi-resolution pyramids (`*.levels` directories) can be stored in cloud object storage
  and are now usable with `xcube serve` (#179)
- `xcube optimize` now consolidates metadata only after consolidating
  coordinate variables. (#194)
- Removed broken links from `./README.md` (#197)
- Removed obsolete entry points from `./setup.py`.

## Changes in 0.2.0

### New

* Added first version of the [xcube documentation](https://xcube.readthedocs.io/) generated from
  `./docs` folder.

### Enhancements

* Reorganisation of the Documentation and Examples Section (partly addressing #106)
* Loosened python conda environment to satisfy conda-forge requirements
* xcube is now available as a conda package on the conda-forge channel. To install
  latest xcube package, you can now type: `conda install -c conda-forge xcube`
* Changed the unittesting code to minimize warnings reported by 3rd-party packages
* Making CLI parameters consistent and removing or changing parameter abbreviations
  in case they were used twice for different params. (partly addressing #91)
  For every CLI command which is generating an output a path must be provided by the
  option `-o`, `--output`. If not provided by the user, a default output_path is generated.
  The following CLI parameter have changed and their abbreviation is not enabled anymore : 

    - `xcube gen -v` is now only `xcube gen --vars` or `xcube gen --variables` 
    - `xcube gen -p` is now  `xcube gen -P` 
    - `xcube gen -i` is now  `xcube gen -I` 
    - `xcube gen -r` is now  `xcube gen -R`
    - `xcube gen -s` is now  `xcube gen -S` 
    - `xcube chunk -c`  is now  `xcube chunk -C`
    - `xcube level -l` is now `xcube level -L`
    - `xcube dump -v` is now `xcube dump --variable` or `xcube dump --var`
    - `xcube dump -e` is now `xcube dump -E` 
    - `xcube vars2dim -v` is now `xcube vars2dim --variable` or `xcube vars2dim --var`
    - `xcube vars2dim --var_name` is now `xcube vars2dim --variable` or `xcube vars2dim --var`
    - `xcube vars2dim -d` is now `xcube vars2dim -D` 
    - `xcube grid res -d` is now `xcube grid res -D`
    - `xcube grid res -c` is now `xcube grid res --cov` or `xcube grid res --coverage` 
    - `xcube grid res -n` is now `xcube grid res -N` or `xcube grid res --num_results` 
    - `xcube serve -p` is now `xcube serve -P` 
    - `xcube serve -a` is now `xcube serve -A` 
    
* Added option `inclStDev` and `inclCount` query parameters to `ts/{dataset}/{variable}/geometry` and derivates.
  If used with `inclStDev=1`, Xcube Viewer will show error bars for each time series point.
* `xcube.api.new_cube` function now accepts callables as values for variables.
  This allows to compute variable values depending on the (t, y, x) position
  in the cube. Useful for testing.
* `xcube.api` now exports the `MaskSet` class which is useful for decoding flag values encoding following the
  [CF conventions](http://cfconventions.org/Data/cf-conventions/cf-conventions-1.7/cf-conventions.html#flags).
* Added new CLI tool `xcube optimize` and API function `xcube.api.optimize_dataset` 
  optimizes data cubes for cloud object storage deployment. (#141)
* Added two new spatial dataset operations to Python API `xcube.api` (#148):
  * `mask_dataset_by_geometry(dataset, geometry)` clip and mask a dataset by geometry
  * `clip_dataset_by_geometry(dataset, geometry)` just clip a dataset by geometry 
* Changed the dev version tag from 0.2.0.dev3 to 0.2.0.dev
* The behavior of web API `/datasets?details=1` has changed.
  The call no longer includes associated vector data as GeoJSON. Instead new API
  has beed added to fetch new vector data on demand:
  `/datasets/{dataset}/places` and `/datasets/{dataset}/places/{place}` (#130)
* `xcube serve` accepts custom SNAP colormaps. The path to a SAP .cpd file can be passed via the server
   configuration file with the paramter [ColorFile] instead of [ColorBar]. (#84)
* `xcube serve` can now be configured to serve cubes that are associated 
   with another cube with same data but different chunking (#115). 
   E.g. using chunks such as `time=512,lat=1,lon=1` can drastically improve 
   time-series extractions. 
   Have a look at the demo config in `xube/webapi/res/demo/config.yml`.     
* `xcube serve` does now offer a AWS S3 compatible data access API (#97):
   - List bucket objects: `/s3bucket`, see AWS 
     docs [GET](https://docs.aws.amazon.com/AmazonS3/latest/API/v2-RESTBucketGET.html)
   - Get bucket object: `/s3bucket/{ds_id}/{path}`, 
     see AWS docs [HEAD](https://docs.aws.amazon.com/AmazonS3/latest/API/RESTObjectHEAD.html) 
     and [GET](https://docs.aws.amazon.com/AmazonS3/latest/API/RESTObjectGET.html)
* `xcube serve` now verifies that a configured cube is valid once it is opened. (#107)
* Added new CLI command `xcube verify` performing xcube dataset verification. (#19)
* Reworked `xcube extract` to be finally useful and effective for point data extraction. (#102) 
* `xcube server`can now filter datasets by point coordinate, e.g. `/datasets?point=12.5,52.8`. (#50) 
* `xcube server`can now limit time series to a maximum number of 
  valid (not NaN) values. To activate, pass optional query parameter `maxValids` to the various `/ts`
  functions. The special value `-1` will restrict the result to contain only valid values. (#113) 
* Reworked `xcube gen` to be more user-friendly and more consistent with other tools. 
  The changes are
  - Removed `--dir` and `--name` options and replaced it by single `--output` option, 
    whose default value is `out.zarr`. (#45)
  - The `--format` option no longer has a default value. If not given, 
    format is guessed from `--output` option.
  - Renamed following parameters in the configuration file:
    + `input_files` into `input_paths`, also because paths may point into object storage 
      locations (buckets);  
    + `output_file` into `output_path`, to be consistent with `input_paths`.  
* Added new CLI command `xcube prune`. The tool deletes all block files associated with empty (NaN-
  only) chunks in given INPUT cube, which must have ZARR format. This can drastically reduce files 
  in sparse cubes and improve cube reading performance. (#92)
* `xcube serve` has a new `prefix` option which is a path appended to the server's host.
  The `prefix` option replaces the `name` option which is now deprecated but kept 
  for backward compatibility. (#79)
* Added new CLI command `xcube resample` that is used to generate temporarily up- or downsampled
  data cubes from other data cubes.
* `xcube serve` can now be run with xcube dataset paths and styling information given via the CLI rather 
  than a configuration file. For example `xcube serve --styles conc_chl=(0,20,"viridis") /path/to/my/chl-cube.zarr`.
  This allows for quick inspection of newly generated cubes via `xcube gen`.
  Also added option `--show` that starts the Xcube viewer on desktop environments in a browser. 
* Added new `xcube apply` command that can be used to generate an output cube computed from a Python function 
  that is applied to one or more input cubes. 
  The command is still in development and therefore hidden.
* Added new `xcube timeit` command that can be used to measure the time required for 
  parameterized command invocations. 
  The command is still in development and therefore hidden.
* Added global `xcube --scheduler SCHEDULER` option for Dask distributed computing (#58)
* Added global `xcube --traceback` option, removed local `xcube gen --traceback` option
* Completed version 1 of an xcube developer guide.
* Added `xcube serve` command (#43) 
* `xcube serve`: Time-series web API now also returns "uncertainty" (#48)
* Added `xcube level` command to allow for creating spatial pyramid levels (#38)
* `xcube gen` accepts multiple configuration files that will be merged in order (#21)
* Added `xcube gen` option `--sort` when input data list should be sorted (#33)    
* Added `xcube vars2dim` command to make variables a cube dimension (#31)
* Added `xcube serve` option `--traceperf` that allows switching on performance diagnostics.
* Included possibility to read the input file paths from a text file. (#47)
* Restructured and clarified code base (#27)
* Moved to Python 3.7 (#25)
* Excluding all input processors except for the default one. They are now plugins and have own repositories within the 
  xcube's organisation. (#49)


### Fixes

* `xcube gen` CLI now updates metadata correctly. (#181)
* It was no longer possible to use the `xcube gen` CLI with `--proc` option. (#120)
* `totalCount` attribute of time series returned by Web API `ts/{dataset}/{variable}/{geom-type}` now
   contains the correct number of possible observations. Was always `1` before.
* Renamed Web API function `ts/{dataset}/{variable}/places` into
  `ts/{dataset}/{variable}/features`.
* `xcube gen` is now taking care that when new time slices are added to an existing
   cube, this is done by maintaining the chronological order. New time slices are
   either appended, inserted, or replaced. (#64) (#139)
* Fixed `xcube serve` issue with WMTS KVP method `GetTile` with query parameter `time` 
  whose value can now also have the two forms `<start-date>/<end-date>` and just `<date>`. (#132) 
* Fixed `xcube extract` regression that stopped working after Pandas update (#95) 
* Fixed problem where CTRL+C didn't function anymore with `xcube serve`. (#87)
* Fixed error `indexes along dimension 'y' are not equal` occurred when using 
  `xcube gen` with processed variables that used flag values (#86)
* Fixed `xcube serve` WMTS KVP API to allow for case-insensitive query parameters. (#77)
* Fixed error in plugins when importing `xcube.api.gen` (#62)
* Fixed import of plugins only when executing `xcube.cli` (#66)

## Changes in 0.1.0

* Respecting chunk sizes when computing tile sizes [#44](https://github.com/dcs4cop/xcube-server/issues/44)
* The RESTful tile operations now have a query parameter `debug=1` which toggles tile 
  computation performance diagnostics.
* Can now associate place groups with datasets.
* Major revision of API. URLs are now more consistent.
* Request for obtaining a legend for a layer of given by a variable of a data set was added.
* Added a Dockerfile to build an xcube docker image and to run the demo
* The RESTful time-series API now returns ISO-formatted UTC dates [#26](https://github.com/dcs4cop/xcube-server/issues/26)<|MERGE_RESOLUTION|>--- conflicted
+++ resolved
@@ -108,15 +108,12 @@
   - `xcube.core.xarray.DatasetAccessor.levels()`
   - `xcube.util.cmaps.get_cmap()`
   - `xcube.util.cmaps.get_cmaps()`
-<<<<<<< HEAD
 
 * A new function `compute_tiles()` has been 
   refactored out from function `xcube.core.tile.compute_rgba_tile()`.
 * Added method `get_level_for_resolution(xy_res)` to 
   abstract base class `xcube.core.mldataset.MultiLevelDataset`. 
 
-=======
->>>>>>> b64ded99
 * Fixed problem with `xcube gen` raising `FileNotFoundError` 
   with Zarr >= 2.13.
 
