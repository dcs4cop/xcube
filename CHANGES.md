## Changes in 0.9.1 (in development)

<<<<<<< HEAD
* Cube generator `xcube gen2` allows to use temporal resampling. To use it,
  a user must set the parameter `time_period` (in a pandas-interpretable 
  pattern, e.g., '4D') and the newly introduced parameter `temporal_resampling`.
  To sample down to a broader temporal resolution, use any of `['count', 
  'first', 'last', 'min', 'max', 'sum', 'prod', 'mean', 'median', 'std', 
  'var', 'percentile_<p>']`, to sample up to a finer resolution, use any of 
  `['asfreq', 'ffill', 'bfill', 'pad', 'nearest', 'nearest-up', 'zero', 
  'slinear', 'quadratic', 'cubic', 'previous', 'next']`. (#523)
=======
### New features
* Function `mask_dataset_by_geometry` has a new parameter `all_touched`:
  If True, all pixels intersected by geometry outlines will be included in the mask. 
  If False, only pixels whose center is within the polygon or that are selected by 
  Bresenham’s line algorithm will be included in the mask. 
  The default value is set to `False`. 

### Other
>>>>>>> c64fa7c3

## Changes in 0.9.0

### New features

* The implementations of the default data stores `s3`, `directory`, 
  and `memory` have been replaced entirely by a new implementation
  that utilize the [fsspec](https://filesystem-spec.readthedocs.io/) 
  Python package. The preliminary filesystem-based data stores 
  are now `s3`, `file`, and `memory`. All share a common implementations 
  and tests. Others filesystem-based data stores can be added easily
  and will follow soon, for example `hdfs`. 
  All filesystem-based data stores now support xarray
  datasets (type `xarray.Dataset`) in Zarr and NetCDF format as 
  well as image pyramids (type`xcube.core.multilevel.MultiLevelDataset`) 
  using a Zarr-based multi-level format. (#446)

* Several changes became necessary on the xcube Generator
  package `xcube.core.gen2` and CLI `xcube gen2`. 
  They are mostly not backward compatible:
  - The only supported way to instantiate cube generators is the
    `CubeGenerator.new()` factory method. 
  - `CubeGenerator.generate_cube()` and `CubeGenerator.get_cube_info()`
    both now receive the request object that has formerly been passed 
    to the generator constructors.
  - The `CubeGenerator.generate_cube()` method now returns a 
    `CubeGeneratorResult` object rather than a simple string 
    (the written `data_id`).  
  - Empty cubes are no longer written, a warning status is 
    generated instead.
  - The xcube gen2 CLI `xcube gen2` has a new option `--output RESULT` 
    to write the result to a JSON file. If it is omitted, 
    the CLI will dump the result as JSON to stdout.

* Numerous breaking changes have been applied to this version
  in order to address generic resampling (#391), to support other
  CRS than WGS-84 (#112), and to move from the struct data cube 
  specification to a more relaxed cube convention (#488): 
  * The following components have been removed entirely 
    - module `xcube.core.imgeom` with class `ImageGeom` 
    - module `xcube.core.geocoding` with class `GeoCoding`
    - module `xcube.core.reproject` and all its functions
  * The following components have been added 
    - module `xcube.core.gridmapping` with new class `GridMapping`
      is a CF compliant replacement for classes `ImageGeom` and `GeoCoding`
  * The following components have changed in an incompatible way:
    - Function`xcube.core.rectify.rectify_dataset()` now uses 
      `source_gm: GridMapping` and `target_gm: GridMapping` instead of 
      `geo_coding: GeoCoding` and `output_geom: ImageGeom`. 
    - Function`xcube.core.gen.iproc.InputProcessor.process()` now uses 
      `source_gm: GridMapping` and `target_gm: GridMapping` instead of 
      `geo_coding: GeoCoding` and `output_geom: ImageGeom`. 
  * xcube no longer depends on GDAL (at least not directly).
    
* Added a new feature to xcube called "BYOA" - Bring your own Algorithm.
  It is a generic utility that allows for execution of user-supplied 
  Python code in both local and remote contexts. (#467)
  The new `xcube.core.byoa` package hosts the BYOA implementation and API.
  The entry point to the functionality is the `xcube.core.byoa.CodeConfig`
  class. It is currently utilized by the xcube Cube Generator that can now
  deal with an optional `code_config` request parameter. If given,
  the generated data cube will be post-processed by the configured user-code.
  The xcube Cube Generator with the BYOA feature is made available through the 
  1. Generator API `xcube.core.gen2.LocalCubeGenerator` and
    `xcube.core.gen2.service.RemoteCubeGenerator`;
  2. Generator CLI `xcube gen2`.
  
* A dataset's cube subset and its grid mapping can now be accessed through
  the `xcube` property of `xarray.Dataset` instances. This feature requires 
  importing the `xcube.core.xarray`package. Let `dataset` be an 
  instance of `xarray.Dataset`, then
  - `dataset.xcube.cube` is a `xarray.Dataset` that contains all cube 
     variables of `dataset`, namely the ones with dimensions 
     `("time", [...,], y_dim_name, x_dim_name)`, where `y_dim_name`, 
    `x_dim_name` are determined by the dataset's grid mapping.
     May be empty, if `dataset` has no cube variables.
  - `dataset.xcube.gm` is a `xcube.core.gridmapping.GridMapping` that 
     describes the CF-compliant grid mapping of `dataset`. 
     May be `None`, if `dataset` does not define a grid mapping.
  - `dataset.xcube.non_cube` is a `xarray.Dataset` that contains all
     variables of `dataset` that are not in `dataset.xcube.cube`.
     May be same as `dataset`, if `dataset.xcube.cube` is empty.
  
* Added a new utility module `xcube.util.temp` that allows for creating 
  temporary files and directories that will be deleted when the current 
  process ends.
* Added function `xcube.util.versions.get_xcube_versions()`  
  that outputs the versions of packages relevant for xcube.
  Also added a new CLI `xcube versions` that outputs the result of the  
  new function in JSON or YAML. (#522)

### Other

* The xcube cube generator (API `xcube.core.gen2`, CLI `xcube gen2`) 
  will now write consolidated Zarrs by default. (#500)
* xcube now issues a warning, if a data cube is opened from object 
  storage, and credentials have neither been passed nor can be found, 
  and the object storage has been opened with the default `anon=False`. (#412)
* xcube no longer internally caches directory listings, which prevents 
  the situation where a data cube that has recently been written into object 
  storage cannot be found. 
* Removed example notebooks that used hard-coded local file paths. (#400)
* Added a GitHub action that will run xcube unit tests, and build and 
  push Docker images. The version tag of the image is either `latest` when 
  the master changed or equals the release tag. 
* Removed warning `module 'xcube_xyz' looks like an xcube-plugin but 
  lacks a callable named 'init_plugin`.
* Fixed an issue where `xcube serve` provided wrong layer source options for 
  [OpenLayers XYZ](https://openlayers.org/en/latest/apidoc/module-ol_source_XYZ-XYZ.html) 
  when latitude coordinates where increasing with the coordinate index. (#251)
* Function `xcube.core.normalize.adjust_spatial_attrs()` no longer removes
  existing global attributes of the form `geospatial_vertical_<property>`.
* Numerous classes and functions became obsolete in the xcube 0.9 
  code base and have been removed, also because we believe there is 
  quite rare outside use, if at all. 
  
  Removed from `xcube.util.tiledimage`:
  * class `DownsamplingImage`
  * class `PilDownsamplingImage`
  * class `NdarrayDownsamplingImage`
  * class `FastNdarrayDownsamplingImage`
  * class `ImagePyramid`
  * function `create_pil_downsampling_image()`
  * function `create_ndarray_downsampling_image()`
  * function `downsample_ndarray()`
  * functions `aggregate_ndarray_xxx()`
  
  Removed from `xcube.util.tilegrid`:
  * functions `pow2_2d_subdivision()`
  * functions `pow2_1d_subdivision()`
  
## Changes in 0.8.2

* Fixed the issue that xcube gen2 would not print tracebacks to stderr 
  when raising errors of type `CubeGeneratorError` (#448).
* Enhanced `xcube.core.normalize.normalize_dataset()` function to also 
  normalize datasets with latitudes given as 
  `latitude_centers` and to invert decreasing latitude coordinate values.
* Introduced `xcube.core.normalize.cubify_dataset()` function to normalize 
  a dataset and finally assert the result complies to the 
  [xcube dataset conventions](https://github.com/dcs4cop/xcube/blob/master/docs/source/cubespec.md).
* Fixed that data stores `directory` and `s3` were not able to handle data 
  identifiers that they had assigned themselves during `write_data()`.  
  (#450)
* The `xcube prune` tool is no longer restricted to data cube datasets 
  and should now be able to deal with datasets that comprise very many 
  chunks. (#469)
* The `xcube.core.extract.get_cube_values_for_points()` function has been 
  enhanced to also accept lists or tuples in the item values of 
  the `points` arguments. (#431)   
* Fixed exception raised in `xcube extract` CLI tool when called with the 
  `--ref` option. This issue occurred with `xarray 0.18.2+`.

## Changes in 0.8.1

* Improved support of datasets with time given as `cftime.DatetimeGregorian` 
  or `cftime.DatetimeJulian`.
* Fixed out-of-memory error raised if spatial subsets were created from 
  cubes with large spatial dimensions. (#442)
* Fixed example Notebook `compute_dask_array` and renamed it 
  into `compute_array_from_func`. (#385)
* Fixed a problem with the S3 data store that occurred if the store was 
  configured without `bucket_name` and the (Zarr) data was opened 
  with `consolidated=True`.

* The functions `xcube.core.compute.compute_cube()` 
  and `xcube.core.compute.compute_dataset()`
  can now alter the shape of input datasets. (#289)  

## Changes in 0.8.0

* Harmonized retrieval of spatial and temporal bounds of a dataset: 
  To determine spatial bounds, use `xcube.core.geom.get_dataset_bounds()`, 
  to determine temporal bounds, use `xcube.core.timecoord.get_time_range_from_data()`. 
  Both methods will attempt to get the values from associated bounds arrays first. 
* Fixed broken JSON object serialisation of objects returned by 
  `DataStore.describe_object()`. (#432)
* Changed behaviour and signature of `xcube.core.store.DataStore.get_dataset_ids()`.
  The keyword argument `include_titles: str = True` has been replaced by 
  `include_attrs: Sequence[str] = None` and the return value changes accordingly:
  - If `include_attrs` is None (the default), the method returns an iterator
    of dataset identifiers *data_id* of type `str`.
  - If `include_attrs` is a sequence of attribute names, the method returns
    an iterator of tuples (*data_id*, *attrs*) of type `Tuple[str, Dict]`.
  Hence `include_attrs`  can be used to obtain a minimum set of dataset 
  metadata attributes for each returned *data_id*.
  However, `include_attrs` is not yet implemented so far in the "s3", 
  "memory", and "directory" data stores. (#420)
* Directory and S3 Data Store consider format of data denoted by *data id* when 
  using `get_opener_ids()`.
* S3 Data Store will only recognise a `consolidated = True` parameter setting,
  if the file `{bucket}/{data_id}/.zmetadata` exists. 
* `xcube gen2` will now ensure that temporal subsets can be created. (#430)
* Enhance `xcube serve` for use in containers: (#437)
  * In addition to option `--config` or `-c`, dataset configurations can now 
    be passed via environment variable `XCUBE_SERVE_CONFIG_FILE`.
  * Added new option `--base-dir` or `-b` to pass the base directory to
    resolve relative paths in dataset configurations. In addition, the value
    can be passed via environment variable `XCUBE_SERVE_BASE_DIR`.

## Changes in 0.7.2

* `xcube gen2` now allows for specifying the final data cube's chunk
  sizes. The new `cube_config` parameter is named `chunks`, is optional
  and if given, must be a dictionary that maps a dimension name to a 
  chunk size or to `None` (= no chunking). The chunk sizes only apply 
  to data variables. Coordinate variables will not be affected, e.g. 
  "time", "lat", "lon" will not be chunked. (#426)

* `xcube gen2` now creates subsets from datasets returned by data stores that
  do not recognize cube subset parameters `variable_names`, `bbox`, and
  `time_range`. (#423)

* Fixed a problem where S3 data store returned outdated bucket items. (#422)

## Changes in 0.7.1

* Dataset normalisation no longer includes reordering increasing
  latitude coordinates, as this creates datasets that are no longer writable 
  to Zarr. (#347)
* Updated package requirements
  - Added `s3fs`  requirement that has been removed by accident.
  - Added missing requirements `requests` and `urllib3`.

## Changes in 0.7.0

* Introduced abstract base class `xcube.util.jsonschema.JsonObject` which 
  is now the super class of many classes that have JSON object representations.
  In Jupyter notebooks, instances of such classes are automatically rendered 
  as JSON trees.
* `xcube gen2` CLI tool can now have multiple `-v` options, e.g. `-vvv`
  will now output detailed requests and responses.  
* Added new Jupyter notebooks in `examples/notebooks/gen2` 
  for the _data cube generators_ in the package `xcube.core.gen2`.
* Fixed a problem in `JsonArraySchema` that occurred if a valid 
  instance was `None`. A TypeError `TypeError: 'NoneType' object is not iterable` was 
  raised in this case.
* The S3 data store  `xcube.core.store.stores.s3.S3DataStore` now implements the `describe_data()` method. 
  It therefore can also be used as a data store from which data is queried and read.  
* The `xcube gen2` data cube generator tool has been hidden from
  the set of "official" xcube tools. It is considered as an internal tool 
  that is subject to change at any time until its interface has stabilized.
  Please refer to `xcube gen2 --help` for more information.
* Added `coords` property to `DatasetDescriptor` class. 
  The `data_vars` property of the `DatasetDescriptor` class is now a dictionary. 
* Added `chunks` property to `VariableDescriptor` class. 
* Removed function `reproject_crs_to_wgs84()` and tests (#375) because  
  - it seemed to be no longer be working with GDAL 3.1+; 
  - there was no direct use in xcube itself;
  - xcube plans to get rid of GDAL dependencies.
* CLI tool `xcube gen2` may now also ingest non-cube datasets.
* Fixed unit tests broken by accident. (#396)
* Added new context manager `xcube.util.observe_dask_progress()` that can be used
  to observe tasks that known to be dominated by Dask computations: 
  ```python
  with observe_dask_progress('Writing dataset', 100):
      dataset.to_zarr(store)  
  ```
* The xcube normalisation process, which ensures that a dataset meets the requirements 
  of a cube, internally requested a lot of data, causing the process to be slow and
  expensive in terms of memory consumption. This problem was resolved by avoiding to
  read in these large amounts of data. (#392)

## Changes in 0.6.1

* Updated developer guide (#382)

Changes relating to maintenance of xcube's Python environment requirements in `envrionment.yml`:

* Removed explicit `blas` dependency (which required MKL as of `blas =*.*=mkl`) 
  for better interoperability with existing environments.  
* Removed restrictions of `fsspec <=0.6.2` which was required due to 
  [Zarr #650](https://github.com/zarr-developers/zarr-python/pull/650). As #650 has been fixed, 
  `zarr=2.6.1` has been added as new requirement. (#360)

## Changes in 0.6.0

### Enhancements 

* Added four new Jupyter Notebooks about xcube's new Data Store Framework in 
  `examples/notebooks/datastores`.

* CLI tool `xcube io dump` now has new `--config` and `--type` options. (#370)

* New function `xcube.core.store.get_data_store()` and new class `xcube.core.store.DataStorePool` 
  allow for maintaining a set of pre-configured data store instances. This will be used
  in future xcube tools that utilise multiple data stores, e.g. "xcube gen", "xcube serve". (#364)

* Replaced the concept of `type_id` used by several `xcube.core.store.DataStore` methods 
  by a more flexible `type_specifier`. Documentation is provided in `docs/source/storeconv.md`. 
  
  The `DataStore` interface changed as follows:
  - class method `get_type_id()` replaced by `get_type_specifiers()` replaces `get_type_id()`;
  - new instance method `get_type_specifiers_for_data()`;
  - replaced keyword-argument in `get_data_ids()`;
  - replaced keyword-argument in `has_data()`;
  - replaced keyword-argument in `describe_data()`;
  - replaced keyword-argument in `get_search_params_schema()`;
  - replaced keyword-argument in `search_data()`;
  - replaced keyword-argument in `get_data_opener_ids()`.
  
  The `WritableDataStore` interface changed as follows:
  - replaced keyword-argument in `get_data_writer_ids()`.

* The JSON Schema classes in `xcube.util.jsonschema` have been extended:
  - `date` and `date-time` formats are now validated along with the rest of the schema
  - the `JsonDateSchema` and `JsonDatetimeSchema` subclasses of `JsonStringSchema` have been introduced, 
    including a non-standard extension to specify date and time limits

* Extended `xcube.core.store.DataStore` docstring to include a basic convention for store 
  open parameters. (#330)

* Added documentation for the use of the open parameters passed to 
  `xcube.core.store.DataOpener.open_data()`.

### Fixes

* `xcube serve` no longer crashes, if configuration is lacking a `Styles` entry.

* `xcube gen` can now interpret `start_date` and `stop_date` from NetCDF dataset attributes. 
  This is relevant for using `xcube gen` for Sentinel-2 Level 2 data products generated and 
  provided by Brockmann Consult. (#352)


* Fixed both `xcube.core.dsio.open_cube()` and `open_dataset()` which failed with message 
  `"ValueError: group not found at path ''"` if called with a bucket URL but no credentials given
  in case the bucket is not publicly readable. (#337)
  The fix for that issue now requires an additional `s3_kwargs` parameter when accessing datasets 
  in _public_ buckets:
  ```python
  from xcube.core.dsio import open_cube 
    
  public_url = "https://s3.eu-central-1.amazonaws.com/xcube-examples/OLCI-SNS-RAW-CUBE-2.zarr"
  public_cube = open_cube(public_url, s3_kwargs=dict(anon=True))
  ```  
* xcube now requires `s3fs >= 0.5` which implies using faster async I/O when accessing object storage.
* xcube now requires `gdal >= 3.0`. (#348)
* xcube now only requires `matplotlib-base` package rather than `matplotlib`. (#361)

### Other

* Restricted `s3fs` version in envrionment.yml in order to use a version which can handle pruned xcube datasets.
  This restriction will be removed once changes in zarr PR https://github.com/zarr-developers/zarr-python/pull/650 
  are merged and released. (#360)
* Added a note in the `xcube chunk` CLI help, saying that there is a possibly more efficient way 
  to (re-)chunk datasets through the dedicated tool "rechunker", see https://rechunker.readthedocs.io
  (thanks to Ryan Abernathey for the hint). (#335)
* For `xcube serve` dataset configurations where `FileSystem: obs`, users must now also 
  specify `Anonymous: True` for datasets in public object storage buckets. For example:
  ```yaml
  - Identifier: "OLCI-SNS-RAW-CUBE-2"
    FileSystem: "obs"
    Endpoint: "https://s3.eu-central-1.amazonaws.com"
    Path: "xcube-examples/OLCI-SNS-RAW-CUBE-2.zarr"
    Anyonymous: true
    ...
  - ...
  ```  
* In `environment.yml`, removed unnecessary explicit dependencies on `proj4` 
  and `pyproj` and restricted `gdal` version to >=3.0,<3.1. 

## Changes in 0.5.1

* `normalize_dataset` now ensures that latitudes are decreasing.

## Changes in 0.5.0

### New 

* `xcube gen2 CONFIG` will generate a cube from a data input store and a user given cube configuration.
   It will write the resulting cube in a user defined output store.
    - Input Stores: CCIODP, CDS, SentinelHub
    - Output stores: memory, directory, S3

* `xcube serve CUBE` will now use the last path component of `CUBE` as dataset title.

* `xcube serve` can now be run with AWS credentials (#296). 
  - In the form `xcube serve --config CONFIG`, a `Datasets` entry in `CONFIG`
    may now contain the two new keys `AccessKeyId: ...` and `SecretAccessKey: ...` 
    given that `FileSystem: obs`.
  - In the form `xcube serve --aws-prof PROFILE CUBE`
    the cube stored in bucket with URL `CUBE` will be accessed using the
    credentials found in section `[PROFILE]` of your `~/.aws/credentials` file.
  - In the form `xcube serve --aws-env CUBE`
    the cube stored in bucket with URL `CUBE` will be accessed using the
    credentials found in environment variables `AWS_ACCESS_KEY_ID` and
    `AWS_SECRET_ACCESS_KEY`.


* xcube has been extended by a new *Data Store Framework* (#307).
  It is provided by the `xcube.core.store` package.
  It's usage is currently documented only in the form of Jupyter Notebook examples, 
  see `examples/store/*.ipynb`.
   
* During the development of the new *Data Store Framework*, some  
  utility packages have been added:
  * `xcube.util.jsonschema` - classes that represent JSON Schemas for types null, boolean,
     number, string, object, and array. Schema instances are used for JSON validation,
     and object marshalling.
  * `xcube.util.assertions` - numerous `assert_*` functions that are used for function 
     parameter validation. All functions raise `ValueError` in case an assertion is not met.
  * `xcube.util.ipython` - functions that can be called for better integration of objects with
     Jupyter Notebooks.

### Enhancements

* Added possibility to specify packing of variables within the configuration of
  `xcube gen` (#269). The user now may specify a different packing variables, 
  which might be useful for reducing the storage size of the datacubes.
  Currently it is only implemented for zarr format.
  This may be done by passing the parameters for packing as the following:  
   
   
  ```yaml  
  output_writer_params: 

    packing: 
      analysed_sst: 
        scale_factor: 0.07324442274239326
        add_offset: -300.0
        dtype: 'uint16'
        _FillValue: 0.65535
  ```

* Example configurations for `xcube gen2` were added.

### Fixes

* From 0.4.1: Fixed time-series performance drop (#299). 

* Fixed `xcube gen` CLI tool to correctly insert time slices into an 
  existing cube stored as Zarr (#317).  

* When creating an ImageGeom from a dataset, correct the height if it would
  otherwise give a maximum latitude >90°.

* Disable the display of warnings in the CLI by default, only showing them if
  a `--warnings` flag is given.

* Fixed a regression when running "xcube serve" with cube path as parameter (#314)

* From 0.4.3: Extended `xcube serve` by reverse URL prefix option. 

* From 0.4.1: Fixed time-series performance drop (#299). 


## Changes in 0.4.3

* Extended `xcube serve` by reverse URL prefix option `--revprefix REFPREFIX`.
  This can be used in cases where only URLs returned by the service need to be prefixed, 
  e.g. by a web server's proxy pass.

## Changes in 0.4.2 

* Fixed a problem during release process. No code changes.

## Changes in 0.4.1 

* Fixed time-series performance drop (#299). 

## Changes in 0.4.0

### New

* Added new `/timeseries/{dataset}/{variable}` POST operation to xcube web API.
  It extracts time-series for a given GeoJSON object provided as body.
  It replaces all of the `/ts/{dataset}/{variable}/{geom-type}` operations.
  The latter are still maintained for compatibility with the "VITO viewer". 
  
* The xcube web API provided through `xcube serve` can now serve RGBA tiles using the 
  `dataset/{dataset}/rgb/tiles/{z}/{y}/{x}` operation. The red, green, blue 
  channels are computed from three configurable variables and normalisation ranges, 
  the alpha channel provides transparency for missing values. To specify a default
  RGB schema for a dataset, a colour mapping for the "pseudo-variable" named `rbg` 
  is provided in the configuration of `xcube serve`:
  ```yaml  
  Datasets:
    - Identifyer: my_dataset
      Style: my_style
      ...
    ...
  Styles:
    - Identifier: my_style
      ColorMappings:
        rgb:
          Red:
            Variable: rtoa_8
            ValueRange: [0., 0.25]
          Green:
            Variable: rtoa_6
            ValueRange: [0., 0.25]
          Blue:
            Variable: rtoa_4
            ValueRange: [0., 0.25]
        ...
  ```
  Note that this concept works nicely in conjunction with the new `Augmentation` feature (#272) used
  to compute new variables that could be input to the RGB generation. 
  
* Introduced new (ortho-)rectification algorithm allowing reprojection of 
  satellite images that come with (terrain-corrected) geo-locations for every pixel.

  - new CLI tool `xcube rectify`
  - new API function `xcube.core.rectify.rectify_dataset()`

* Utilizing the new rectification in `xcube gen` tool. It is now the default 
  reprojection method in `xcube.core.gen.iproc.XYInputProcessor` and
  `xcube.core.gen.iproc.DefaultInputProcessor`, if ground control points are not 
  specified, i.e. the input processor is configured with `xy_gcp_step=None`. (#206)
* Tile sizes for rectification in `xcube gen` are now derived from `output_writer_params` if given in configuration and 
  if it contains a `chunksizes` parameter for 'lat' or 'lon'. This will force the generation of a chunked xcube dataset 
  and will utilize Dask arrays for out-of-core computations. This is very useful for large data cubes whose time slices 
  would otherwise not fit into memory.
* Introduced new function `xcube.core.select.select_spatial_subset()`.

* Renamed function `xcube.core.select.select_vars()` into `xcube.core.select.select_variables_subset()`.
  
* Now supporting xarray and numpy functions in expressions used by the
  `xcube.core.evaluate.evaluate_dataset()` function and in the configuration of the 
  `xcube gen` tool. You can now use `xr` and `np` contexts in expressions, e.g. 
  `xr.where(CHL >= 0.0, CHL)`. (#257)

* The performance of the `xcube gen` tool for the case that expressions or 
  expression parts are reused across multiple variables can now be improved. 
  Such as expressions can now be assigned to intermediate variables and loaded 
  into memory, so they are not recomputed again.
  For example, let the expression `quality_flags.cloudy and CHL > 25.0` occur often
  in the configuration, then this is how recomputation can be avoided:
  ```
    processed_variables:
      no_cloud_risk:
        expression: not (quality_flags.cloudy and CHL_raw > 25.0)
        load: True
      CHL:
        expression: CHL_raw
        valid_pixel_expression: no_cloud_risk
      ...        
  ```      
* Added ability to write xcube datasets in Zarr format into object storage bucket using the xcube python api
  `xcube.core.dsio.write_cube()`. (#224) The user needs to pass provide user credentials via 
  ```
  client_kwargs = {'provider_access_key_id': 'user_id', 'provider_secret_access_key': 'user_secret'}
  ```
  and 
  write to existing bucket by executing 
  
  ```
  write_cube(ds1, 'https://s3.amazonaws.com/upload_bucket/cube-1-250-250.zarr', 'zarr',
                       client_kwargs=client_kwargs)
  ```
* Added new CLI tool `xcube tile` which is used to generate a tiled RGB image 
  pyramid from any xcube dataset. The format and file organisation of the generated 
  tile sets conforms to the [TMS 1.0 Specification](https://wiki.osgeo.org/wiki/Tile_Map_Service_Specification) 
  (#209).

* The configuration of `xcube serve` has been enhanced to support
  augmentation of data cubes by new variables computed on-the-fly (#272).
  You can now add a section `Augmentation` into a dataset descriptor, e.g.:
  
  ```yaml 
    Datasets:
      - Identifier: abc
        ...
        Augmentation:
          Path: compute_new_vars.py
          Function: compute_variables
          InputParameters:
            ...
      - ...
  ```
  
  where `compute_variables` is a function that receives the parent xcube dataset
  and is expected to return a new dataset with new variables. 
  
* The `xcube serve` tool now provides basic access control via OAuth2 bearer tokens (#263).
  To configure a service instance with access control, add the following to the 
  `xcube serve` configuration file:
  
  ```
    Authentication:
      Domain: "<your oauth2 domain>"
      Audience: "<your audience or API identifier>"
  ```
  
  Individual datasets can now be protected using the new `AccessControl` entry
  by configuring the `RequiredScopes` entry whose value is a list
  of required scopes, e.g. "read:datasets":
  
  ```
    Datasets:
      ...
      - Identifier: <some dataset id>
        ...
        AccessControl:
          RequiredScopes:
            - "read:datasets"
  ```
  
  If you want a dataset to disappear for authorized requests, set the 
  `IsSubstitute` flag:
  
  ```
    Datasets:
      ...
      - Identifier: <some dataset id>
        ...
        AccessControl:
          IsSubstitute: true
  ```

### Enhancements

* The `xcube serve` tool now also allows for per-dataset configuration
  of *chunk caches* for datasets read from remote object storage locations. 
  Chunk caching avoids recurring fetching of remote data chunks for same
  region of interest.
  It can be configured as default for all remote datasets at top-level of 
  the configuration file:
  ```
  DatasetChunkCacheSize: 100M
  ```
  or in individual dataset definitions:
  ```
  Datasets: 
     - Identifier: ...
       ChunkCacheSize: 2G
       ...
  ```
* Retrieval of time series in Python API function `xcube.core.timeseries.get_time_series()` 
  has been optimized and is now much faster for point geometries. 
  This enhances time-series performance of `xcube serve`. 
  * The log-output of `xcube serve` now contains some more details time-series request 
    so performance bottlenecks can be identified more easily from `xcube-serve.log`, 
    if the server is started together with the flag `--traceperf`.
* CLI command `xcube resample` has been enhanced by a new value for the 
  frequency option `--frequency all`
  With this value it will be possible to create mean, max , std, ... of the whole dataset,
  in other words, create an overview of a cube. 
  By [Alberto S. Rabaneda](https://github.com/rabaneda).
 
* The `xcube serve` tool now also serves dataset attribution information which will be 
  displayed in the xcube-viewer's map. To add attribution information, use the `DatasetAttribution` 
  in to your `xcube serve` configuration. It can be used on top-level (for all dataset), 
  or on individual datasets. Its value may be a single text entry or a list of texts:
  For example: 
  ```yaml
  DatasetAttribution: 
    - "© by Brockmann Consult GmbH 2020, contains modified Copernicus Data 2019, processed by ESA."
    - "Funded by EU H2020 DCS4COP project."
  ```
* The `xcube gen` tool now always produces consolidated xcube datasets when the output format is zarr. 
  Furthermore when appending to an existing zarr xcube dataset, the output now will be consolidated as well. 
  In addition, `xcube gen` can now append input time slices to existing optimized (consolidated) zarr xcube datasets.
* The `unchunk_coords` keyword argument of Python API function 
  `xcube.core.optimize.optimize_dataset()` can now be a name, or list of names  
  of the coordinate variable(s) to be consolidated. If boolean ``True`` is used
  all variables will be consolidated.
* The `xcube serve` API operations `datasets/` and `datasets/{ds_id}` now also
  return the metadata attributes of a given dataset and it variables in a property
  named `attrs`. For variables we added a new metadata property `htmlRepr` that is
  a string returned by a variable's `var.data._repr_html_()` method, if any.
* Renamed default log file for `xcube serve` command to `xcube-serve.log`.
* `xcube gen` now immediately flushes logging output to standard out
  
## Changes in 0.3.1 

### Fixes

* Removing false user warning about custom SNAP colormaps when starting 
  `xcube serve` command.
  
## Changes in 0.3.0

### New

* Added new parameter in `xcube gen` called `--no_sort`. Using `--no_sort`, 
  the input file list wont be sorted before creating the xcube dataset. 
  If `--no_sort` parameter is passed, order the input list will be kept. 
  The parameter `--sort` is deprecated and the input files will be sorted 
  by default. 
* xcube now discovers plugin modules by module naming convention
  and by Setuptools entry points. See new chapter 
  [Plugins](https://xcube.readthedocs.io/en/latest/plugins.html) 
  in xcube's documentation for details. (#211)  
* Added new `xcube compute` CLI command and `xcube.core.compute.compute_cube()` API 
  function that can be used to generate an output cube computed from a Python
  function that is applied to one or more input cubes. Replaces the formerly 
  hidden `xcube apply` command. (#167) 
* Added new function `xcube.core.geom.rasterize_features()` 
  to rasterize vector-data features into a dataset. (#222)
* Extended CLI command `xcube verify` and API function `xcube.core.verify.verify_cube` to check whether spatial
  coordinate variables and their associated bounds variables are equidistant. (#231)
* Made xarray version 0.14.1 minimum requirement due to deprecation of xarray's `Dataset.drop`
  method and replaced it with `drop_sel` and `drop_vars` accordingly. 


### Enhancements

* CLI commands execute much faster now when invoked with the `--help` and `--info` options.
* Added `serverPID` property to response of web API info handler. 
* Functions and classes exported by following modules no longer require data cubes to use
  the `lon` and `lat` coordinate variables, i.e. using WGS84 CRS coordinates. Instead, the 
  coordinates' CRS may be a projected coordinate system and coordinate variables may be called
  `x` and `y` (#112):
  - `xcube.core.new`
  - `xcube.core.geom`
  - `xcube.core.schema`
  - `xcube.core.verify`
* Sometimes the cell bounds coordinate variables of a given coordinate variables are not in a proper, 
  [CF compliant](http://cfconventions.org/Data/cf-conventions/cf-conventions-1.7/cf-conventions.html#cell-boundaries) 
  order, e.g. for decreasing latitudes `lat` the respective bounds coordinate
  `lat_bnds` is decreasing for `lat_bnds[:, 0]` and `lat_bnds[:, 1]`, but `lat_bnds[i, 0] < lat_bnds[i, 1]`
  for all `i`. xcube is now more tolerant w.r.t. to such wrong ordering of cell boundaries and will 
  compute the correct spatial extent. (#233)
* For `xcube serve`, any undefined color bar name will default to `"viridis"`. (#238)
    
 
### Fixes

* `xcube resample` now correctly re-chunks its output. By default, chunking of the 
  `time` dimension is set to one. (#212)

### Incompatible changes

The following changes introduce incompatibilities with former xcube 0.2.x 
versions. 

* The function specified by `xcube_plugins` entry points now receives an single argument of 
  type `xcube.api.ExtensionRegistry`. Plugins are asked to add their extensions
  to this registry. As an example, have a look at the default `xcube_plugins` entry points 
  in `./setup.py`.   
 
* `xcube.api.compute_dataset()` function has been renamed to 
  `xcube.api.evaluate_dataset()`. This has been done in order avoid confusion
  with new API function `xcube.api.compute_cube()`.
  
* xcube's package structure has been drastically changed: 
  - all of xcube's `__init__.py` files are now empty and no longer 
    have side effects such as sub-module aggregations. 
    Therefore, components need to be imported from individual modules.
  - renamed `xcube.api` into `xcube.core`
  - moved several modules from `xcube.util` into `xcube.core`
  - the new `xcube.constants` module contains package level constants
  - the new `xcube.plugin` module now registers all standard extensions
  - moved contents of module `xcube.api.readwrite` into `xcube.core.dsio`.
  - removed functions `read_cube` and `read_dataset` as `open_cube` and `open_dataset` are sufficient
  - all internal module imports are now absolute, rather than relative  

## Changes in 0.2.1

### Enhancements

- Added new CLI tool `xcube edit` and API function `xcube.api.edit_metadata`
  which allows editing the metadata of an existing xcube dataset. (#170)
- `xcube serve` now recognises xcube datasets with
  metadata consolidated by the `xcube opmimize` command. (#141)

### Fixes
- `xcube gen` now parses time stamps correcly from input data. (#207)
- Dataset multi-resolution pyramids (`*.levels` directories) can be stored in cloud object storage
  and are now usable with `xcube serve` (#179)
- `xcube optimize` now consolidates metadata only after consolidating
  coordinate variables. (#194)
- Removed broken links from `./README.md` (#197)
- Removed obsolete entry points from `./setup.py`.

## Changes in 0.2.0

### New

* Added first version of the [xcube documentation](https://xcube.readthedocs.io/) generated from
  `./docs` folder.

### Enhancements

* Reorganisation of the Documentation and Examples Section (partly addressing #106)
* Loosened python conda environment to satisfy conda-forge requirements
* xcube is now available as a conda package on the conda-forge channel. To install
  latest xcube package, you can now type: `conda install -c conda-forge xcube`
* Changed the unittesting code to minimize warnings reported by 3rd-party packages
* Making CLI parameters consistent and removing or changing parameter abbreviations
  in case they were used twice for different params. (partly addressing #91)
  For every CLI command which is generating an output a path must be provided by the
  option `-o`, `--output`. If not provided by the user, a default output_path is generated.
  The following CLI parameter have changed and their abbreviation is not enabled anymore : 

    - `xcube gen -v` is now only `xcube gen --vars` or `xcube gen --variables` 
    - `xcube gen -p` is now  `xcube gen -P` 
    - `xcube gen -i` is now  `xcube gen -I` 
    - `xcube gen -r` is now  `xcube gen -R`
    - `xcube gen -s` is now  `xcube gen -S` 
    - `xcube chunk -c`  is now  `xcube chunk -C`
    - `xcube level -l` is now `xcube level -L`
    - `xcube dump -v` is now `xcube dump --variable` or `xcube dump --var`
    - `xcube dump -e` is now `xcube dump -E` 
    - `xcube vars2dim -v` is now `xcube vars2dim --variable` or `xcube vars2dim --var`
    - `xcube vars2dim --var_name` is now `xcube vars2dim --variable` or `xcube vars2dim --var`
    - `xcube vars2dim -d` is now `xcube vars2dim -D` 
    - `xcube grid res -d` is now `xcube grid res -D`
    - `xcube grid res -c` is now `xcube grid res --cov` or `xcube grid res --coverage` 
    - `xcube grid res -n` is now `xcube grid res -N` or `xcube grid res --num_results` 
    - `xcube serve -p` is now `xcube serve -P` 
    - `xcube serve -a` is now `xcube serve -A` 
    
* Added option `inclStDev` and `inclCount` query parameters to `ts/{dataset}/{variable}/geometry` and derivates.
  If used with `inclStDev=1`, Xcube Viewer will show error bars for each time series point.
* `xcube.api.new_cube` function now accepts callables as values for variables.
  This allows to compute variable values depending on the (t, y, x) position
  in the cube. Useful for testing.
* `xcube.api` now exports the `MaskSet` class which is useful for decoding flag values encoding following the
  [CF conventions](http://cfconventions.org/Data/cf-conventions/cf-conventions-1.7/cf-conventions.html#flags).
* Added new CLI tool `xcube optimize` and API function `xcube.api.optimize_dataset` 
  optimizes data cubes for cloud object storage deployment. (#141)
* Added two new spatial dataset operations to Python API `xcube.api` (#148):
  * `mask_dataset_by_geometry(dataset, geometry)` clip and mask a dataset by geometry
  * `clip_dataset_by_geometry(dataset, geometry)` just clip a dataset by geometry 
* Changed the dev version tag from 0.2.0.dev3 to 0.2.0.dev
* The behavior of web API `/datasets?details=1` has changed.
  The call no longer includes associated vector data as GeoJSON. Instead new API
  has beed added to fetch new vector data on demand:
  `/datasets/{dataset}/places` and `/datasets/{dataset}/places/{place}` (#130)
* `xcube serve` accepts custom SNAP colormaps. The path to a SAP .cpd file can be passed via the server
   configuration file with the paramter [ColorFile] instead of [ColorBar]. (#84)
* `xcube serve` can now be configured to serve cubes that are associated 
   with another cube with same data but different chunking (#115). 
   E.g. using chunks such as `time=512,lat=1,lon=1` can drastically improve 
   time-series extractions. 
   Have a look at the demo config in `xube/webapi/res/demo/config.yml`.     
* `xcube serve` does now offer a AWS S3 compatible data access API (#97):
   - List bucket objects: `/s3bucket`, see AWS 
     docs [GET](https://docs.aws.amazon.com/AmazonS3/latest/API/v2-RESTBucketGET.html)
   - Get bucket object: `/s3bucket/{ds_id}/{path}`, 
     see AWS docs [HEAD](https://docs.aws.amazon.com/AmazonS3/latest/API/RESTObjectHEAD.html) 
     and [GET](https://docs.aws.amazon.com/AmazonS3/latest/API/RESTObjectGET.html)
* `xcube serve` now verifies that a configured cube is valid once it is opened. (#107)
* Added new CLI command `xcube verify` performing xcube dataset verification. (#19)
* Reworked `xcube extract` to be finally useful and effective for point data extraction. (#102) 
* `xcube server`can now filter datasets by point coordinate, e.g. `/datasets?point=12.5,52.8`. (#50) 
* `xcube server`can now limit time series to a maximum number of 
  valid (not NaN) values. To activate, pass optional query parameter `maxValids` to the various `/ts`
  functions. The special value `-1` will restrict the result to contain only valid values. (#113) 
* Reworked `xcube gen` to be more user-friendly and more consistent with other tools. 
  The changes are
  - Removed `--dir` and `--name` options and replaced it by single `--output` option, 
    whose default value is `out.zarr`. (#45)
  - The `--format` option no longer has a default value. If not given, 
    format is guessed from `--output` option.
  - Renamed following parameters in the configuration file:
    + `input_files` into `input_paths`, also because paths may point into object storage 
      locations (buckets);  
    + `output_file` into `output_path`, to be consistent with `input_paths`.  
* Added new CLI command `xcube prune`. The tool deletes all block files associated with empty (NaN-
  only) chunks in given INPUT cube, which must have ZARR format. This can drastically reduce files 
  in sparse cubes and improve cube reading performance. (#92)
* `xcube serve` has a new `prefix` option which is a path appended to the server's host.
  The `prefix` option replaces the `name` option which is now deprecated but kept 
  for backward compatibility. (#79)
* Added new CLI command `xcube resample` that is used to generate temporarily up- or downsampled
  data cubes from other data cubes.
* `xcube serve` can now be run with xcube dataset paths and styling information given via the CLI rather 
  than a configuration file. For example `xcube serve --styles conc_chl=(0,20,"viridis") /path/to/my/chl-cube.zarr`.
  This allows for quick inspection of newly generated cubes via `xcube gen`.
  Also added option `--show` that starts the Xcube viewer on desktop environments in a browser. 
* Added new `xcube apply` command that can be used to generate an output cube computed from a Python function 
  that is applied to one or more input cubes. 
  The command is still in development and therefore hidden.
* Added new `xcube timeit` command that can be used to measure the time required for 
  parameterized command invocations. 
  The command is still in development and therefore hidden.
* Added global `xcube --scheduler SCHEDULER` option for Dask distributed computing (#58)
* Added global `xcube --traceback` option, removed local `xcube gen --traceback` option
* Completed version 1 of an xcube developer guide.
* Added `xcube serve` command (#43) 
* `xcube serve`: Time-series web API now also returns "uncertainty" (#48)
* Added `xcube level` command to allow for creating spatial pyramid levels (#38)
* `xcube gen` accepts multiple configuration files that will be merged in order (#21)
* Added `xcube gen` option `--sort` when input data list should be sorted (#33)    
* Added `xcube vars2dim` command to make variables a cube dimension (#31)
* Added `xcube serve` option `--traceperf` that allows switching on performance diagnostics.
* Included possibility to read the input file paths from a text file. (#47)
* Restructured and clarified code base (#27)
* Moved to Python 3.7 (#25)
* Excluding all input processors except for the default one. They are now plugins and have own repositories within the 
  xcube's organisation. (#49)


### Fixes

* `xcube gen` CLI now updates metadata correctly. (#181)
* It was no longer possible to use the `xcube gen` CLI with `--proc` option. (#120)
* `totalCount` attribute of time series returned by Web API `ts/{dataset}/{variable}/{geom-type}` now
   contains the correct number of possible observations. Was always `1` before.
* Renamed Web API function `ts/{dataset}/{variable}/places` into
  `ts/{dataset}/{variable}/features`.
* `xcube gen` is now taking care that when new time slices are added to an existing
   cube, this is done by maintaining the chronological order. New time slices are
   either appended, inserted, or replaced. (#64) (#139)
* Fixed `xcube serve` issue with WMTS KVP method `GetTile` with query parameter `time` 
  whose value can now also have the two forms `<start-date>/<end-date>` and just `<date>`. (#132) 
* Fixed `xcube extract` regression that stopped working after Pandas update (#95) 
* Fixed problem where CTRL+C didn't function anymore with `xcube serve`. (#87)
* Fixed error `indexes along dimension 'y' are not equal` occurred when using 
  `xcube gen` with processed variables that used flag values (#86)
* Fixed `xcube serve` WMTS KVP API to allow for case-insensitive query parameters. (#77)
* Fixed error in plugins when importing `xcube.api.gen` (#62)
* Fixed import of plugins only when executing `xcube.cli` (#66)

## Changes in 0.1.0

* Respecting chunk sizes when computing tile sizes [#44](https://github.com/dcs4cop/xcube-server/issues/44)
* The RESTful tile operations now have a query parameter `debug=1` which toggles tile 
  computation performance diagnostics.
* Can now associate place groups with datasets.
* Major revision of API. URLs are now more consistent.
* Request for obtaining a legend for a layer of given by a variable of a data set was added.
* Added a Dockerfile to build an xcube docker image and to run the demo
* The RESTful time-series API now returns ISO-formatted UTC dates [#26](https://github.com/dcs4cop/xcube-server/issues/26)<|MERGE_RESOLUTION|>--- conflicted
+++ resolved
@@ -1,6 +1,11 @@
 ## Changes in 0.9.1 (in development)
 
-<<<<<<< HEAD
+### New features
+* Function `mask_dataset_by_geometry` has a new parameter `all_touched`:
+  If True, all pixels intersected by geometry outlines will be included in the mask. 
+  If False, only pixels whose center is within the polygon or that are selected by 
+  Bresenham’s line algorithm will be included in the mask. 
+  The default value is set to `False`. 
 * Cube generator `xcube gen2` allows to use temporal resampling. To use it,
   a user must set the parameter `time_period` (in a pandas-interpretable 
   pattern, e.g., '4D') and the newly introduced parameter `temporal_resampling`.
@@ -9,16 +14,8 @@
   'var', 'percentile_<p>']`, to sample up to a finer resolution, use any of 
   `['asfreq', 'ffill', 'bfill', 'pad', 'nearest', 'nearest-up', 'zero', 
   'slinear', 'quadratic', 'cubic', 'previous', 'next']`. (#523)
-=======
-### New features
-* Function `mask_dataset_by_geometry` has a new parameter `all_touched`:
-  If True, all pixels intersected by geometry outlines will be included in the mask. 
-  If False, only pixels whose center is within the polygon or that are selected by 
-  Bresenham’s line algorithm will be included in the mask. 
-  The default value is set to `False`. 
 
 ### Other
->>>>>>> c64fa7c3
 
 ## Changes in 0.9.0
 
