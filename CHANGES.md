## Changes in 1.6.0 (in development)

### Enhancements

* Added new statistics API to xcube server. The service computes basic
  statistical values and a histogram for given data variable, time stamp,
  and a GeoJSON geometry. Its endpoint is: 
  `/statistics/{datasetId}/{varName}?time={time}`. Geometry is passed as
  request body in form of a GeoJSON geometry object.

* xcube server's tile API can now handle user-defined colormaps from xcube 
  viewer. Custom color bars are still passed using query parameter `cmap` to 
  endpoint `/tiles/{datasetId}/{varName}/{z}/{y}/{x}`,
  but in the case of custom color bars it is a JSON-encoded object with the 
  following format: `{"name": <str>, "type": <str>, "colors": <list>}`. (#975) 
  The object properties are
  - `name`: a unique name.
  - `type`: optional type of control values.
  - `colors`: a list of pairs `[[<v1>,<c1>], [<v2>,<c2>], [<v3>,<c3>], ...]` 
    that map a control value to a hexadecimal color value using CSS format
    `"#RRGGBBAA"`. 
  
  The `type` values are
  - `"node"`: control points are nodes of a continuous color gradient.
  - `"bound"`: control points form bounds that map to a color, which means
     the last color is unused.
  - `"key"`: control points are keys (integers) that identify a color.

* xcube server's tile API now allows specifying the data normalisation step 
  before a color mapping is applied to the variable data to be visualized.
  This affects endpoint `/tiles/{datasetId}/{varName}/{z}/{y}/{x}` and the WMTS
  API. The possible normalisation values are 
  - `lin`: linear mapping of data values between `vmin` and `vmax` to range 0 to 1
    (uses `matplotlib.colors.Normalize(vmin, vmax)`).
  - `log`: logarithmic mapping of data values between `vmin` and `vmax` to range 0 to 1
    (uses `matplotlib.colors.LogNorm(vmin, vmax)`).
  - `cat`: categorical mapping of data values to indices into the color mapping.
    (uses `matplotlib.colors.BoundaryNorm(categories)`). This normalisation
    currently only works with user-defined colormaps of type
    `key` or `bound` (see above).
  
  The normalisation can be specified in three different ways (in order): 
  1. As query parameter `norm` passed to the tile endpoint. 
  2. Property `Norm` in the `Styles/ColorMapping` element in xcube server configuration.
  3. Data variable attribute `color_norm`.

* xcube server can now read SNAP color palette definition files (`*.cpd`) with
  alpha values. (#932)

* The class `xcube.webapi.viewer.Viewer` now accepts root paths or URLs that 
  will each be scanned for datasets. The roots are passed as keyword argument
  `roots` whose value is a path or URL or an iterable of paths or URLs. 
  A new keyword argument `max_depth` defines the maximum subdirectory depths 
  used to search for datasets in case `roots` is given. It defaults to `1`.

* The behaviour of function `resample_in_space()` of module 
  `xcube.core.resampling` changed in this version. (#1001)
  1. A new keyword argument `ref_ds` can now be used to provide 
     a reference dataset for the reprojection. It can be passed instead 
     of `target_rm`. If `ref_ds` is given, it also forces the returned target 
     dataset to have the _same_ spatial coordinates as `ref_ds`.
  2. In the case of up-sampling, we no longer recover `NaN` values by default
     as it may require considerable CPU overhead.
     To enforce the old behaviour, provide the `var_configs` keyword-argument
     and set `recover_nan` to `True` for desired variables.

### Fixes

* When using the `xcube.webapi.viewer.Viewer` class in Jupyter notebooks
  multi-level datasets opened from S3 or from deeper subdirectories into
  the local filesystem are now fully supported. (#1007)

* The class `MaskSet()` of module `xcube.core.maskset` now correctly recognises
  the variable attributes `flag_values`, `flag_masks`, `flag_meanings` when
  their values are lists (ESA CCI LC data encodes them as JSON arrays). (#1002)

<<<<<<< HEAD
* The class `MaskSet()` now provides a method `get_cmap()` which creates
  a suitable matplotlib color map for variables that define the
  `flag_values` CF-attribute and optionally a `flag_colors` attribute. (#1011)
=======
* Fixed an issue with xcube server `/timeseries` endpoint that returned
  status 500 if a given dataset used a CRS other geographic and the 
  geometry was not a point. (#995) 

* Fixed broken table of contents links in dataset convention document.
>>>>>>> 46c9758f


### Incompatible API changes

* The `get_cmap()` method of `util.cmaps.ColormapProvider` now returns a 
  `Tuple[matplotlib.colors.Colormap, Colormap]` instead of
  `Tuple[str, matplotlib.colors.Colormap]`.

* The signatures of functions `resample_in_space()`, `rectify_dataset()`, and
  `affine_transform_dataset()` of module `xcube.core.resampling` changed:
   - Source dataset must be provided as 1st positional argument.
   - Introduced keyword argument `ref_ds` that can be provided instead of
     `target_gm`. If given, it forces the returned dataset to have the same
     coordinates as `ref_ds`.

* Removed API deprecated since many releases:
  - Removed keyword argument `base` from function 
    `xcube.core.resampling.temporal.resample_in_time()`.
  - Removed option `base` from CLI command `xcube resample`.
  - Removed keyword argument `assert_cube` from 
    `xcube.core.timeseries.get_time_series()`.
  - Removed property `xcube.core.xarray.DatasetAccessor.levels`.
  - Removed function `xcube.core.tile.parse_non_spatial_labels()`.
  - Removed keyword argument `tag` from context manager 
    `xcube.util.perf.measure_time()`.
  - Removed function `xcube.core.geom.convert_geometry()`.
  - Removed function `xcube.core.geom.is_dataset_y_axis_inverted()`.
  - Removed function `xcube.util.assertions.assert_condition()`.
  - Removed function `xcube.util.cmaps.get_cmaps()`.
  - Removed function `xcube.util.cmaps.get_cmap()`.
  - Removed function `xcube.util.cmaps.ensure_cmaps_loaded()`.
  - Removed endpoint `/datasets/{datasetId}/vars/{varName}/tiles2/{z}/{y}/{x}`
    from xcube server.

### Other changes

* Make tests compatible with PyTest 8.2.0. (#973)

* Addressed all warnings from xarray indicating that `Dataset.dims` will
  be replaced by `Dataset.sizes`. (#981)

* NUMBA_DISABLE_JIT set to `0` to enable `numba.jit` in github workflow. (#946)

* Added GitHub workflow to perform an automatic xcube release on PyPI after a GitHub
  release. To install xcube via the `pip` tool use `pip install xcube-core`,  
  since the name "xcube" is already taken on PyPI by another software. (#982)

* Added project URLs and classifiers to `setup.py`, which will be shown in the
  left sidebar on the [PyPI xcube-core](https://pypi.org/project/xcube-core/) webpage.

* Refactored xcube workflow to build docker images only on release and deleted the
  update xcube tag job.

* Used [`pyupgrade`](https://github.com/asottile/pyupgrade) to automatically upgrade
  language syntax for Python versions >= 3.9.

* Migrated the xcube project setup from `setup.py` to the modern `pyproject.toml` format.

* The functions `mask_dataset_by_geometry()` and `clip_dataset_by_geometry()`
  of module `xcube.core.geom` have a new keyword argument
  `update_attrs: bool = True` as part of the fix for #995.

* Decreased number of warnings in the xcube workflow step unittest-xcube.

* Added new data store `"https"` that uses
  [fsspec.implementations.http.HTTPFileSystem)](https://filesystem-spec.readthedocs.io/en/latest/api.html#fsspec.implementations.http.HTTPFileSystem),
  so that the upcoming xcube STAC data store will be able to access files from URLs.

* The workflow `.github/workflows/xcube_publish_pypi.yml` changes the line in the `pyproject.toml`, where
  the package name is defined to `name = "xcube-core"`. This allows to release xcube under
  the package name "xcube-core" on PyPI where the name "xcube" is already taken. #1010 
  
## Changes in 1.5.1

* Embedded [xcube-viewer 1.1.1](https://github.com/xcube-dev/xcube-viewer/releases/tag/v1.1.1).

* Fixed xcube plugin auto-recognition in case a plugin project
  uses `pyproject.toml` file. (#963)

* Updated copyright notices in all source code files. 


## Changes in 1.5.0

* Enhanced spatial resampling in module `xcube.core.resampling` (#955): 
    - Added optional keyword argument `interpolation` to function
      `rectify_dataset()` with values `"nearest"`, `"triangular"`, 
      and `"bilinear"` where `"triangular"` interpolates between 3 
      and `"bilinear"` between 4 adjacent source pixels. 
    - Function `rectify_dataset()` is now ~2 times faster by early 
      detection of already transformed target pixels.      
    - Added a documentation page that explains the algorithm used in
      `rectify_dataset()`.
    - Added optional keyword argument `rectify_kwargs` to 
      `resample_in_space()`. If given, it is spread into keyword arguments 
      passed to the internal `rectify_dataset()` delegation, if any.
    - Deprecated unused keyword argument `xy_var_names` of 
      function `rectify_dataset()`.

* Replace use of deprecated method in testing module. (#961)

* Update dependencies to better match imports; remove the defaults channel;
  turn adlfs into a soft dependency. (#945)

* Reformatted xcube code base using [black](https://black.readthedocs.io/)
  default settings. It implies a line length of 88 characters and double quotes 
  for string literals. Also added [`.editorconfig`](https://editorconfig.org/) 
  for IDEs not recognising black's defaults.

* Renamed xcube's main branch from `master` to `main` on GitHub.

* xcube's code base changed its docstring format from reST style to the much better 
  readable [Google style](https://google.github.io/styleguide/pyguide.html#38-comments-and-docstrings).
  Existing docstrings have been converted using the awesome [docconvert](https://github.com/cbillingham/docconvert) 
  tool.

* Add a `data_vars_only` parameter to `chunk_dataset` and
  `update_dataset_chunk_encoding` (#958).

* Update some unit tests to make them compatible with xarray 2024.3.0 (#958).

* Added documentation page "How do I ..." that points users to applicable
  xcube Python API.

## Changes in 1.4.1

### Enhancements

* Data stores can now return _data iterators_ from their `open_data()` method.
  For example, a data store implementation can now return a data cube either
  with a time dimension of size 100, or could be asked to return 100 cube
  time slices with dimension size 1 in form of an iterator.
  This feature has been added to effectively support the new
  [zappend](https://github.com/bcdev/zappend) tool. (#919)

### Fixes

* Fix two OGC Collections unit tests that were failing under Windows. (#937)

### Other changes

* Minor updates to make xcube compatible with pandas 2 and Python 3.12. (#933)

* Minor updates to make xcube compatible with xarray >=2023.9.0. (#897, #939)

## Changes in 1.4.0

### Enhancements

* Added new `reference` filesystem data store to support 
  "kerchunked" NetCDF files in object storage. (#928)
  
  See also
    - [ReferenceFileSystem](https://filesystem-spec.readthedocs.io/en/latest/api.html#fsspec.implementations.reference.ReferenceFileSystem)
    - [kerchunk](https://github.com/fsspec/kerchunk)

* Improved xcube Server's STAC API:
  * Provide links for multiple coverages data formats
  * Add `crs` and `crs_storage` properties to STAC data
  * Add spatial and temporal grid data to collection descriptions
  * Add a schema endpoint returning a JSON schema of a dataset's data
    variables
  * Add links to domain set, range type, and range schema to collection
    descriptions

* Improved xcube Server's Coverages API:
  * Support scaling parameters `scale-factor`, `scale-axes`, and `scale-size`
  * Improve handling of bbox parameters
  * Handle half-open datetime intervals
  * More robust and standard-compliant parameter parsing and checking
  * More informative responses for incorrect or unsupported parameters
  * Omit unnecessary dimensions in TIFF and PNG coverages
  * Use crs_wkt when determining CRS, if present and needed
  * Change default subsetting and bbox CRS from EPSG:4326 to OGC:CRS84
  * Implement reprojection for bbox
  * Ensure datetime parameters match dataset’s timezone awareness
  * Reimplement subsetting (better standards conformance, cleaner code)
  * Set Content-Bbox and Content-Crs headers in the HTTP response
  * Support safe CURIE syntax for CRS specification

### Fixes

* Fixed `KeyError: 'lon_bnds'` raised occasionally when opening 
  (mostly NetCDF) datasets. (#930)
* Make S3 unit tests compatible with moto 5 server. (#922)
* Make some CLI unit tests compatible with pytest 8. (#922)
* Rename some test classes to avoid spurious warnings. (#924)

### Other changes

* Require Python >=3.9 (previously >=3.8)

## Changes in 1.3.1

* Updated Dockerfile and GitHub workflows; no changes to the xcube codebase
  itself

## Changes in 1.3.0

### Enhancements

* Added a basic implementation of the draft version of OGC API - Coverages.
  (#879, #889, #900)
* Adapted the STAC implementation to additionally offer datasets as
  individual collections for better integration with OGC API - Coverages.
  (#889)
* Various minor improvements to STAC implementation. (#900)

### Fixes

* Resolved the issue for CRS84 error due to latest version of gdal (#869)
* Fixed incorrect additional variable data in STAC datacube properties. (#889)
* Fixed access of geotiff datasets from public s3 buckets (#893)

### Other changes

* `update_dataset_attrs` can now also handle datasets with CRS other than 
  WGS84 and update the metadata according to the 
  [ESIP Attribute Convention for Data Discovery](https://wiki.esipfed.org/Attribute_Convention_for_Data_Discovery_1-3#Recommended). 
* removed deprecated module xcube edit, which has been deprecated since 
  version 0.13.0
* Update "Development process" section of developer guide.
* Updated GitHub workflow to build docker image for GitHub releases only and 
  not on each commit to main.

## Changes in 1.2.0

### Enhancements

* Added a new, experimental `/compute` API to xcube server. 
  It comprises the following endpoints:
  - `GET compute/operations` - List available operations.
  - `GET compute/operations/{opId}` - Get details of a given operation.
  - `PUT compute/jobs` - Start a new job that executes an operation.
  - `GET compute/jobs` - Get all jobs.
  - `GET compute/jobs/{jobId}` - Get details of a given job.
  - `DELETE compute/jobs/{jobId}` - Cancel a given job.
  
  The available operations are currently taken from module
  `xcube.webapi.compute.operations`.
  
  To disable the new API use the following server configuration:
  ```yaml
  api_spec:
    excludes: ["compute"] 
  ...
  ```

### Other changes

* Added `shutdown_on_close=True` parameter to coiled params to ensure that the 
  clusters are shut down on close. (#881)
* Introduced new parameter `region` for utility function `new_cluster` in 
  `xcube.util.dask` which will ensure coiled creates the dask cluster in the 
  prefered default region: eu-central-1. (#882)
* Server offers the function `add_place_group` in `places/context.py`,
  which allows plugins to add place groups from external sources.
  

## Changes in 1.1.3

### Fixes

* Fixed Windows-only bug in `xcube serve --config <path>`: 
  If config `path` is provided with back-slashes, a missing `base_dir` 
  config parameter is now correctly set to the parent directory of `path`. 
  Before, the current working directory was used.

### Other changes

* Updated AppVeyor and GitHub workflow configurations to use micromamba rather
  than mamba (#785)

## Changes in 1.1.2

### Fixes

* Fixed issue where geotiff access from a protected s3 bucket was denied (#863)

## Changes in 1.1.1

* Bundled new build of [xcube-viewer 1.1.0.1](https://github.com/dcs4cop/xcube-viewer/releases/tag/v1.1.0)
  that will correctly respect a given xcube server from loaded from the 
  viewer configuration.

## Changes in 1.1.0

### Enhancements

* Bundled [xcube-viewer 1.1.0](https://github.com/dcs4cop/xcube-viewer/releases/tag/v1.1.0).

* Updated installation instructions (#859)

* Included support for FTP filesystem by adding a new data store `ftp`. 

  These changes will enable access to data cubes (`.zarr` or `.levels`) 
  in FTP storage as shown here: 
  
  ```python
  store = new_data_store(
      "ftp",                     # FTP filesystem protocol
      root="path/to/files",      # Path on FTP server
      storage_options= {'host':  'ftp.xxx',  # The url to the ftp server
                        'port': 21           # Port, defaults to 21  
                        # Optionally, use 
                        # 'username': 'xxx'
                        # 'password': 'xxx'}  
  )
  store.list_data_ids()
  ```
  Note that there is no anon parameter, as the store will assume no anonymity
  if no username and password are set.
  
  Same configuration for xcube Server:

  ```yaml
  DataStores:
  - Identifier: siec
    StoreId: ftp
    StoreParams:
      root: my_path_on_the_host
      max_depth: 1
      storage_options:
        host: "ftp.xxx"
        port: xxx
        username: "xxx"
        password': "xxx"
  ``` 

* Updated [xcube Dataset Specification](docs/source/cubespec.md).
  (addressing #844)

* Added [xcube Data Access](docs/source/dataaccess.md) documentation.

### Fixes 

* Fixed various issues with the auto-generated Python API documentation.

* Fixed a problem where time series requests may have missed outer values
  of a requested time range. (#860)
  - Introduced query parameter `tolerance` for
    endpoint `/timeseries/{datasetId}/{varName}` which is
    the number of seconds by which the given time range is expanded. Its 
    default value is one second to overcome rounding problems with 
    microsecond fractions. (#860)
  - We now round the time dimension labels for a dataset as 
    follows (rounding frequency is 1 second by default):
    - First times stamp: `floor(time[0])`
    - Last times stamp: `ceil(time[-1])`
    - In-between time stamps: `round(time[1: -1])`

### Other changes

* Pinned `gdal` dependency to `>=3.0, <3.6.3` due to incompatibilities.

## Changes in 1.0.5

* When running xcube in a JupyterLab, the class
  `xcube.webapi.viewer.Viewer` can be used to programmatically 
  launch a xcube Viewer UI. 
  The class now recognizes an environment variable `XCUBE_JUPYTER_LAB_URL` 
  that contains a JupyterLab's public base URL for a given user. 
  To work properly, the 
  [jupyter-server-proxy](https://jupyter-server-proxy.readthedocs.io/) 
  extension must be installed and enabled.

* Bundled [xcube-viewer 1.0.2.1](https://github.com/dcs4cop/xcube-viewer/releases/tag/v1.0.2.1).

## Changes in 1.0.4 

* Setting a dataset's `BoundingBox` in the server configuration 
  is now recognised when requesting the dataset details. (#845)

* It is now possible to enforce the order of variables reported by 
  xcube server. The new server configuration key `Variables` can be added 
  to `Datasets` configurations. Is a list of wildcard patterns that 
  determines the order of variables and the subset of variables to be 
  reported. (#835) 

* Pinned Pandas dependency to lower than 2.0 because of incompatibility 
  with both xarray and xcube 
  (see https://github.com/pydata/xarray/issues/7716). 
  Therefore, the following xcube deprecations have been introduced:
  - The optional `--base/-b` of the `xcube resample` CLI tool.
  - The keyword argument `base` of the  `xcube.core.resample.resample_in_time` 
    function.

* Bundled [xcube-viewer 1.0.2](https://github.com/dcs4cop/xcube-viewer/releases/tag/v1.0.2).

## Changes in 1.0.3

Same as 1.0.2, just fixed unit tests due to minor Python environment change.

## Changes in 1.0.2

* Bundled latest 
  [xcube-viewer 1.0.1](https://github.com/dcs4cop/xcube-viewer/releases/tag/v1.0.1).

* xcube is now compatible with Python 3.10. (#583)

* The `Viewer.add_dataset()` method of the xcube JupyterLab integration 
  has been enhanced by two optional keyword arguments `style` and 
  `color_mappings` to allow for customized, initial color mapping
  of dataset variables. The example notebook 
  [xcube-viewer-in-jl.ipynb](examples/notebooks/viewer/xcube-viewer-in-jl.ipynb)
  has been updated to reflect the enhancement.

* Fixed an issue with new xcube data store `abfs` 
  for the Azure Blob filesystem. (#798)

## Changes in 1.0.1

### Fixes

* Fixed recurring issue where xcube server was unable to locate Python
  code downloaded from S3 when configuring dynamically computed datasets
  (configuration `FileSystem: memory`) or augmenting existing datasets 
  by dynamically computed variables (configuration `Augmentation`). (#828)


## Changes in 1.0.0 

### Enhancements

* Added a catalog API compliant to [STAC](https://stacspec.org/en/) to 
  xcube server. (#455)
  - It serves a single collection named "datacubes" whose items are the
    datasets published by the service. 
  - The collection items make use the STAC 
    [datacube](https://github.com/stac-extensions/datacube) extension. 

* Simplified the cloud deployment of xcube server/viewer applications (#815). 
  This has been achieved by the following new xcube server features:
  - Configuration files can now also be URLs which allows 
    provisioning from S3-compatible object storage. 
    For example, it is now possible to invoke xcube server as follows: 
    ```bash
    $ xcube serve --config s3://cyanoalert/xcube/demo.yaml ...
    ```
  - A new endpoint `/viewer/config/{*path}` allows 
    for configuring the viewer accessible via endpoint `/viewer`. 
    The actual source for the configuration items is configured by xcube 
    server configuration using the new entry `Viewer/Configuration/Path`, 
    for example:
    ```yaml
    Viewer:
      Configuration:
        Path: s3://cyanoalert/xcube/viewer-config
    ```
  - A typical xcube server configuration comprises many paths, and 
    relative paths of known configuration parameters are resolved against 
    the `base_dir` configuration parameter. However, for values of 
    parameters passed to user functions that represent paths in user code, 
    this cannot be done automatically. For such situations, expressions 
    can be used. An expression is any string between `"${"` and `"}"` in a 
    configuration value. An expression can contain the variables
    `base_dir` (a string), `ctx` the current server context 
    (type `xcube.webapi.datasets.DatasetsContext`), as well as the function
    `resolve_config_path(path)` that is used to make a path absolut with 
    respect to `base_dir` and to normalize it. For example
    ```yaml
    Augmentation:
      Path: augmentation/metadata.py
      Function: metadata:update_metadata
      InputParameters:
        bands_config: ${resolve_config_path("../common/bands.yaml")}
    ```

* xcube's spatial resampling functions `resample_in_space()`,
  `affine_transform_dataset()`,  and `rectify_dataset()` exported 
  from module `xcube.core.resampling` now encode the target grid mapping 
  into the resampled datasets. (#822) 
  
  This new default behaviour can be switched off by keyword argument 
  `encode_cf=False`. 
  The grid mapping name can be set by keyword argument `gm_name`. 
  If `gm_name` is not given a grid mapping will not be encoded if 
  all the following conditions are true: 
  - The target CRS is geographic; 
  - The spatial dimension names are "lon" and "lat";
  - The spatial 1-D coordinate variables are named "lon" and "lat" 
    and are evenly spaced.  

  The encoding of the grid mapping is done according to CF conventions:
  - The CRS is encoded as attributes of a 0-D data variable named by `gm_name`
  - All spatial data variables receive an attribute `grid_mapping` that is
    set to the value of `gm_name`.
  
* Added Notebook 
  [xcube-viewer-in-jl.ipynb](examples/notebooks/viewer/xcube-viewer-in-jl.ipynb)
  that explains how xcube Viewer can now be utilised in JupyterLab
  using the new (still experimental) xcube JupyterLab extension
  [xcube-jl-ext](https://github.com/dcs4cop/xcube-jl-ext).
  The `xcube-jl-ext` package is also available on PyPI.

* Updated example 
  [Notebook for CMEMS data store](examples/notebooks/datastores/7_cmems_data_store.ipynb)
  to reflect changes of parameter names that provide CMEMS API credentials.

* Included support for Azure Blob Storage filesystem by adding a new 
  data store `abfs`. Many thanks to [Ed](https://github.com/edd3x)!
  (#752)

  These changes will enable access to data cubes (`.zarr` or `.levels`) 
  in Azure blob storage as shown here: 
  
  ```python
  store = new_data_store(
      "abfs",                    # Azure filesystem protocol
      root="my_blob_container",  # Azure blob container name
      storage_options= {'anon': True, 
                        # Alternatively, use 'connection_string': 'xxx'
                        'account_name': 'xxx', 
                        'account_key':'xxx'}  
  )
  store.list_data_ids()
  ```
  
  Same configuration for xcube Server:

  ```yaml
  DataStores:
  - Identifier: siec
    StoreId: abfs
    StoreParams:
      root: my_blob_container
      max_depth: 1
      storage_options:
        anon: true
        account_name: "xxx"
        account_key': "xxx"
        # or
        # connection_string: "xxx"
    Datasets:
      - Path: "*.levels"
        Style: default
  ```
  
* Added Notebook
  [8_azure_blob_filesystem.ipynb](examples/notebooks/datastores/8_azure_blob_filesystem.ipynb). 
  This notebook shows how a new data store instance can connect and list 
  Zarr files from Azure bolb storage using the new `abfs` data store. 

* xcube's `Dockerfile` no longer creates a conda environment `xcube`.
  All dependencies are now installed into the `base` environment making it 
  easier to use the container as an executable for xcube applications.
  We are now also using a `micromamba` base image instead of `miniconda`.
  The result is a much faster build and smaller image size.

* Added a `new_cluster` function to `xcube.util.dask`, which can create
  Dask clusters with various configuration options.

* The xcube multi-level dataset specification has been enhanced. (#802)
  - When writing multi-level datasets (`*.levels/`) we now create a new 
    JSON file `.zlevels` that contains the parameters used to create the 
    dataset.
  - A new class `xcube.core.mldataset.FsMultiLevelDataset` that represents
    a multi-level dataset persisted to some filesystem, like 
    "file", "s3", "memory". It can also write datasets to the filesystem. 


* Changed the behaviour of the class 
  `xcube.core.mldataset.CombinedMultiLevelDataset` to do what we 
  actually expect:
  If the keyword argument `combiner_func` is not given or `None` is passed, 
  a copy of the first dataset is made, which is then subsequently updated 
  by the remaining datasets using `xarray.Dataset.update()`.
  The former default was using the `xarray.merge()`, which for some reason
  can eagerly load Dask array chunks into memory that won't be released. 

### Fixes

* Tiles of datasets with forward slashes in their identifiers
  (originated from nested directories) now display again correctly
  in xcube Viewer. Tile URLs have not been URL-encoded in such cases. (#817)

* The xcube server configuration parameters `url_prefix` and 
  `reverse_url_prefix` can now be absolute URLs. This fixes a problem for 
  relative prefixes such as `"proxy/8000"` used for xcube server running 
  inside JupyterLab. Here, the expected returned self-referencing URL was
  `https://{host}/users/{user}/proxy/8000/{path}` but we got
  `http://{host}/proxy/8000/{path}`. (#806)

## Changes in 0.13.0

### Enhancements

* xcube Server has been rewritten almost from scratch.

  - Introduced a new endpoint `${server_url}/s3` that emulates
    and AWS S3 object storage for the published datasets. (#717)
    The `bucket` name can be either:
    * `s3://datasets` - publishes all datasets in Zarr format.
    * `s3://pyramids` - publishes all datasets in a multi-level `levels`
      format (multi-resolution N-D images)
      that comprises level datasets in Zarr format.
    
    Datasets published through the S3 API are slightly 
    renamed for clarity. For bucket `s3://pyramids`:
    * if a dataset identifier has suffix `.levels`, the identifier remains;
    * if a dataset identifier has suffix `.zarr`, it will be replaced by 
      `.levels` only if such a dataset doesn't exist;
    * otherwise, the suffix `.levels` is appended to the identifier.
    For bucket `s3://datasets` the opposite is true:
    * if a dataset identifier has suffix `.zarr`, the identifier remains;
    * if a dataset identifier has suffix `.levels`, it will be replaced by 
      `.zarr` only if such a dataset doesn't exist;
    * otherwise, the suffix `.zarr` is appended to the identifier.

    With the new S3 endpoints in place, xcube Server instances can be used
    as xcube data stores as follows:
    
    ```python
    store = new_data_store(
        "s3", 
        root="datasets",   # bucket "datasets", use also "pyramids"
        max_depth=2,       # optional, but we may have nested datasets
        storage_options=dict(
            anon=True,
            client_kwargs=dict(
                endpoint_url='http://localhost:8080/s3' 
            )
        )
    )
    ```

  - The limited `s3bucket` endpoints are no longer available and are 
    replaced by `s3` endpoints. 

  - Added new endpoint `/viewer` that serves a self-contained, 
    packaged build of 
    [xcube Viewer](https://github.com/dcs4cop/xcube-viewer). 
    The packaged viewer can be overridden by environment variable 
    `XCUBE_VIEWER_PATH` that must point to a directory with a 
    build of a compatible viewer.

  - The `--show` option of `xcube serve` 
    has been renamed to `--open-viewer`. 
    It now uses the self-contained, packaged build of 
    [xcube Viewer](https://github.com/dcs4cop/xcube-viewer). (#750)

  - The `--show` option of `xcube serve` 
    now outputs various aspects of the server configuration. 
  
  - Added experimental endpoint `/volumes`.
    It is used by xcube Viewer to render 3-D volumes.

* xcube Server is now more tolerant with respect to datasets it can not 
  open without errors. Implementation detail: It no longer fails if 
  opening datasets raises any exception other than `DatasetIsNotACubeError`.
  (#789)

* xcube Server's colormap management has been improved in several ways:
  - Colormaps are no longer managed globally. E.g., on server configuration 
    change, new custom colormaps are reloaded from files. 
  - Colormaps are loaded dynamically from underlying 
    matplotlib and cmocean registries, and custom SNAP color palette files. 
    That means, latest matplotlib colormaps are now always available. (#687)
  - Colormaps can now be reversed (name suffix `"_r"`), 
    can have alpha blending (name suffix `"_alpha"`),
    or both (name suffix `"_r_alpha"`).
  - Loading of custom colormaps from SNAP `*.cpd` has been rewritten.
    Now also the `isLogScaled` property of the colormap is recognized. (#661)
  - The module `xcube.util.cmaps` has been redesigned and now offers
    three new classes for colormap management:
    * `Colormap` - a colormap 
    * `ColormapCategory` - represents a colormap category
    * `ColormapRegistry` - manages colormaps and their categories


* The xcube filesystem data stores such as "file", "s3", "memory"
  can now filter the data identifiers reported by `get_data_ids()`. (#585)
  For this purpose, the data stores now accept two new optional keywords
  which both can take the form of a wildcard pattern or a sequence 
  of wildcard patterns:

  1. `excludes`: if given and if any pattern matches the identifier, 
     the identifier is not reported. 
  2. `includes`: if not given or if any pattern matches the identifier, 
     the identifier is reported.
  
* Added convenience method `DataStore.list_data_ids()` that works 
  like `get_data_ids()`, but returns a list instead of an iterator. (#776)

* Replaced usages of deprecated numpy dtype `numpy.bool` 
  by Python type `bool`. 


### Fixes

* xcube CLI tools no longer emit warnings when trying to import
  installed packages named `xcube_*` as xcube plugins.
  
* The `xcube.util.timeindex` module can now handle 0-dimensional 
  `ndarray`s as indexers. This effectively avoids the warning 
  `Can't determine indexer timezone; leaving it unmodified.`
  which was emitted in such cases.

* `xcube serve` will now also accept datasets with coordinate names
  `longitude` and `latitude`, even if the attribute `long_name` isn't set.
  (#763)

* Function `xcube.core.resampling.affine.affine_transform_dataset()`
  now assumes that geographic coordinate systems are equal by default and
  hence a resampling based on an affine transformation can be performed.

* Fixed a problem with xcube server's WMTS implementation.
  For multi-level resolution datasets with very coarse low resolution levels, 
  the tile matrix sets `WorldCRS84Quad` and `WorldWebMercatorQuad` have 
  reported a negative minimum z-level.

* Implementation of function `xcube.core.geom.rasterize_features()` 
  has been changed to account for consistent use of a target variable's
  `fill_value` and `dtype` for a given feature.
  In-memory (decoded) variables now always use dtype `float64` and use 
  `np.nan` to represent missing values. Persisted (encoded) variable data
  will make use of the target `fill_value` and `dtype`. (#778)

* Relative local filesystem paths to datasets are now correctly resolved 
  against the base directory of the xcube Server's configuration, i.e.
  configuration parameter `base_dir`. (#758)

* Fixed problem with `xcube gen` raising `FileNotFoundError`
  with Zarr >= 2.13.

* Provided backward compatibility with Python 3.8. (#760)

### Other

* The CLI tool `xcube edit` has been deprecated in favour of the 
  `xcube patch`. (#748)

* Deprecated CLI `xcube tile` has been removed.

* Deprecated modules, classes, methods, and functions
  have finally been removed:
  - `xcube.core.geom.get_geometry_mask()`
  - `xcube.core.mldataset.FileStorageMultiLevelDataset`
  - `xcube.core.mldataset.open_ml_dataset()`
  - `xcube.core.mldataset.open_ml_dataset_from_local_fs()`
  - `xcube.core.mldataset.open_ml_dataset_from_object_storage()`
  - `xcube.core.subsampling.get_dataset_subsampling_slices()`
  - `xcube.core.tiledimage`
  - `xcube.core.tilegrid`

* The following classes, methods, and functions have been deprecated:
  - `xcube.core.xarray.DatasetAccessor.levels()`
  - `xcube.util.cmaps.get_cmap()`
  - `xcube.util.cmaps.get_cmaps()`
  
* A new function `compute_tiles()` has been 
  refactored out from function `xcube.core.tile.compute_rgba_tile()`.

* Added method `get_level_for_resolution(xy_res)` to 
  abstract base class `xcube.core.mldataset.MultiLevelDataset`. 

* Removed outdated example resources from `examples/serve/demo`.

* Account for different spatial resolutions in x and y in 
  `xcube.core.geom.get_dataset_bounds()`.

* Make code robust against 0-size coordinates in 
  `xcube.core.update._update_dataset_attrs()`.

* xcube Server has been enhanced to load multi-module Python code 
  for dynamic cubes both from both directories and zip archives.
  For example, the following dataset definition computes a dynamic 
  cube from dataset "local" using function "compute_dataset" in 
  Python module "resample_in_time.py":
  ```yaml
    Path: resample_in_time.py
    Function: compute_dataset
    InputDatasets: ["local"]
  ```
  Users can now pack "resample_in_time.py" among any other modules and 
  packages into a zip archive. Note that the original module name 
  is now a prefix to the function name:
  ```yaml
    Path: modules.zip
    Function: resample_in_time:compute_dataset
    InputDatasets: ["local"]
  ```
  
  Implementation note: this has been achieved by using 
  `xcube.core.byoa.CodeConfig` in
  `xcube.core.mldataset.ComputedMultiLevelDataset`.

* Instead of the `Function` keyword it is now
  possible to use the `Class` keyword.
  While `Function` references a function that receives one or 
  more datasets (type `xarray.Dataset`) and returns a new one, 
  `Class` references a callable that receives one or 
  more multi-level datasets and returns a new one.
  The callable is either a class derived from  
  or a function that returns an instance of 
  `xcube.core.mldataset.MultiLevelDataset`. 

* Module `xcube.core.mldataset` has been refactored into 
  a sub-package for clarity and maintainability.

* Removed deprecated example `examples/tile`.

### Other Changes

* The utility function `xcube.util.dask.create_cluster()` now also
  generates the tag `user` for the current user's name.

## Changes in 0.12.1 

### Enhancements

* Added a new package `xcube.core.zarrstore` that exports a number
  of useful 
  [Zarr store](https://zarr.readthedocs.io/en/stable/api/storage.html) 
  implementations and Zarr store utilities: 
  * `xcube.core.zarrstore.GenericZarrStore` comprises 
    user-defined, generic array definitions. Arrays will compute 
    their chunks either from a function or a static data array. 
  * `xcube.core.zarrstore.LoggingZarrStore` is used to log 
    Zarr store access performance and therefore useful for 
    runtime optimisation and debugging. 
  * `xcube.core.zarrstore.DiagnosticZarrStore` is used for testing
    Zarr store implementations. 
  * Added a xarray dataset accessor 
    `xcube.core.zarrstore.ZarrStoreHolder` that enhances instances of
    `xarray.Dataset` by a new property `zarr_store`. It holds a Zarr store
    instance that represents the datasets as a key-value mapping.
    This will prepare later versions of xcube Server for publishing all 
    datasets via an emulated S3 API.

    In turn, the classes of module `xcube.core.chunkstore` have been
    deprecated.
    
* Added a new function `xcube.core.select.select_label_subset()` that 
  is used to select dataset labels along a given dimension using
  user-defined predicate functions.

* The xcube Python environment is now requiring 
  `xarray >= 2022.6` and `zarr >= 2.11` to ensure sparse 
  Zarr datasets can be written using `dataset.to_zarr(store)`. (#688)

* Added new module `xcube.util.jsonencoder` that offers the class 
  `NumpyJSONEncoder` used to serialize numpy-like scalar values to JSON. 
  It also offers the function `to_json_value()` to convert Python objects 
  into JSON-serializable versions. The new functionality is required 
  to ensure dataset attributes that are JSON-serializable. For example,
  the latest version of the `rioxarray` package generates a `_FillValue` 
  attribute with datatype `np.uint8`. 

### Fixes

* The filesystem-based data stores for the "s3", "file", and "memory"
  protocols can now provide `xr.Dataset` instances from image pyramids
  formats, i.e. the `levels` and `geotiff` formats.

## Changes in 0.12.0

### Enhancements

* Allow xcube Server to work with any OIDC-compliant auth service such as
  Auth0, Keycloak, or Google. Permissions of the form 
  `"read:dataset:\<dataset\>"` and `"read:variable:\<dataset\>"` can now be
  passed by two id token claims: 
  - `permissions` must be a JSON list of permissions;
  - `scope` must be a space-separated character string of permissions.

  It is now also possible to include id token claim values into the 
  permissions as template variables. For example, if the currently
  authenticated user is `demo_user`, the permission 
  `"read:dataset:$username/*"` will effectively be
  `"read:dataset:demo_user/*"` and only allow access to datasets
  with resource identifiers having the prefix `demo_user/`.

  With this change, server configuration has changed:     
  #### Example of OIDC configuration for auth0
  
  Please note, there **must be** a trailing slash in the "Authority" URL.
  
  ```yaml
  Authentication:
    Authority: https://some-demo-service.eu.auth0.com/
    Audience: https://some-demo-service/api/
  ```  
  #### Example of OIDC configuration for Keycloak
  
  Please note, **no** trailing slash in the "Authority" URL.

  ```yaml
  Authentication: 
    Authority: https://kc.some-demo-service.de/auth/realms/some-kc-realm
    Audience: some-kc-realm-xc-api
  ```
* Filesystem-based data stores like "file" and "s3" support reading 
  GeoTIFF and Cloud Optimized GeoTIFF (COG). (#489) 

* `xcube server` now also allows publishing also 2D datasets 
  such as opened from GeoTIFF / COG files.

* Removed all upper version bounds of package dependencies.
  This increases compatibility with existing Python environments.

* A new CLI tool `xcube patch` has been added. It allows for in-place
  metadata patches of Zarr data cubes stored in almost any filesystem 
  supported by [fsspec](https://filesystem-spec.readthedocs.io/en/latest/) 
  including the protocols "s3" and "file". It also allows patching
  xcube multi-level datasets (`*.levels` format).
  
* In the configuration for `xcube server`, datasets defined in `DataStores` 
  may now have user-defined identifiers. In case the path does not unambiguously 
  define a dataset (because it contains wildcards), providing a 
  user-defined identifier will raise an error. 

### Fixes

* xcube Server did not find any grid mapping if a grid mapping variable
  (e.g. spatial_ref or crs) encodes a geographic CRS
  (CF grid mapping name "latitude_longitude") and the related geographical 
  1-D coordinates were named "x" and "y". (#706) 
* Fixed typo in metadata of demo cubes in `examples/serve/demo`. 
  Demo cubes now all have consolidated metadata.
* When writing multi-level datasets with file data stores, i.e.,
  ```python
  store.write_data(dataset, data_id="test.levels", use_saved_levels=True)
  ``` 
  and where `dataset` has different spatial resolutions in x and y, 
  an exception was raised. This is no longer the case. 
* xcube Server can now also compute spatial 2D datasets from users' 
  Python code. In former versions, spatio-temporal 3D cubes were enforced.

### Other important changes

* Deprecated all functions and classes defined in `xcube.core.dsio` 
  in favor of the xcube data store API defined by `xcube.core.store`.

## Changes in 0.11.2

### Enhancements

* `xcube serve` now provides new metadata details of a dataset:
  - The spatial reference is now given by property `spatialRef` 
    and provides a textual representation of the spatial CRS.
  - The dataset boundary is now given as property `geometry`
    and provides a GeoJSON Polygon in geographic coordinates. 
    
* `xcube serve` now publishes the chunk size of a variable's 
  time dimension for either for an associated time-chunked dataset or the
  dataset itself (new variable integer property `timeChunkSize`).
  This helps clients (e.g. xcube Viewer) to improve the 
  server performance for time-series requests.

* The functions
  - `mask_dataset_by_geometry()` 
  - `rasterize_features()`
  of module `xcube.core.geom` have been reimplemented to generate 
  lazy dask arrays. Both should now be applicable to datasets
  that have arbitrarily large spatial dimensions. 
  The spatial chunk sizes to be used can be specified using 
  keyword argument `tile_size`. (#666)

### Fixes

* Fixed ESA CCI example notebook. (#680)

* `xcube serve` now provides datasets after changes of the service 
  configuration while the server is running.
  Previously, it was necessary to restart the server to load the changes. (#678)

### Other changes

* `xcube.core.resampling.affine_transform_dataset()` has a new 
  keyword argument `reuse_coords: bool = False`. If set to `True` 
  the returned dataset will reuse the _same_ spatial coordinates 
  as the target. This is a workaround for xarray issue 
  https://github.com/pydata/xarray/issues/6573.

* Deprecated following functions of module `xcube.core.geom`:
  - `is_dataset_y_axis_inverted()` is no longer used;
  - `get_geometry_mask()` is no longer used;
  - `convert_geometry()` has been renamed to `normalize_geometry()`.
  
## Changes in 0.11.1

* Fixed broken generation of composite RGBA tiles. (#668)
* Fixing broken URLs in xcube viewer documentation, more revision still needed.

## Changes in 0.11.0

### Enhancements

* `xcube serve` can now serve datasets with arbitrary spatial 
  coordinate reference systems. Before xcube 0.11, datasets where forced
  to have a geographical CRS such as EPSG:4326 or CRS84. 

* `xcube serve` can now provide image tiles for two popular tile grids:
  1. global geographic grid, with 2 x 1 tiles at level zero (the default);
  2. global web mercator grid, with 1 x 1 tiles at level 
     zero ("Google projection", OSM tile grid).
  
  The general form of the new xcube tile URL is (currently)
       
      /datasets/{ds_id}/vars/{var_name}/tile2/{z}/{y}/{x}
    
  The following query parameters can be used

  - `crs`: set to `CRS84` to use the geographical grid (the default),
    or `EPSG:3857` to use the web mercator grid. 
  - `cbar`: color bar name such as `viridis` or `plasma`, 
     see color bar names of matplotlib. Defaults to `bone`.
  - `vmin`: minimum value to be used for color mapping. Defaults to `0`.
  - `vmax`: maximum value to be used for color mapping. Defaults to `1`.
  - `retina`: if set to `1`, tile size will be 512 instead of 256.

* The WMTS provided by `xcube serve` has been reimplemented from scratch.
  It now provides two common tile matrix sets:
  1. `WorldCRS84Quad` global geographic grid, with 2 x 1 tiles at level zero; 
  2. `WorldWebMercatorQuad` global web mercator grid, with 1 x 1 tiles 
     at level zero. 
  
  New RESTful endpoints have been added to reflect this:

      /wmts/1.0.0/{TileMatrixSet}/WMTSCapabilities.xml
      /wmts/1.0.0/tile/{Dataset}/{Variable}/{TileMatrixSet}/{TileMatrix}/{TileRow}/{TileCol}.png
  
  The existing RESTful endpoints now use tile matrix set `WorldCRS84Quad` by default:

      /wmts/1.0.0/WMTSCapabilities.xml
      /wmts/1.0.0/tile/{Dataset}/{Variable}/{TileMatrix}/{TileRow}/{TileCol}.png

  The key-value pair (KVP) endpoint `/wmts/kvp` now recognises the
  `TileMatrixSet` key for the two values described above.

* Support for multi-level datasets aka ND image pyramids has been 
  further improved (#655):
  - Introduced new parameter `agg_methods` for writing multi-level datasets 
    with the "file", "s3", and "memory" data stores. 
    The value of `agg_methods` is either a string `"first"`,
    `"min"`, `"max"`, `"mean"`, `"median"` or a dictionary that maps
    a variable name to an aggregation method. Variable names can be patterns
    that may contain wildcard characters '*' and '?'. The special aggregation
    method `"auto"` can be used to select `"first"` for integer variables 
    and `"mean"` for floating point variables. 
  - The `xcube level` CLI tool now has a new option `--agg-methods` (or `-A`)
    for the same purpose.

* The xcube package now consistently makes use of logging.
  We distinguish general logging and specific xcube logging.
  General logging refers to the log messages emitted by any Python module 
  while xcube logging only refers to log messages emitted by xcube modules.

  * The output of general logging from xcube CLI tools can now be 
    configured with two new CLI options: 
    
    - `--loglevel LEVEL`: Can be one of `CRITICAL`, `ERROR`,
      `WARNING`, `INFO`, `DETAIL`, `DEBUG`, `TRACE`, or `OFF` (the default).
    - `--logfile PATH`: Effective only if log level is not `OFF`.
      If given, log messages will be written into the file
      given by PATH. If omitted, log messages will be redirected 
      to standard error (`sys.stderr`).

    The output of general logging from xcube CLI is disabled by default.
    If enabled, the log message format includes the level, date-time,
    logger name, and message.

  * All xcube modules use the logger named `xcube` 
    (i.e. `LOG = logging.getLogger("xcube")`) to emit 
    messages regarding progress, debugging, errors. Packages that extend
    the xcube package should use a dot suffix for their logger names, e.g.
    `xcube.cci` for the xcube plugin package `xcube-cci`.
  
  * All xcube CLI tools will output log messages, if any, 
    on standard error (`sys.stderr`). 
    Only the actual result, if any, 
    is written to standard out (`sys.stdout`).

  * Some xcube CLI tools have a `--quiet`/`-q` option to disable output
    of log messages on the console and a `--verbose`/`-v` option to enable 
    it and control the log level. For this purpose the option `-v` 
    can be given multiple times and even be combined: `-v` = `INFO`, 
    `-vv` = `DETAIL`, `-vvv` = `DEBUG`, `-vvvv` = `TRACE`.
    The `quiet` and `verbose` settings only affect the logger named `xcube`
    and its children. 
    If enabled, a simple message format will be used, unless the general 
    logging is redirected to stdout.

### Fixes

* Fixed a problem where the `DataStores` configuration of `xcube serve` 
  did not recognize multi-level datasets. (#653)

* Opening of multi-level datasets with filesystem data stores now 
  recognizes the `cache_size` open parameter.

* It is possible again to build and run docker containers from the docker file 
  in the Github Repository. (#651)
  For more information, see 
  https://xcube.readthedocs.io/en/latest/installation.html#docker 

### Other changes

* The `xcube tile` CLI tool has been deprecated. A new tool is planned that can work
  concurrently on dask clusters and also supports common tile grids such as
  global geographic and web mercator.

* The `xcube.util.tiledimage` module has been deprecated and is no longer 
  used in xcube. It has no replacement.

* The `xcube.util.tilegrid` module has been deprecated and is no longer 
  used in xcube. 
  A new implementation is provided by `xcube.core.tilingscheme` 
  which is used instead. 

* All existing functions of the `xcube.core.tile` module have been 
  deprecated and are no longer used in xcube. A newly exported function
  is `xcube.core.tile.compute_rgba_tile()` which is used in place of
  other tile generating functions.
  

## Changes in 0.10.2

### Enhancements

* Added new module `xcube.core.subsampling` for function
  `subsample_dataset(dataset, step)` that is now used by default 
  to generate the datasets level of multi-level datasets.

* Added new setting `Authentication.IsRequired` to the `xcube serve` 
  configuration. If set to `true`, xcube Server will reject unauthorized 
  dataset requests by returning HTTP code 401.
  
* For authorized clients, the xcube Web API provided by `xcube serve`
  now allows granted scopes to contain wildcard characters `*`, `**`,
  and `?`. This is useful to give access to groups of datasets, e.g.
  the scope `read:dataset:*/S2-*.zarr` permits access to any Zarr 
  dataset in a subdirectory of the configured data stores and 
  whose name starts with "S2-". (#632)

* `xcube serve` used to shut down with an error message 
  if it encountered datasets it could not open. New behaviour 
  is to emit a warning and ignore such datasets. (#630)

* Introduced helper function `add_spatial_ref()`
  of package `xcube.core.gridmapping.cfconv` that allows 
  adding a spatial coordinate reference system to an existing  
  Zarr dataset. (#629)

* Support for multi-level datasets has been improved:
  - Introduced new parameters for writing multi-level datasets with the 
    "file", "s3", and "memory" data stores (#617). They are 
    + `base_dataset_id`: If given, the base dataset will be linked only 
      with the value of `base_dataset_id`, instead of being copied as-is.
      This can save large amounts of storage space. 
    + `tile_size`: If given, it forces the spatial dimensions to be 
       chunked accordingly. `tile_size` can be a positive integer 
       or a pair of positive integers.
    + `num_levels`: If given, restricts the number of resolution levels 
       to the given value. Must be a positive integer to be effective.
  - Added a new example notebook 
    [5_multi_level_datasets.ipynb](https://github.com/dcs4cop/xcube/blob/main/examples/notebooks/datastores/5_multi_level_datasets.ipynb) 
    that demonstrates writing and opening multi-level datasets with the 
    xcube filesystem data stores.
  - Specified [xcube Multi-Resolution Datasets](https://github.com/dcs4cop/xcube/blob/main/docs/source/mldatasets.md)
    definition and format.

* `xcube gen2` returns more expressive error messages.
  
### Fixes

* Fixed problem where the dataset levels of multi-level datasets were 
  written without spatial coordinate reference system. In fact, 
  only spatial variables were written. (#646)

* Fixed problem where xcube Server instances that required 
  user authentication published datasets and variables for 
  unauthorised users.

* Fixed `FsDataAccessor.write_data()` implementations, 
  which now always return the passed in `data_id`. (#623)

* Fixes an issue where some datasets seemed to be shifted in the 
  y-(latitude-) direction and were misplaced on maps whose tiles 
  are served by `xcube serve`. Images with ascending y-values are 
  now tiled correctly. (#626)

### Other

* The `xcube level` CLI tool has been rewritten from scratch to make use 
  of xcube filesystem data stores. (#617)

* Deprecated numerous classes and functions around multi-level datasets.
  The non-deprecated functions and classes of `xcube.core.mldataset` should 
  be used instead along with the xcube filesystem data stores for 
  multi-level dataset i/o. (#516)
  - Deprecated all functions of the `xcube.core.level` module
    + `compute_levels()`
    + `read_levels()`
    + `write_levels()`
  - Deprecated numerous classes and functions of the `xcube.core.mldataset`
    module
    + `FileStorageMultiLevelDataset`
    + `ObjectStorageMultiLevelDataset`
    + `open_ml_dataset()`
    + `open_ml_dataset_from_object_storage()`
    + `open_ml_dataset_from_local_fs()`
    + `write_levels()`

* Added packages `python-blosc` and `lz4` to the xcube Python environment 
  for better support of Dask `distributed` and the Dask service 
  [Coiled](https://coiled.io/).

* Replace the dependency on the `rfc3339-validator` PyPI package with a
  dependency on its recently created conda-forge package.

* Remove unneeded dependency on the no longer used `strict-rfc3339` package.

## Changes in 0.10.1

### Fixes

* Deprecated argument `xy_var_names` in function `GridMapping.from_dataset`,
  thereby preventing a NotImplementedError. (#551) 

### Other Changes

* For compatibility, now also `xcube.__version__` contains the xcube 
  version number.

## Changes in 0.10.0

### Incompatible Changes 

* The configuration `DataStores` for `xcube serve` changed in an
  incompatible way with xcube 0.9.x: The value of former `Identifier` 
  must now be assigned to `Path`, which is a mandatory parameter. 
  `Path` may contain wildcard characters \*\*, \*, ?. 
  `Identifier` is now optional, the default is 
  `"${store_id}~${data_id}"`. If given, it should only be used to 
  uniquely identify single datasets within a data store
  pointed to by `Path`. (#516) 

### Enhancements

* It is now possible to use environment variables in most  
  xcube configuration files. Unix bash syntax is used, i.e. 
  `${ENV_VAR_NAME}` or `$ENV_VAR_NAME`. (#580)
  
  Supported tools include
  - `xcube gen --config CONFIG` 
  - `xcube gen2 --stores STORES_CONFIG --service SERVICE_CONFIG` 
  - `xcube serve -c CONFIG` 

* Changed the `xcube gen` tool to extract metadata for pre-sorting inputs
  from other than NetCDF inputs, e.g. GeoTIFF.

* Optimized function `xcube.core.geom.rasterize_features()`.
  It is now twice as fast while its memory usage dropped to the half. (#593)
  
### Fixes

* `xcube serve` now also serves datasets that are located in 
  subdirectories of filesystem-based data stores such as
  "file", "s3", "memory". (#579)

* xcube serve now accepts datasets whose spatial 
  resolutions differ up to 1%. (#590)
  It also no longer rejects datasets with large dimension 
  sizes. (Formerly, an integer-overflow occurred in size 
  computation.) 

* `DatasetChunkCacheSize` is now optional in `xcube serve`
  configuration. (Formerly, when omitted, the server crashed.)
  
* Fixed bug that would cause that requesting data ids on some s3 stores would
  fail with a confusing ValueError.
  
* Fixed that only last dataset of a directory listing was published via 
  `xcube serve` when using the `DataStores` configuration with 
  filesystem-based datastores such as "s3" or "file". (#576)
  
### Other

* Pinned Python version to < 3.10 to avoid import errors caused by a 
  third-party library.

* Values `obs` and `local` for the `FileSystem` parameter in xcube 
  configuration files have been replaced by `s3` and `file`, but are kept 
  temporarily for the sake of backwards compatibility.

## Changes in 0.9.2

### Fixes

* A `xcube.core.store.fs.impl.FSDataStore` no longer raises exceptions when 
  root directories in data store configurations do not exist. Instead, they 
  are created when data is written.

## Changes in 0.9.1

### New features

* The `xcube.core.maskset.MaskSet` class no longer allocates static numpy 
  arrays for masks. Instead, it uses lazy dask arrays. (#556)

* Function `xcube.core.geom.mask_dataset_by_geometry` has a new parameter 
  `all_touched`: If `True`, all pixels intersected by geometry outlines will 
  be included in the mask. If `False`, only pixels whose center is within the 
  polygon or that are selected by Bresenham’s line algorithm will be included  
  in the mask. The default value is set to `False`. 

### Other

* Updated `Dockerfile`: Removed the usage of a no-longer-maintained base image.
  Ensured that the version tag 'latest' can be used with installation mode 
  'release' for xcube plugins.

* The `xcube` package now requires `xarray >= 0.19`, `zarr >= 2.8`, 
  `pandas >= 1.3`.

## Changes in 0.9.0

### New features

* The implementations of the default data stores `s3`, `directory`, 
  and `memory` have been replaced entirely by a new implementation
  that utilize the [fsspec](https://filesystem-spec.readthedocs.io/) 
  Python package. The preliminary filesystem-based data stores 
  are now `s3`, `file`, and `memory`. All share a common implementations 
  and tests. Others filesystem-based data stores can be added easily
  and will follow soon, for example `hdfs`. 
  All filesystem-based data stores now support xarray
  datasets (type `xarray.Dataset`) in Zarr and NetCDF format as 
  well as image pyramids (type`xcube.core.multilevel.MultiLevelDataset`) 
  using a Zarr-based multi-level format. (#446)

* Several changes became necessary on the xcube Generator
  package `xcube.core.gen2` and CLI `xcube gen2`. 
  They are mostly not backward compatible:
  - The only supported way to instantiate cube generators is the
    `CubeGenerator.new()` factory method. 
  - `CubeGenerator.generate_cube()` and `CubeGenerator.get_cube_info()`
    both now receive the request object that has formerly been passed 
    to the generator constructors.
  - The `CubeGenerator.generate_cube()` method now returns a 
    `CubeGeneratorResult` object rather than a simple string 
    (the written `data_id`).  
  - Empty cubes are no longer written, a warning status is 
    generated instead.
  - The xcube gen2 CLI `xcube gen2` has a new option `--output RESULT` 
    to write the result to a JSON file. If it is omitted, 
    the CLI will dump the result as JSON to stdout.

* Numerous breaking changes have been applied to this version
  in order to address generic resampling (#391), to support other
  CRS than WGS-84 (#112), and to move from the struct data cube 
  specification to a more relaxed cube convention (#488): 
  * The following components have been removed entirely 
    - module `xcube.core.imgeom` with class `ImageGeom` 
    - module `xcube.core.geocoding` with class `GeoCoding`
    - module `xcube.core.reproject` and all its functions
  * The following components have been added 
    - module `xcube.core.gridmapping` with new class `GridMapping`
      is a CF compliant replacement for classes `ImageGeom` and `GeoCoding`
  * The following components have changed in an incompatible way:
    - Function`xcube.core.rectify.rectify_dataset()` now uses 
      `source_gm: GridMapping` and `target_gm: GridMapping` instead of 
      `geo_coding: GeoCoding` and `output_geom: ImageGeom`. 
    - Function`xcube.core.gen.iproc.InputProcessor.process()` now uses 
      `source_gm: GridMapping` and `target_gm: GridMapping` instead of 
      `geo_coding: GeoCoding` and `output_geom: ImageGeom`. 
  * xcube no longer depends on GDAL (at least not directly).
    
* Added a new feature to xcube called "BYOA" - Bring your own Algorithm.
  It is a generic utility that allows for execution of user-supplied 
  Python code in both local and remote contexts. (#467)
  The new `xcube.core.byoa` package hosts the BYOA implementation and API.
  The entry point to the functionality is the `xcube.core.byoa.CodeConfig`
  class. It is currently utilized by the xcube Cube Generator that can now
  deal with an optional `code_config` request parameter. If given,
  the generated data cube will be post-processed by the configured user-code.
  The xcube Cube Generator with the BYOA feature is made available through the 
  1. Generator API `xcube.core.gen2.LocalCubeGenerator` and
    `xcube.core.gen2.service.RemoteCubeGenerator`;
  2. Generator CLI `xcube gen2`.
  
* A dataset's cube subset and its grid mapping can now be accessed through
  the `xcube` property of `xarray.Dataset` instances. This feature requires 
  importing the `xcube.core.xarray`package. Let `dataset` be an 
  instance of `xarray.Dataset`, then
  - `dataset.xcube.cube` is a `xarray.Dataset` that contains all cube 
     variables of `dataset`, namely the ones with dimensions 
     `("time", [...,], y_dim_name, x_dim_name)`, where `y_dim_name`, 
    `x_dim_name` are determined by the dataset's grid mapping.
     May be empty, if `dataset` has no cube variables.
  - `dataset.xcube.gm` is a `xcube.core.gridmapping.GridMapping` that 
     describes the CF-compliant grid mapping of `dataset`. 
     May be `None`, if `dataset` does not define a grid mapping.
  - `dataset.xcube.non_cube` is a `xarray.Dataset` that contains all
     variables of `dataset` that are not in `dataset.xcube.cube`.
     May be same as `dataset`, if `dataset.xcube.cube` is empty.
  
* Added a new utility module `xcube.util.temp` that allows for creating 
  temporary files and directories that will be deleted when the current 
  process ends.
* Added function `xcube.util.versions.get_xcube_versions()`  
  that outputs the versions of packages relevant for xcube.
  Also added a new CLI `xcube versions` that outputs the result of the  
  new function in JSON or YAML. (#522)

### Other

* The xcube cube generator (API `xcube.core.gen2`, CLI `xcube gen2`) 
  will now write consolidated Zarrs by default. (#500)
* xcube now issues a warning, if a data cube is opened from object 
  storage, and credentials have neither been passed nor can be found, 
  and the object storage has been opened with the default `anon=False`. (#412)
* xcube no longer internally caches directory listings, which prevents 
  the situation where a data cube that has recently been written into object 
  storage cannot be found. 
* Removed example notebooks that used hard-coded local file paths. (#400)
* Added a GitHub action that will run xcube unit tests, and build and 
  push Docker images. The version tag of the image is either `latest` when 
  the main branch changed, or the same as the release tag. 
* Removed warning `module 'xcube_xyz' looks like an xcube-plugin but 
  lacks a callable named 'init_plugin`.
* Fixed an issue where `xcube serve` provided wrong layer source options for 
  [OpenLayers XYZ](https://openlayers.org/en/latest/apidoc/module-ol_source_XYZ-XYZ.html) 
  when latitude coordinates where increasing with the coordinate index. (#251)
* Function `xcube.core.normalize.adjust_spatial_attrs()` no longer removes
  existing global attributes of the form `geospatial_vertical_<property>`.
* Numerous classes and functions became obsolete in the xcube 0.9 
  code base and have been removed, also because we believe there is 
  quite rare outside use, if at all. 
  
  Removed from `xcube.util.tiledimage`:
  * class `DownsamplingImage`
  * class `PilDownsamplingImage`
  * class `NdarrayDownsamplingImage`
  * class `FastNdarrayDownsamplingImage`
  * class `ImagePyramid`
  * function `create_pil_downsampling_image()`
  * function `create_ndarray_downsampling_image()`
  * function `downsample_ndarray()`
  * functions `aggregate_ndarray_xxx()`
  
  Removed from `xcube.util.tilegrid`:
  * functions `pow2_2d_subdivision()`
  * functions `pow2_1d_subdivision()`
  
## Changes in 0.8.2

* Fixed the issue that xcube gen2 would not print tracebacks to stderr 
  when raising errors of type `CubeGeneratorError` (#448).
* Enhanced `xcube.core.normalize.normalize_dataset()` function to also 
  normalize datasets with latitudes given as 
  `latitude_centers` and to invert decreasing latitude coordinate values.
* Introduced `xcube.core.normalize.cubify_dataset()` function to normalize 
  a dataset and finally assert the result complies to the 
  [xcube dataset conventions](https://github.com/dcs4cop/xcube/blob/main/docs/source/cubespec.md).
* Fixed that data stores `directory` and `s3` were not able to handle data 
  identifiers that they had assigned themselves during `write_data()`.  
  (#450)
* The `xcube prune` tool is no longer restricted to data cube datasets 
  and should now be able to deal with datasets that comprise very many 
  chunks. (#469)
* The `xcube.core.extract.get_cube_values_for_points()` function has been 
  enhanced to also accept lists or tuples in the item values of 
  the `points` arguments. (#431)   
* Fixed exception raised in `xcube extract` CLI tool when called with the 
  `--ref` option. This issue occurred with `xarray 0.18.2+`.

## Changes in 0.8.1

* Improved support of datasets with time given as `cftime.DatetimeGregorian` 
  or `cftime.DatetimeJulian`.
* Fixed out-of-memory error raised if spatial subsets were created from 
  cubes with large spatial dimensions. (#442)
* Fixed example Notebook `compute_dask_array` and renamed it 
  into `compute_array_from_func`. (#385)
* Fixed a problem with the S3 data store that occurred if the store was 
  configured without `bucket_name` and the (Zarr) data was opened 
  with `consolidated=True`.

* The functions `xcube.core.compute.compute_cube()` 
  and `xcube.core.compute.compute_dataset()`
  can now alter the shape of input datasets. (#289)  

## Changes in 0.8.0

* Harmonized retrieval of spatial and temporal bounds of a dataset: 
  To determine spatial bounds, use `xcube.core.geom.get_dataset_bounds()`, 
  to determine temporal bounds, use `xcube.core.timecoord.get_time_range_from_data()`. 
  Both methods will attempt to get the values from associated bounds arrays first. 
* Fixed broken JSON object serialisation of objects returned by 
  `DataStore.describe_object()`. (#432)
* Changed behaviour and signature of `xcube.core.store.DataStore.get_dataset_ids()`.
  The keyword argument `include_titles: str = True` has been replaced by 
  `include_attrs: Sequence[str] = None` and the return value changes accordingly:
  - If `include_attrs` is None (the default), the method returns an iterator
    of dataset identifiers *data_id* of type `str`.
  - If `include_attrs` is a sequence of attribute names, the method returns
    an iterator of tuples (*data_id*, *attrs*) of type `Tuple[str, Dict]`.
  Hence `include_attrs`  can be used to obtain a minimum set of dataset 
  metadata attributes for each returned *data_id*.
  However, `include_attrs` is not yet implemented so far in the "s3", 
  "memory", and "directory" data stores. (#420)
* Directory and S3 Data Store consider format of data denoted by *data id* when 
  using `get_opener_ids()`.
* S3 Data Store will only recognise a `consolidated = True` parameter setting,
  if the file `{bucket}/{data_id}/.zmetadata` exists. 
* `xcube gen2` will now ensure that temporal subsets can be created. (#430)
* Enhance `xcube serve` for use in containers: (#437)
  * In addition to option `--config` or `-c`, dataset configurations can now 
    be passed via environment variable `XCUBE_SERVE_CONFIG_FILE`.
  * Added new option `--base-dir` or `-b` to pass the base directory to
    resolve relative paths in dataset configurations. In addition, the value
    can be passed via environment variable `XCUBE_SERVE_BASE_DIR`.

## Changes in 0.7.2

* `xcube gen2` now allows for specifying the final data cube's chunk
  sizes. The new `cube_config` parameter is named `chunks`, is optional
  and if given, must be a dictionary that maps a dimension name to a 
  chunk size or to `None` (= no chunking). The chunk sizes only apply 
  to data variables. Coordinate variables will not be affected, e.g. 
  "time", "lat", "lon" will not be chunked. (#426)

* `xcube gen2` now creates subsets from datasets returned by data stores that
  do not recognize cube subset parameters `variable_names`, `bbox`, and
  `time_range`. (#423)

* Fixed a problem where S3 data store returned outdated bucket items. (#422)

## Changes in 0.7.1

* Dataset normalisation no longer includes reordering increasing
  latitude coordinates, as this creates datasets that are no longer writable 
  to Zarr. (#347)
* Updated package requirements
  - Added `s3fs`  requirement that has been removed by accident.
  - Added missing requirements `requests` and `urllib3`.

## Changes in 0.7.0

* Introduced abstract base class `xcube.util.jsonschema.JsonObject` which 
  is now the super class of many classes that have JSON object representations.
  In Jupyter notebooks, instances of such classes are automatically rendered 
  as JSON trees.
* `xcube gen2` CLI tool can now have multiple `-v` options, e.g. `-vvv`
  will now output detailed requests and responses.  
* Added new Jupyter notebooks in `examples/notebooks/gen2` 
  for the _data cube generators_ in the package `xcube.core.gen2`.
* Fixed a problem in `JsonArraySchema` that occurred if a valid 
  instance was `None`. A TypeError `TypeError: 'NoneType' object is not iterable` was 
  raised in this case.
* The S3 data store  `xcube.core.store.stores.s3.S3DataStore` now implements the `describe_data()` method. 
  It therefore can also be used as a data store from which data is queried and read.  
* The `xcube gen2` data cube generator tool has been hidden from
  the set of "official" xcube tools. It is considered as an internal tool 
  that is subject to change at any time until its interface has stabilized.
  Please refer to `xcube gen2 --help` for more information.
* Added `coords` property to `DatasetDescriptor` class. 
  The `data_vars` property of the `DatasetDescriptor` class is now a dictionary. 
* Added `chunks` property to `VariableDescriptor` class. 
* Removed function `reproject_crs_to_wgs84()` and tests (#375) because  
  - it seemed to be no longer be working with GDAL 3.1+; 
  - there was no direct use in xcube itself;
  - xcube plans to get rid of GDAL dependencies.
* CLI tool `xcube gen2` may now also ingest non-cube datasets.
* Fixed unit tests broken by accident. (#396)
* Added new context manager `xcube.util.observe_dask_progress()` that can be used
  to observe tasks that known to be dominated by Dask computations: 
  ```python
  with observe_dask_progress('Writing dataset', 100):
      dataset.to_zarr(store)  
  ```
* The xcube normalisation process, which ensures that a dataset meets the requirements 
  of a cube, internally requested a lot of data, causing the process to be slow and
  expensive in terms of memory consumption. This problem was resolved by avoiding to
  read in these large amounts of data. (#392)

## Changes in 0.6.1

* Updated developer guide (#382)

Changes relating to maintenance of xcube's Python environment requirements in `envrionment.yml`:

* Removed explicit `blas` dependency (which required MKL as of `blas =*.*=mkl`) 
  for better interoperability with existing environments.  
* Removed restrictions of `fsspec <=0.6.2` which was required due to 
  [Zarr #650](https://github.com/zarr-developers/zarr-python/pull/650). As #650 has been fixed, 
  `zarr=2.6.1` has been added as new requirement. (#360)

## Changes in 0.6.0

### Enhancements 

* Added four new Jupyter Notebooks about xcube's new Data Store Framework in 
  `examples/notebooks/datastores`.

* CLI tool `xcube io dump` now has new `--config` and `--type` options. (#370)

* New function `xcube.core.store.get_data_store()` and new class `xcube.core.store.DataStorePool` 
  allow for maintaining a set of pre-configured data store instances. This will be used
  in future xcube tools that utilise multiple data stores, e.g. "xcube gen", "xcube serve". (#364)

* Replaced the concept of `type_id` used by several `xcube.core.store.DataStore` methods 
  by a more flexible `type_specifier`. Documentation is provided in `docs/source/storeconv.md`. 
  
  The `DataStore` interface changed as follows:
  - class method `get_type_id()` replaced by `get_type_specifiers()` replaces `get_type_id()`;
  - new instance method `get_type_specifiers_for_data()`;
  - replaced keyword-argument in `get_data_ids()`;
  - replaced keyword-argument in `has_data()`;
  - replaced keyword-argument in `describe_data()`;
  - replaced keyword-argument in `get_search_params_schema()`;
  - replaced keyword-argument in `search_data()`;
  - replaced keyword-argument in `get_data_opener_ids()`.
  
  The `WritableDataStore` interface changed as follows:
  - replaced keyword-argument in `get_data_writer_ids()`.

* The JSON Schema classes in `xcube.util.jsonschema` have been extended:
  - `date` and `date-time` formats are now validated along with the rest of the schema
  - the `JsonDateSchema` and `JsonDatetimeSchema` subclasses of `JsonStringSchema` have been introduced, 
    including a non-standard extension to specify date and time limits

* Extended `xcube.core.store.DataStore` docstring to include a basic convention for store 
  open parameters. (#330)

* Added documentation for the use of the open parameters passed to 
  `xcube.core.store.DataOpener.open_data()`.

### Fixes

* `xcube serve` no longer crashes, if configuration is lacking a `Styles` entry.

* `xcube gen` can now interpret `start_date` and `stop_date` from NetCDF dataset attributes. 
  This is relevant for using `xcube gen` for Sentinel-2 Level 2 data products generated and 
  provided by Brockmann Consult. (#352)


* Fixed both `xcube.core.dsio.open_cube()` and `open_dataset()` which failed with message 
  `"ValueError: group not found at path ''"` if called with a bucket URL but no credentials given
  in case the bucket is not publicly readable. (#337)
  The fix for that issue now requires an additional `s3_kwargs` parameter when accessing datasets 
  in _public_ buckets:
  ```python
  from xcube.core.dsio import open_cube 
    
  public_url = "https://s3.eu-central-1.amazonaws.com/xcube-examples/OLCI-SNS-RAW-CUBE-2.zarr"
  public_cube = open_cube(public_url, s3_kwargs=dict(anon=True))
  ```  
* xcube now requires `s3fs >= 0.5` which implies using faster async I/O when accessing object storage.
* xcube now requires `gdal >= 3.0`. (#348)
* xcube now only requires `matplotlib-base` package rather than `matplotlib`. (#361)

### Other

* Restricted `s3fs` version in envrionment.yml in order to use a version which can handle pruned xcube datasets.
  This restriction will be removed once changes in zarr PR https://github.com/zarr-developers/zarr-python/pull/650 
  are merged and released. (#360)
* Added a note in the `xcube chunk` CLI help, saying that there is a possibly more efficient way 
  to (re-)chunk datasets through the dedicated tool "rechunker", see https://rechunker.readthedocs.io
  (thanks to Ryan Abernathey for the hint). (#335)
* For `xcube serve` dataset configurations where `FileSystem: obs`, users must now also 
  specify `Anonymous: True` for datasets in public object storage buckets. For example:
  ```yaml
  - Identifier: "OLCI-SNS-RAW-CUBE-2"
    FileSystem: "obs"
    Endpoint: "https://s3.eu-central-1.amazonaws.com"
    Path: "xcube-examples/OLCI-SNS-RAW-CUBE-2.zarr"
    Anyonymous: true
    ...
  - ...
  ```  
* In `environment.yml`, removed unnecessary explicit dependencies on `proj4` 
  and `pyproj` and restricted `gdal` version to >=3.0,<3.1. 

## Changes in 0.5.1

* `normalize_dataset` now ensures that latitudes are decreasing.

## Changes in 0.5.0

### New 

* `xcube gen2 CONFIG` will generate a cube from a data input store and a user given cube configuration.
   It will write the resulting cube in a user defined output store.
    - Input Stores: CCIODP, CDS, SentinelHub
    - Output stores: memory, directory, S3

* `xcube serve CUBE` will now use the last path component of `CUBE` as dataset title.

* `xcube serve` can now be run with AWS credentials (#296). 
  - In the form `xcube serve --config CONFIG`, a `Datasets` entry in `CONFIG`
    may now contain the two new keys `AccessKeyId: ...` and `SecretAccessKey: ...` 
    given that `FileSystem: obs`.
  - In the form `xcube serve --aws-prof PROFILE CUBE`
    the cube stored in bucket with URL `CUBE` will be accessed using the
    credentials found in section `[PROFILE]` of your `~/.aws/credentials` file.
  - In the form `xcube serve --aws-env CUBE`
    the cube stored in bucket with URL `CUBE` will be accessed using the
    credentials found in environment variables `AWS_ACCESS_KEY_ID` and
    `AWS_SECRET_ACCESS_KEY`.


* xcube has been extended by a new *Data Store Framework* (#307).
  It is provided by the `xcube.core.store` package.
  It's usage is currently documented only in the form of Jupyter Notebook examples, 
  see `examples/store/*.ipynb`.
   
* During the development of the new *Data Store Framework*, some  
  utility packages have been added:
  * `xcube.util.jsonschema` - classes that represent JSON Schemas for types null, boolean,
     number, string, object, and array. Schema instances are used for JSON validation,
     and object marshalling.
  * `xcube.util.assertions` - numerous `assert_*` functions that are used for function 
     parameter validation. All functions raise `ValueError` in case an assertion is not met.
  * `xcube.util.ipython` - functions that can be called for better integration of objects with
     Jupyter Notebooks.

### Enhancements

* Added possibility to specify packing of variables within the configuration of
  `xcube gen` (#269). The user now may specify a different packing variables, 
  which might be useful for reducing the storage size of the datacubes.
  Currently it is only implemented for zarr format.
  This may be done by passing the parameters for packing as the following:  
   
   
  ```yaml  
  output_writer_params: 

    packing: 
      analysed_sst: 
        scale_factor: 0.07324442274239326
        add_offset: -300.0
        dtype: 'uint16'
        _FillValue: 0.65535
  ```

* Example configurations for `xcube gen2` were added.

### Fixes

* From 0.4.1: Fixed time-series performance drop (#299). 

* Fixed `xcube gen` CLI tool to correctly insert time slices into an 
  existing cube stored as Zarr (#317).  

* When creating an ImageGeom from a dataset, correct the height if it would
  otherwise give a maximum latitude >90°.

* Disable the display of warnings in the CLI by default, only showing them if
  a `--warnings` flag is given.

* Fixed a regression when running "xcube serve" with cube path as parameter (#314)

* From 0.4.3: Extended `xcube serve` by reverse URL prefix option. 

* From 0.4.1: Fixed time-series performance drop (#299). 


## Changes in 0.4.3

* Extended `xcube serve` by reverse URL prefix option `--revprefix REFPREFIX`.
  This can be used in cases where only URLs returned by the service need to be prefixed, 
  e.g. by a web server's proxy pass.

## Changes in 0.4.2 

* Fixed a problem during release process. No code changes.

## Changes in 0.4.1 

* Fixed time-series performance drop (#299). 

## Changes in 0.4.0

### New

* Added new `/timeseries/{dataset}/{variable}` POST operation to xcube web API.
  It extracts time-series for a given GeoJSON object provided as body.
  It replaces all of the `/ts/{dataset}/{variable}/{geom-type}` operations.
  The latter are still maintained for compatibility with the "VITO viewer". 
  
* The xcube web API provided through `xcube serve` can now serve RGBA tiles using the 
  `dataset/{dataset}/rgb/tiles/{z}/{y}/{x}` operation. The red, green, blue 
  channels are computed from three configurable variables and normalisation ranges, 
  the alpha channel provides transparency for missing values. To specify a default
  RGB schema for a dataset, a colour mapping for the "pseudo-variable" named `rbg` 
  is provided in the configuration of `xcube serve`:
  ```yaml  
  Datasets:
    - Identifyer: my_dataset
      Style: my_style
      ...
    ...
  Styles:
    - Identifier: my_style
      ColorMappings:
        rgb:
          Red:
            Variable: rtoa_8
            ValueRange: [0., 0.25]
          Green:
            Variable: rtoa_6
            ValueRange: [0., 0.25]
          Blue:
            Variable: rtoa_4
            ValueRange: [0., 0.25]
        ...
  ```
  Note that this concept works nicely in conjunction with the new `Augmentation` feature (#272) used
  to compute new variables that could be input to the RGB generation. 
  
* Introduced new (ortho-)rectification algorithm allowing reprojection of 
  satellite images that come with (terrain-corrected) geo-locations for every pixel.

  - new CLI tool `xcube rectify`
  - new API function `xcube.core.rectify.rectify_dataset()`

* Utilizing the new rectification in `xcube gen` tool. It is now the default 
  reprojection method in `xcube.core.gen.iproc.XYInputProcessor` and
  `xcube.core.gen.iproc.DefaultInputProcessor`, if ground control points are not 
  specified, i.e. the input processor is configured with `xy_gcp_step=None`. (#206)
* Tile sizes for rectification in `xcube gen` are now derived from `output_writer_params` if given in configuration and 
  if it contains a `chunksizes` parameter for 'lat' or 'lon'. This will force the generation of a chunked xcube dataset 
  and will utilize Dask arrays for out-of-core computations. This is very useful for large data cubes whose time slices 
  would otherwise not fit into memory.
* Introduced new function `xcube.core.select.select_spatial_subset()`.

* Renamed function `xcube.core.select.select_vars()` into `xcube.core.select.select_variables_subset()`.
  
* Now supporting xarray and numpy functions in expressions used by the
  `xcube.core.evaluate.evaluate_dataset()` function and in the configuration of the 
  `xcube gen` tool. You can now use `xr` and `np` contexts in expressions, e.g. 
  `xr.where(CHL >= 0.0, CHL)`. (#257)

* The performance of the `xcube gen` tool for the case that expressions or 
  expression parts are reused across multiple variables can now be improved. 
  Such as expressions can now be assigned to intermediate variables and loaded 
  into memory, so they are not recomputed again.
  For example, let the expression `quality_flags.cloudy and CHL > 25.0` occur often
  in the configuration, then this is how recomputation can be avoided:
  ```
    processed_variables:
      no_cloud_risk:
        expression: not (quality_flags.cloudy and CHL_raw > 25.0)
        load: True
      CHL:
        expression: CHL_raw
        valid_pixel_expression: no_cloud_risk
      ...        
  ```      
* Added ability to write xcube datasets in Zarr format into object storage bucket using the xcube python api
  `xcube.core.dsio.write_cube()`. (#224) The user needs to pass provide user credentials via 
  ```
  client_kwargs = {'provider_access_key_id': 'user_id', 'provider_secret_access_key': 'user_secret'}
  ```
  and 
  write to existing bucket by executing 
  
  ```
  write_cube(ds1, 'https://s3.amazonaws.com/upload_bucket/cube-1-250-250.zarr', 'zarr',
                       client_kwargs=client_kwargs)
  ```
* Added new CLI tool `xcube tile` which is used to generate a tiled RGB image 
  pyramid from any xcube dataset. The format and file organisation of the generated 
  tile sets conforms to the [TMS 1.0 Specification](https://wiki.osgeo.org/wiki/Tile_Map_Service_Specification) 
  (#209).

* The configuration of `xcube serve` has been enhanced to support
  augmentation of data cubes by new variables computed on-the-fly (#272).
  You can now add a section `Augmentation` into a dataset descriptor, e.g.:
  
  ```yaml 
    Datasets:
      - Identifier: abc
        ...
        Augmentation:
          Path: compute_new_vars.py
          Function: compute_variables
          InputParameters:
            ...
      - ...
  ```
  
  where `compute_variables` is a function that receives the parent xcube dataset
  and is expected to return a new dataset with new variables. 
  
* The `xcube serve` tool now provides basic access control via OAuth2 bearer tokens (#263).
  To configure a service instance with access control, add the following to the 
  `xcube serve` configuration file:
  
  ```
    Authentication:
      Domain: "<your oauth2 domain>"
      Audience: "<your audience or API identifier>"
  ```
  
  Individual datasets can now be protected using the new `AccessControl` entry
  by configuring the `RequiredScopes` entry whose value is a list
  of required scopes, e.g. "read:datasets":
  
  ```
    Datasets:
      ...
      - Identifier: <some dataset id>
        ...
        AccessControl:
          RequiredScopes:
            - "read:datasets"
  ```
  
  If you want a dataset to disappear for authorized requests, set the 
  `IsSubstitute` flag:
  
  ```
    Datasets:
      ...
      - Identifier: <some dataset id>
        ...
        AccessControl:
          IsSubstitute: true
  ```

### Enhancements

* The `xcube serve` tool now also allows for per-dataset configuration
  of *chunk caches* for datasets read from remote object storage locations. 
  Chunk caching avoids recurring fetching of remote data chunks for same
  region of interest.
  It can be configured as default for all remote datasets at top-level of 
  the configuration file:
  ```
  DatasetChunkCacheSize: 100M
  ```
  or in individual dataset definitions:
  ```
  Datasets: 
     - Identifier: ...
       ChunkCacheSize: 2G
       ...
  ```
* Retrieval of time series in Python API function `xcube.core.timeseries.get_time_series()` 
  has been optimized and is now much faster for point geometries. 
  This enhances time-series performance of `xcube serve`. 
  * The log-output of `xcube serve` now contains some more details time-series request 
    so performance bottlenecks can be identified more easily from `xcube-serve.log`, 
    if the server is started together with the flag `--traceperf`.
* CLI command `xcube resample` has been enhanced by a new value for the 
  frequency option `--frequency all`
  With this value it will be possible to create mean, max , std, ... of the whole dataset,
  in other words, create an overview of a cube. 
  By [Alberto S. Rabaneda](https://github.com/rabaneda).
 
* The `xcube serve` tool now also serves dataset attribution information which will be 
  displayed in the xcube-viewer's map. To add attribution information, use the `DatasetAttribution` 
  in to your `xcube serve` configuration. It can be used on top-level (for all dataset), 
  or on individual datasets. Its value may be a single text entry or a list of texts:
  For example: 
  ```yaml
  DatasetAttribution: 
    - "© by Brockmann Consult GmbH 2020, contains modified Copernicus Data 2019, processed by ESA."
    - "Funded by EU H2020 DCS4COP project."
  ```
* The `xcube gen` tool now always produces consolidated xcube datasets when the output format is zarr. 
  Furthermore when appending to an existing zarr xcube dataset, the output now will be consolidated as well. 
  In addition, `xcube gen` can now append input time slices to existing optimized (consolidated) zarr xcube datasets.
* The `unchunk_coords` keyword argument of Python API function 
  `xcube.core.optimize.optimize_dataset()` can now be a name, or list of names  
  of the coordinate variable(s) to be consolidated. If boolean ``True`` is used
  all variables will be consolidated.
* The `xcube serve` API operations `datasets/` and `datasets/{ds_id}` now also
  return the metadata attributes of a given dataset and it variables in a property
  named `attrs`. For variables we added a new metadata property `htmlRepr` that is
  a string returned by a variable's `var.data._repr_html_()` method, if any.
* Renamed default log file for `xcube serve` command to `xcube-serve.log`.
* `xcube gen` now immediately flushes logging output to standard out
  
## Changes in 0.3.1 

### Fixes

* Removing false user warning about custom SNAP colormaps when starting 
  `xcube serve` command.
  
## Changes in 0.3.0

### New

* Added new parameter in `xcube gen` called `--no_sort`. Using `--no_sort`, 
  the input file list wont be sorted before creating the xcube dataset. 
  If `--no_sort` parameter is passed, order the input list will be kept. 
  The parameter `--sort` is deprecated and the input files will be sorted 
  by default. 
* xcube now discovers plugin modules by module naming convention
  and by Setuptools entry points. See new chapter 
  [Plugins](https://xcube.readthedocs.io/en/latest/plugins.html) 
  in xcube's documentation for details. (#211)  
* Added new `xcube compute` CLI command and `xcube.core.compute.compute_cube()` API 
  function that can be used to generate an output cube computed from a Python
  function that is applied to one or more input cubes. Replaces the formerly 
  hidden `xcube apply` command. (#167) 
* Added new function `xcube.core.geom.rasterize_features()` 
  to rasterize vector-data features into a dataset. (#222)
* Extended CLI command `xcube verify` and API function `xcube.core.verify.verify_cube` to check whether spatial
  coordinate variables and their associated bounds variables are equidistant. (#231)
* Made xarray version 0.14.1 minimum requirement due to deprecation of xarray's `Dataset.drop`
  method and replaced it with `drop_sel` and `drop_vars` accordingly. 


### Enhancements

* CLI commands execute much faster now when invoked with the `--help` and `--info` options.
* Added `serverPID` property to response of web API info handler. 
* Functions and classes exported by following modules no longer require data cubes to use
  the `lon` and `lat` coordinate variables, i.e. using WGS84 CRS coordinates. Instead, the 
  coordinates' CRS may be a projected coordinate system and coordinate variables may be called
  `x` and `y` (#112):
  - `xcube.core.new`
  - `xcube.core.geom`
  - `xcube.core.schema`
  - `xcube.core.verify`
* Sometimes the cell bounds coordinate variables of a given coordinate variables are not in a proper, 
  [CF compliant](http://cfconventions.org/Data/cf-conventions/cf-conventions-1.7/cf-conventions.html#cell-boundaries) 
  order, e.g. for decreasing latitudes `lat` the respective bounds coordinate
  `lat_bnds` is decreasing for `lat_bnds[:, 0]` and `lat_bnds[:, 1]`, but `lat_bnds[i, 0] < lat_bnds[i, 1]`
  for all `i`. xcube is now more tolerant w.r.t. to such wrong ordering of cell boundaries and will 
  compute the correct spatial extent. (#233)
* For `xcube serve`, any undefined color bar name will default to `"viridis"`. (#238)
    
 
### Fixes

* `xcube resample` now correctly re-chunks its output. By default, chunking of the 
  `time` dimension is set to one. (#212)

### Incompatible changes

The following changes introduce incompatibilities with former xcube 0.2.x 
versions. 

* The function specified by `xcube_plugins` entry points now receives an single argument of 
  type `xcube.api.ExtensionRegistry`. Plugins are asked to add their extensions
  to this registry. As an example, have a look at the default `xcube_plugins` entry points 
  in `./setup.py`.   
 
* `xcube.api.compute_dataset()` function has been renamed to 
  `xcube.api.evaluate_dataset()`. This has been done in order avoid confusion
  with new API function `xcube.api.compute_cube()`.
  
* xcube's package structure has been drastically changed: 
  - all of xcube's `__init__.py` files are now empty and no longer 
    have side effects such as sub-module aggregations. 
    Therefore, components need to be imported from individual modules.
  - renamed `xcube.api` into `xcube.core`
  - moved several modules from `xcube.util` into `xcube.core`
  - the new `xcube.constants` module contains package level constants
  - the new `xcube.plugin` module now registers all standard extensions
  - moved contents of module `xcube.api.readwrite` into `xcube.core.dsio`.
  - removed functions `read_cube` and `read_dataset` as `open_cube` and `open_dataset` are sufficient
  - all internal module imports are now absolute, rather than relative  

## Changes in 0.2.1

### Enhancements

- Added new CLI tool `xcube edit` and API function `xcube.api.edit_metadata`
  which allows editing the metadata of an existing xcube dataset. (#170)
- `xcube serve` now recognises xcube datasets with
  metadata consolidated by the `xcube opmimize` command. (#141)

### Fixes
- `xcube gen` now parses time stamps correcly from input data. (#207)
- Dataset multi-resolution pyramids (`*.levels` directories) can be stored in cloud object storage
  and are now usable with `xcube serve` (#179)
- `xcube optimize` now consolidates metadata only after consolidating
  coordinate variables. (#194)
- Removed broken links from `./README.md` (#197)
- Removed obsolete entry points from `./setup.py`.

## Changes in 0.2.0

### New

* Added first version of the [xcube documentation](https://xcube.readthedocs.io/) generated from
  `./docs` folder.

### Enhancements

* Reorganisation of the Documentation and Examples Section (partly addressing #106)
* Loosened python conda environment to satisfy conda-forge requirements
* xcube is now available as a conda package on the conda-forge channel. To install
  latest xcube package, you can now type: `conda install -c conda-forge xcube`
* Changed the unittesting code to minimize warnings reported by 3rd-party packages
* Making CLI parameters consistent and removing or changing parameter abbreviations
  in case they were used twice for different params. (partly addressing #91)
  For every CLI command which is generating an output a path must be provided by the
  option `-o`, `--output`. If not provided by the user, a default output_path is generated.
  The following CLI parameter have changed and their abbreviation is not enabled anymore : 

    - `xcube gen -v` is now only `xcube gen --vars` or `xcube gen --variables` 
    - `xcube gen -p` is now  `xcube gen -P` 
    - `xcube gen -i` is now  `xcube gen -I` 
    - `xcube gen -r` is now  `xcube gen -R`
    - `xcube gen -s` is now  `xcube gen -S` 
    - `xcube chunk -c`  is now  `xcube chunk -C`
    - `xcube level -l` is now `xcube level -L`
    - `xcube dump -v` is now `xcube dump --variable` or `xcube dump --var`
    - `xcube dump -e` is now `xcube dump -E` 
    - `xcube vars2dim -v` is now `xcube vars2dim --variable` or `xcube vars2dim --var`
    - `xcube vars2dim --var_name` is now `xcube vars2dim --variable` or `xcube vars2dim --var`
    - `xcube vars2dim -d` is now `xcube vars2dim -D` 
    - `xcube grid res -d` is now `xcube grid res -D`
    - `xcube grid res -c` is now `xcube grid res --cov` or `xcube grid res --coverage` 
    - `xcube grid res -n` is now `xcube grid res -N` or `xcube grid res --num_results` 
    - `xcube serve -p` is now `xcube serve -P` 
    - `xcube serve -a` is now `xcube serve -A` 
    
* Added option `inclStDev` and `inclCount` query parameters to `ts/{dataset}/{variable}/geometry` and derivates.
  If used with `inclStDev=1`, Xcube Viewer will show error bars for each time series point.
* `xcube.api.new_cube` function now accepts callables as values for variables.
  This allows to compute variable values depending on the (t, y, x) position
  in the cube. Useful for testing.
* `xcube.api` now exports the `MaskSet` class which is useful for decoding flag values encoding following the
  [CF conventions](http://cfconventions.org/Data/cf-conventions/cf-conventions-1.7/cf-conventions.html#flags).
* Added new CLI tool `xcube optimize` and API function `xcube.api.optimize_dataset` 
  optimizes data cubes for cloud object storage deployment. (#141)
* Added two new spatial dataset operations to Python API `xcube.api` (#148):
  * `mask_dataset_by_geometry(dataset, geometry)` clip and mask a dataset by geometry
  * `clip_dataset_by_geometry(dataset, geometry)` just clip a dataset by geometry 
* Changed the dev version tag from 0.2.0.dev3 to 0.2.0.dev
* The behavior of web API `/datasets?details=1` has changed.
  The call no longer includes associated vector data as GeoJSON. Instead new API
  has beed added to fetch new vector data on demand:
  `/datasets/{dataset}/places` and `/datasets/{dataset}/places/{place}` (#130)
* `xcube serve` accepts custom SNAP colormaps. The path to a SAP .cpd file can be passed via the server
   configuration file with the paramter [ColorFile] instead of [ColorBar]. (#84)
* `xcube serve` can now be configured to serve cubes that are associated 
   with another cube with same data but different chunking (#115). 
   E.g. using chunks such as `time=512,lat=1,lon=1` can drastically improve 
   time-series extractions. 
   Have a look at the demo config in `xube/webapi/res/demo/config.yml`.     
* `xcube serve` does now offer a AWS S3 compatible data access API (#97):
   - List bucket objects: `/s3bucket`, see AWS 
     docs [GET](https://docs.aws.amazon.com/AmazonS3/latest/API/v2-RESTBucketGET.html)
   - Get bucket object: `/s3bucket/{ds_id}/{path}`, 
     see AWS docs [HEAD](https://docs.aws.amazon.com/AmazonS3/latest/API/RESTObjectHEAD.html) 
     and [GET](https://docs.aws.amazon.com/AmazonS3/latest/API/RESTObjectGET.html)
* `xcube serve` now verifies that a configured cube is valid once it is opened. (#107)
* Added new CLI command `xcube verify` performing xcube dataset verification. (#19)
* Reworked `xcube extract` to be finally useful and effective for point data extraction. (#102) 
* `xcube server`can now filter datasets by point coordinate, e.g. `/datasets?point=12.5,52.8`. (#50) 
* `xcube server`can now limit time series to a maximum number of 
  valid (not NaN) values. To activate, pass optional query parameter `maxValids` to the various `/ts`
  functions. The special value `-1` will restrict the result to contain only valid values. (#113) 
* Reworked `xcube gen` to be more user-friendly and more consistent with other tools. 
  The changes are
  - Removed `--dir` and `--name` options and replaced it by single `--output` option, 
    whose default value is `out.zarr`. (#45)
  - The `--format` option no longer has a default value. If not given, 
    format is guessed from `--output` option.
  - Renamed following parameters in the configuration file:
    + `input_files` into `input_paths`, also because paths may point into object storage 
      locations (buckets);  
    + `output_file` into `output_path`, to be consistent with `input_paths`.  
* Added new CLI command `xcube prune`. The tool deletes all block files associated with empty (NaN-
  only) chunks in given INPUT cube, which must have ZARR format. This can drastically reduce files 
  in sparse cubes and improve cube reading performance. (#92)
* `xcube serve` has a new `prefix` option which is a path appended to the server's host.
  The `prefix` option replaces the `name` option which is now deprecated but kept 
  for backward compatibility. (#79)
* Added new CLI command `xcube resample` that is used to generate temporarily up- or downsampled
  data cubes from other data cubes.
* `xcube serve` can now be run with xcube dataset paths and styling information given via the CLI rather 
  than a configuration file. For example `xcube serve --styles conc_chl=(0,20,"viridis") /path/to/my/chl-cube.zarr`.
  This allows for quick inspection of newly generated cubes via `xcube gen`.
  Also added option `--show` that starts the Xcube viewer on desktop environments in a browser. 
* Added new `xcube apply` command that can be used to generate an output cube computed from a Python function 
  that is applied to one or more input cubes. 
  The command is still in development and therefore hidden.
* Added new `xcube timeit` command that can be used to measure the time required for 
  parameterized command invocations. 
  The command is still in development and therefore hidden.
* Added global `xcube --scheduler SCHEDULER` option for Dask distributed computing (#58)
* Added global `xcube --traceback` option, removed local `xcube gen --traceback` option
* Completed version 1 of an xcube developer guide.
* Added `xcube serve` command (#43) 
* `xcube serve`: Time-series web API now also returns "uncertainty" (#48)
* Added `xcube level` command to allow for creating spatial pyramid levels (#38)
* `xcube gen` accepts multiple configuration files that will be merged in order (#21)
* Added `xcube gen` option `--sort` when input data list should be sorted (#33)    
* Added `xcube vars2dim` command to make variables a cube dimension (#31)
* Added `xcube serve` option `--traceperf` that allows switching on performance diagnostics.
* Included possibility to read the input file paths from a text file. (#47)
* Restructured and clarified code base (#27)
* Moved to Python 3.7 (#25)
* Excluding all input processors except for the default one. They are now plugins and have own repositories within the 
  xcube's organisation. (#49)


### Fixes

* `xcube gen` CLI now updates metadata correctly. (#181)
* It was no longer possible to use the `xcube gen` CLI with `--proc` option. (#120)
* `totalCount` attribute of time series returned by Web API `ts/{dataset}/{variable}/{geom-type}` now
   contains the correct number of possible observations. Was always `1` before.
* Renamed Web API function `ts/{dataset}/{variable}/places` into
  `ts/{dataset}/{variable}/features`.
* `xcube gen` is now taking care that when new time slices are added to an existing
   cube, this is done by maintaining the chronological order. New time slices are
   either appended, inserted, or replaced. (#64) (#139)
* Fixed `xcube serve` issue with WMTS KVP method `GetTile` with query parameter `time` 
  whose value can now also have the two forms `<start-date>/<end-date>` and just `<date>`. (#132) 
* Fixed `xcube extract` regression that stopped working after Pandas update (#95) 
* Fixed problem where CTRL+C didn't function anymore with `xcube serve`. (#87)
* Fixed error `indexes along dimension 'y' are not equal` occurred when using 
  `xcube gen` with processed variables that used flag values (#86)
* Fixed `xcube serve` WMTS KVP API to allow for case-insensitive query parameters. (#77)
* Fixed error in plugins when importing `xcube.api.gen` (#62)
* Fixed import of plugins only when executing `xcube.cli` (#66)

## Changes in 0.1.0

* Respecting chunk sizes when computing tile sizes [#44](https://github.com/dcs4cop/xcube-server/issues/44)
* The RESTful tile operations now have a query parameter `debug=1` which toggles tile 
  computation performance diagnostics.
* Can now associate place groups with datasets.
* Major revision of API. URLs are now more consistent.
* Request for obtaining a legend for a layer of given by a variable of a data set was added.
* Added a Dockerfile to build an xcube docker image and to run the demo
* The RESTful time-series API now returns ISO-formatted UTC dates [#26](https://github.com/dcs4cop/xcube-server/issues/26)<|MERGE_RESOLUTION|>--- conflicted
+++ resolved
@@ -64,27 +64,26 @@
      To enforce the old behaviour, provide the `var_configs` keyword-argument
      and set `recover_nan` to `True` for desired variables.
 
+* The class `MaskSet()` of module `xcube.core.maskset` now correctly recognises
+  the variable attributes `flag_values`, `flag_masks`, `flag_meanings` when
+  their values are lists (ESA CCI LC data encodes them as JSON arrays). (#1002)
+
+* The class `MaskSet()` now provides a method `get_cmap()` which creates
+  a suitable matplotlib color map for variables that define the
+  `flag_values` CF-attribute and optionally a `flag_colors` attribute. (#1011)
+
+
 ### Fixes
 
 * When using the `xcube.webapi.viewer.Viewer` class in Jupyter notebooks
   multi-level datasets opened from S3 or from deeper subdirectories into
   the local filesystem are now fully supported. (#1007)
 
-* The class `MaskSet()` of module `xcube.core.maskset` now correctly recognises
-  the variable attributes `flag_values`, `flag_masks`, `flag_meanings` when
-  their values are lists (ESA CCI LC data encodes them as JSON arrays). (#1002)
-
-<<<<<<< HEAD
-* The class `MaskSet()` now provides a method `get_cmap()` which creates
-  a suitable matplotlib color map for variables that define the
-  `flag_values` CF-attribute and optionally a `flag_colors` attribute. (#1011)
-=======
 * Fixed an issue with xcube server `/timeseries` endpoint that returned
   status 500 if a given dataset used a CRS other geographic and the 
   geometry was not a point. (#995) 
 
 * Fixed broken table of contents links in dataset convention document.
->>>>>>> 46c9758f
 
 
 ### Incompatible API changes
