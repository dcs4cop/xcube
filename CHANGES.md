--- conflicted
+++ resolved
@@ -15,13 +15,11 @@
 * Added a new utility module `xcube.util.temp` that allows for creating 
   temporary files and directories that will be deleted when the current 
   process ends.
-<<<<<<< HEAD
 * Added a GitHub action that will run xcube unit tests, and build and push Docker images. The
   version tag of the image is either `latest` when the master changed or the release tag 
-=======
 * Removed warning `module 'xcube_xyz' looks like an xcube-plugin but 
   lacks a callable named 'init_plugin`.
->>>>>>> c28e9206
+
   
 ## Changes in 0.8.2 (in development)
 
