--- conflicted
+++ resolved
@@ -103,16 +103,9 @@
 * Fixed an issue where `xcube serve` provided wrong layer source options for 
   [OpenLayers XYZ](https://openlayers.org/en/latest/apidoc/module-ol_source_XYZ-XYZ.html) 
   when latitude coordinates where increasing with the coordinate index. (#251)
-<<<<<<< HEAD
-* Updated plugin version in docker image to:
-  * XCUBE_SH_VERSION=0.9.0.dev0
-  * XCUBE_CCI_VERSION=0.9.0.dev0
-  * XCUBE_CDS_VERSION=0.9.0
 * Numerous classes and functions became obsolete in the xcube 0.9 
   code base and have been removed, also because we believe there is 
   quite rare outside use, if at all. 
-=======
->>>>>>> c32bf428
   
   Removed from `xcube.util.tiledimage`:
   * class `DownsamplingImage`
