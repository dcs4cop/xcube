--- conflicted
+++ resolved
@@ -2,14 +2,11 @@
 
 ### Enhancements
 
-<<<<<<< HEAD
 * Added new CLI tool `xcube optimize` and API function `xcube.api.optimize_dataset` 
   optimizes data cubes for cloud object storage deployment. (#141)
-=======
 * Added two new spatial dataset operations to Python API `xcube.api` (#148):
   * `mask_dataset_by_geometry(dataset, geometry)` clip and mask a dataset by geometry
   * `clip_dataset_by_geometry(dataset, geometry)` just clip a dataset by geometry 
->>>>>>> 38e95bf2
 * Changed the dev version tag from 0.2.0.dev3 to 0.2.0.dev
 * The behavior of web API `/datasets?details=1` has changed.
   The call no longer includes associated vector data as GeoJSON. Instead new API
