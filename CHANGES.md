<<<<<<< HEAD
## Changes in 0.13.0 (in development)

### Enhancements

* xcube Server has been rewritten almost from scratch.
  
  - Introduced a new endpoint `${server_url}/s3/{bucket}` that emulates
    and AWS S3 object storage for the published datasets.
    The `bucket` name can be either:
    * `datasets` - publishes all datasets in Zarr format.
    * `pyramids` - publishes all datasets in a multi-level `levels`
      format (multi-resolution N-D images)
      that comprises level datasets in Zarr format.
    
    With the new S3 endpoints in place, xcube Server instances can be used
    as xcube data stores as follows:
    
    ```python
    store = new_data_store(
        "s3", 
        root="datasets",   # bucket "datasets", use also "pyramids"
        max_depth=2,       # optional, but we may have nested datasets
        storage_options=dict(
            anon=True,
            client_kwargs=dict(
                endpoint_url='http://localhost:8080/s3' 
            )
        )
    )
    ```

  - The limited `s3bucket` endpoints are no longer available and are 
    replaced by `s3` endpoints. 

* xcube Server's colormap management has been improved in several ways:
  - Colormaps are no longer managed globally. E.g., on server configuration 
    change, new custom colormaps are reloaded from files. 
  - Colormaps are loaded dynamically from underlying 
    matplotlib and cmocean registries, and custom SNAP color palette files. 
    That means, latest matplotlib colormaps are now always available. (#687)
  - Colormaps can now be reversed (name suffix `"_r"`), 
    can have alpha blending (name suffix `"_alpha"`),
    or both (name suffix `"_r_alpha"`).
  - Loading of custom colormaps from SNAP `*.cpd` has been rewritten.
    Now also the `isLogScaled` property of the colormap is recognized. (#661)
  - The module `xcube.util.cmaps` has been redesigned and now offers
    three new classes for colormap management:
    * `Colormap` - a colormap 
    * `ColormapCategory` - represents a colormap category
    * `ColormapRegistry` - manages colormaps and their categories
  
### Other

* Deprecated CLI `xcube tile` has been removed.
* Deprecated modules and their references have finally been removed:
  - `xcube.core.tilegrid`
  - `xcube.core.tiledimage`
* The following functions have been deprecated:
  - `xcube.util.cmaps.get_cmap()`
  - `xcube.util.cmaps.get_cmaps()`

## Changes in 0.12.1 (in development)
=======
## Changes in 0.12.1 
>>>>>>> 93c0f969

### Enhancements

* Added a new package `xcube.core.zarrstore` that exports a number
  of useful 
  [Zarr store](https://zarr.readthedocs.io/en/stable/api/storage.html) 
  implementations and Zarr store utilities: 
  * `xcube.core.zarrstore.GenericZarrStore` comprises 
    user-defined, generic array definitions. Arrays will compute 
    their chunks either from a function or a static data array. 
  * `xcube.core.zarrstore.LoggingZarrStore` is used to log 
    Zarr store access performance and therefore useful for 
    runtime optimisation and debugging. 
  * `xcube.core.zarrstore.DiagnosticZarrStore` is used for testing
    Zarr store implementations. 
  * Added a xarray dataset accessor 
    `xcube.core.zarrstore.ZarrStoreHolder` that enhances instances of
    `xarray.Dataset` by a new property `zarr_store`. It holds a Zarr store
    instance that represents the datasets as a key-value mapping.
    This will prepare later versions of xcube Server for publishing all 
    datasets via an emulated S3 API.

    In turn, the classes of module `xcube.core.chunkstore` have been
    deprecated.
    
* Added a new function `xcube.core.select.select_label_subset()` that 
  is used to select dataset labels along a given dimension using
  user-defined predicate functions.

* The xcube Python environment is now requiring 
  `xarray >= 2022.6` and `zarr >= 2.11` to ensure sparse 
  Zarr datasets can be written using `dataset.to_zarr(store)`. (#688)

* Added new module `xcube.util.jsonencoder` that offers the class 
  `NumpyJSONEncoder` used to serialize numpy-like scalar values to JSON. 
  It also offers the function `to_json_value()` to convert Python objects 
  into JSON-serializable versions. The new functionality is required 
  to ensure dataset attributes that are JSON-serializable. For example,
  the latest version of the `rioxarray` package generates a `_FillValue` 
  attribute with datatype `np.uint8`. 

### Fixes

* The filesystem-based data stores for the "s3", "file", and "memory"
  protocols can now provide `xr.Dataset` instances from image pyramids
  formats, i.e. the `levels` and `geotiff` formats.


## Changes in 0.12.0

### Enhancements

* Allow xcube Server to work with any OIDC-compliant auth service such as
  Auth0, Keycloak, or Google. Permissions of the form 
  `"read:dataset:\<dataset\>"` and `"read:variable:\<dataset\>"` can now be
  passed by two id token claims: 
  - `permissions` must be a JSON list of permissions;
  - `scope` must be a space-separated character string of permissions.

  It is now also possible to include id token claim values into the 
  permissions as template variables. For example, if the currently
  authenticated user is `demo_user`, the permission 
  `"read:dataset:$username/*"` will effectively be
  `"read:dataset:demo_user/*"` and only allow access to datasets
  with resource identifiers having the prefix `demo_user/`.

  With this change, server configuration has changed:     
  #### Example of OIDC configuration for auth0
  
  Please note, there **must be** a trailing slash in the "Authority" URL.
  
  ```yaml
  Authentication:
    Authority: https://some-demo-service.eu.auth0.com/
    Audience: https://some-demo-service/api/
  ```  
  #### Example of OIDC configuration for Keycloak
  
  Please note, **no** trailing slash in the "Authority" URL.

  ```yaml
  Authentication: 
    Authority: https://kc.some-demo-service.de/auth/realms/some-kc-realm
    Audience: some-kc-realm-xc-api
  ```
* Filesystem-based data stores like "file" and "s3" support reading 
  GeoTIFF and Cloud Optimized GeoTIFF (COG). (#489) 

* `xcube server` now also allows publishing also 2D datasets 
  such as opened from GeoTIFF / COG files.

* Removed all upper version bounds of package dependencies.
  This increases compatibility with existing Python environments.

* A new CLI tool `xcube patch` has been added. It allows for in-place
  metadata patches of Zarr data cubes stored in almost any filesystem 
  supported by [fsspec](https://filesystem-spec.readthedocs.io/en/latest/) 
  including the protocols "s3" and "file". It also allows patching
  xcube multi-level datasets (`*.levels` format).
  
* In the configuration for `xcube server`, datasets defined in `DataStores` 
  may now have user-defined identifiers. In case the path does not unambiguously 
  define a dataset (because it contains wildcards), providing a 
  user-defined identifier will raise an error. 

### Fixes

* xcube Server did not find any grid mapping if a grid mapping variable
  (e.g. spatial_ref or crs) encodes a geographic CRS
  (CF grid mapping name "latitude_longitude") and the related geographical 
  1-D coordinates were named "x" and "y". (#706) 
* Fixed typo in metadata of demo cubes in `examples/serve/demo`. 
  Demo cubes now all have consolidated metadata.
* When writing multi-level datasets with file data stores, i.e.,
  ```python
  store.write_data(dataset, data_id="test.levels", use_saved_levels=True)
  ``` 
  and where `dataset` has different spatial resolutions in x and y, 
  an exception was raised. This is no longer the case. 
* xcube Server can now also compute spatial 2D datasets from users' 
  Python code. In former versions, spatio-temporal 3D cubes were enforced.

### Other important changes

* Deprecated all functions and classes defined in `xcube.core.dsio` 
  in favor of the xcube data store API defined by `xcube.core.store`.

## Changes in 0.11.2

### Enhancements

* `xcube serve` now provides new metadata details of a dataset:
  - The spatial reference is now given by property `spatialRef` 
    and provides a textual representation of the spatial CRS.
  - The dataset boundary is now given as property `geometry`
    and provides a GeoJSON Polygon in geographic coordinates. 
    
* `xcube serve` now publishes the chunk size of a variable's 
  time dimension for either for an associated time-chunked dataset or the
  dataset itself (new variable integer property `timeChunkSize`).
  This helps clients (e.g. xcube Viewer) to improve the 
  server performance for time-series requests.

* The functions
  - `mask_dataset_by_geometry()` 
  - `rasterize_features()`
  of module `xcube.core.geom` have been reimplemented to generate 
  lazy dask arrays. Both should now be applicable to datasets
  that have arbitrarily large spatial dimensions. 
  The spatial chunk sizes to be used can be specified using 
  keyword argument `tile_size`. (#666)

### Fixes

* Fixed ESA CCI example notebook. (#680)

* `xcube serve` now provides datasets after changes of the service 
  configuration while the server is running.
  Previously, it was necessary to restart the server to load the changes. (#678)

### Other changes

* `xcube.core.resampling.affine_transform_dataset()` has a new 
  keyword argument `reuse_coords: bool = False`. If set to `True` 
  the returned dataset will reuse the _same_ spatial coordinates 
  as the target. This is a workaround for xarray issue 
  https://github.com/pydata/xarray/issues/6573.

* Deprecated following functions of module `xcube.core.geom`:
  - `is_dataset_y_axis_inverted()` is no longer used;
  - `get_geometry_mask()` is no longer used;
  - `convert_geometry()` has been renamed to `normalize_geometry()`.
  
## Changes in 0.11.1

* Fixed broken generation of composite RGBA tiles. (#668)
* Fixing broken URLs in xcube viewer documentation, more revision still needed.

## Changes in 0.11.0

### Enhancements

* `xcube serve` can now serve datasets with arbitrary spatial 
  coordinate reference systems. Before xcube 0.11, datasets where forced
  to have a geographical CRS such as EPSG:4326 or CRS84. 

* `xcube serve` can now provide image tiles for two popular tile grids:
  1. global geographic grid, with 2 x 1 tiles at level zero (the default);
  2. global web mercator grid, with 1 x 1 tiles at level 
     zero ("Google projection", OSM tile grid).
  
  The general form of the new xcube tile URL is (currently)
       
      /datasets/{ds_id}/vars/{var_name}/tile2/{z}/{y}/{x}
    
  The following query parameters can be used

  - `crs`: set to `CRS84` to use the geographical grid (the default),
    or `EPSG:3857` to use the web mercator grid. 
  - `cbar`: color bar name such as `viridis` or `plasma`, 
     see color bar names of matplotlib. Defaults to `bone`.
  - `vmin`: minimum value to be used for color mapping. Defaults to `0`.
  - `vmax`: maximum value to be used for color mapping. Defaults to `1`.
  - `retina`: if set to `1`, tile size will be 512 instead of 256.

* The WMTS provided by `xcube serve` has been reimplemented from scratch.
  It now provides two common tile matrix sets:
  1. `WorldCRS84Quad` global geographic grid, with 2 x 1 tiles at level zero; 
  2. `WorldWebMercatorQuad` global web mercator grid, with 1 x 1 tiles 
     at level zero. 
  
  New RESTful endpoints have been added to reflect this:

      /wmts/1.0.0/{TileMatrixSet}/WMTSCapabilities.xml
      /wmts/1.0.0/tile/{Dataset}/{Variable}/{TileMatrixSet}/{TileMatrix}/{TileRow}/{TileCol}.png
  
  The existing RESTful endpoints now use tile matrix set `WorldCRS84Quad` by default:

      /wmts/1.0.0/WMTSCapabilities.xml
      /wmts/1.0.0/tile/{Dataset}/{Variable}/{TileMatrix}/{TileRow}/{TileCol}.png

  The key-value pair (KVP) endpoint `/wmts/kvp` now recognises the
  `TileMatrixSet` key for the two values described above.

* Support for multi-level datasets aka ND image pyramids has been 
  further improved (#655):
  - Introduced new parameter `agg_methods` for writing multi-level datasets 
    with the "file", "s3", and "memory" data stores. 
    The value of `agg_methods` is either a string `"first"`,
    `"min"`, `"max"`, `"mean"`, `"median"` or a dictionary that maps
    a variable name to an aggregation method. Variable names can be patterns
    that may contain wildcard characters '*' and '?'. The special aggregation
    method `"auto"` can be used to select `"first"` for integer variables 
    and `"mean"` for floating point variables. 
  - The `xcube level` CLI tool now has a new option `--agg-methods` (or `-A`)
    for the same purpose.

* The xcube package now consistently makes use of logging.
  We distinguish general logging and specific xcube logging.
  General logging refers to the log messages emitted by any Python module 
  while xcube logging only refers to log messages emitted by xcube modules.

  * The output of general logging from xcube CLI tools can now be 
    configured with two new CLI options: 
    
    - `--loglevel LEVEL`: Can be one of `CRITICAL`, `ERROR`,
      `WARNING`, `INFO`, `DETAIL`, `DEBUG`, `TRACE`, or `OFF` (the default).
    - `--logfile PATH`: Effective only if log level is not `OFF`.
      If given, log messages will be written into the file
      given by PATH. If omitted, log messages will be redirected 
      to standard error (`sys.stderr`).

    The output of general logging from xcube CLI is disabled by default.
    If enabled, the log message format includes the level, date-time,
    logger name, and message.

  * All xcube modules use the logger named `xcube` 
    (i.e. `LOG = logging.getLogger("xcube")`) to emit 
    messages regarding progress, debugging, errors. Packages that extend
    the xcube package should use a dot suffix for their logger names, e.g.
    `xcube.cci` for the xcube plugin package `xcube-cci`.
  
  * All xcube CLI tools will output log messages, if any, 
    on standard error (`sys.stderr`). 
    Only the actual result, if any, 
    is written to standard out (`sys.stdout`).

  * Some xcube CLI tools have a `--quiet`/`-q` option to disable output
    of log messages on the console and a `--verbose`/`-v` option to enable 
    it and control the log level. For this purpose the option `-v` 
    can be given multiple times and even be combined: `-v` = `INFO`, 
    `-vv` = `DETAIL`, `-vvv` = `DEBUG`, `-vvvv` = `TRACE`.
    The `quiet` and `verbose` settings only affect the logger named `xcube`
    and its children. 
    If enabled, a simple message format will be used, unless the general 
    logging is redirected to stdout.

### Fixes

* Fixed a problem where the `DataStores` configuration of `xcube serve` 
  did not recognize multi-level datasets. (#653)

* Opening of multi-level datasets with filesystem data stores now 
  recognizes the `cache_size` open parameter.

* It is possible again to build and run docker containers from the docker file 
  in the Github Repository. (#651)
  For more information, see 
  https://xcube.readthedocs.io/en/latest/installation.html#docker 

### Other changes

* The `xcube tile` CLI tool has been deprecated. A new tool is planned that can work
  concurrently on dask clusters and also supports common tile grids such as
  global geographic and web mercator.

* The `xcube.util.tiledimage` module has been deprecated and is no longer 
  used in xcube. It has no replacement.

* The `xcube.util.tilegrid` module has been deprecated and is no longer 
  used in xcube. 
  A new implementation is provided by `xcube.core.tilingscheme` 
  which is used instead. 

* All existing functions of the `xcube.core.tile` module have been 
  deprecated and are no longer used in xcube. A newly exported function
  is `xcube.core.tile.compute_rgba_tile()` which is used in place of
  other tile generating functions.
  

## Changes in 0.10.2

### Enhancements

* Added new module `xcube.core.subsampling` for function
  `subsample_dataset(dataset, step)` that is now used by default 
  to generate the datasets level of multi-level datasets.

* Added new setting `Authentication.IsRequired` to the `xcube serve` 
  configuration. If set to `true`, xcube Server will reject unauthorized 
  dataset requests by returning HTTP code 401.
  
* For authorized clients, the xcube Web API provided by `xcube serve`
  now allows granted scopes to contain wildcard characters `*`, `**`,
  and `?`. This is useful to give access to groups of datasets, e.g.
  the scope `read:dataset:*/S2-*.zarr` permits access to any Zarr 
  dataset in a subdirectory of the configured data stores and 
  whose name starts with "S2-". (#632)

* `xcube serve` used to shut down with an error message 
  if it encountered datasets it could not open. New behaviour 
  is to emit a warning and ignore such datasets. (#630)

* Introduced helper function `add_spatial_ref()`
  of package `xcube.core.gridmapping.cfconv` that allows 
  adding a spatial coordinate reference system to an existing  
  Zarr dataset. (#629)

* Support for multi-level datasets has been improved:
  - Introduced new parameters for writing multi-level datasets with the 
    "file", "s3", and "memory" data stores (#617). They are 
    + `base_dataset_id`: If given, the base dataset will be linked only 
      with the value of `base_dataset_id`, instead of being copied as-is.
      This can save large amounts of storage space. 
    + `tile_size`: If given, it forces the spatial dimensions to be 
       chunked accordingly. `tile_size` can be a positive integer 
       or a pair of positive integers.
    + `num_levels`: If given, restricts the number of resolution levels 
       to the given value. Must be a positive integer to be effective.
  - Added a new example notebook 
    [5_multi_level_datasets.ipynb](https://github.com/dcs4cop/xcube/blob/master/examples/notebooks/datastores/5_multi_level_datasets.ipynb) 
    that demonstrates writing and opening multi-level datasets with the 
    xcube filesystem data stores.
  - Specified [xcube Multi-Resolution Datasets](https://github.com/dcs4cop/xcube/blob/master/docs/source/mldatasets.md)
    definition and format.

* `xcube gen2` returns more expressive error messages.
  
### Fixes

* Fixed problem where the dataset levels of multi-level datasets were 
  written without spatial coordinate reference system. In fact, 
  only spatial variables were written. (#646)

* Fixed problem where xcube Server instances that required 
  user authentication published datasets and variables for 
  unauthorised users.

* Fixed `FsDataAccessor.write_data()` implementations, 
  which now always return the passed in `data_id`. (#623)

* Fixes an issue where some datasets seemed to be shifted in the 
  y-(latitude-) direction and were misplaced on maps whose tiles 
  are served by `xcube serve`. Images with ascending y-values are 
  now tiled correctly. (#626)

### Other

* The `xcube level` CLI tool has been rewritten from scratch to make use 
  of xcube filesystem data stores. (#617)

* Deprecated numerous classes and functions around multi-level datasets.
  The non-deprecated functions and classes of `xcube.core.mldataset` should 
  be used instead along with the xcube filesystem data stores for 
  multi-level dataset i/o. (#516)
  - Deprecated all functions of the `xcube.core.level` module
    + `compute_levels()`
    + `read_levels()`
    + `write_levels()`
  - Deprecated numerous classes and functions of the `xcube.core.mldataset`
    module
    + `FileStorageMultiLevelDataset`
    + `ObjectStorageMultiLevelDataset`
    + `open_ml_dataset()`
    + `open_ml_dataset_from_object_storage()`
    + `open_ml_dataset_from_local_fs()`
    + `write_levels()`

* Added packages `python-blosc` and `lz4` to the xcube Python environment 
  for better support of Dask `distributed` and the Dask service 
  [Coiled](https://coiled.io/).

* Replace the dependency on the `rfc3339-validator` PyPI package with a
  dependency on its recently created conda-forge package.

* Remove unneeded dependency on the no longer used `strict-rfc3339` package.

## Changes in 0.10.1

### Fixes

* Deprecated argument `xy_var_names` in function `GridMapping.from_dataset`,
  thereby preventing a NotImplementedError. (#551) 

### Other Changes

* For compatibility, now also `xcube.__version__` contains the xcube 
  version number.

## Changes in 0.10.0

### Incompatible Changes 

* The configuration `DataStores` for `xcube serve` changed in an
  incompatible way with xcube 0.9.x: The value of former `Identifier` 
  must now be assigned to `Path`, which is a mandatory parameter. 
  `Path` may contain wildcard characters \*\*, \*, ?. 
  `Identifier` is now optional, the default is 
  `"${store_id}~${data_id}"`. If given, it should only be used to 
  uniquely identify single datasets within a data store
  pointed to by `Path`. (#516) 

### Enhancements

* It is now possible to use environment variables in most  
  xcube configuration files. Unix bash syntax is used, i.e. 
  `${ENV_VAR_NAME}` or `$ENV_VAR_NAME`. (#580)
  
  Supported tools include
  - `xcube gen --config CONFIG` 
  - `xcube gen2 --stores STORES_CONFIG --service SERVICE_CONFIG` 
  - `xcube serve -c CONFIG` 

* Changed the `xcube gen` tool to extract metadata for pre-sorting inputs
  from other than NetCDF inputs, e.g. GeoTIFF.

* Optimized function `xcube.core.geom.rasterize_features()`.
  It is now twice as fast while its memory usage dropped to the half. (#593)
  
### Fixes

* `xcube serve` now also serves datasets that are located in 
  subdirectories of filesystem-based data stores such as
  "file", "s3", "memory". (#579)

* xcube serve now accepts datasets whose spatial 
  resolutions differ up to 1%. (#590)
  It also no longer rejects datasets with large dimension 
  sizes. (Formerly, an integer-overflow occurred in size 
  computation.) 

* `DatasetChunkCacheSize` is now optional in `xcube serve`
  configuration. (Formerly, when omitted, the server crashed.)
  
* Fixed bug that would cause that requesting data ids on some s3 stores would
  fail with a confusing ValueError.
  
* Fixed that only last dataset of a directory listing was published via 
  `xcube serve` when using the `DataStores` configuration with 
  filesystem-based datastores such as "s3" or "file". (#576)
  
### Other

* Pinned Python version to < 3.10 to avoid import errors caused by a 
  third-party library.

* Values `obs` and `local` for the `FileSystem` parameter in xcube 
  configuration files have been replaced by `s3` and `file`, but are kept 
  temporarily for the sake of backwards compatibility.

## Changes in 0.9.2

### Fixes

* A `xcube.core.store.fs.impl.FSDataStore` no longer raises exceptions when 
  root directories in data store configurations do not exist. Instead, they 
  are created when data is written.

## Changes in 0.9.1

### New features

* The `xcube.core.maskset.MaskSet` class no longer allocates static numpy 
  arrays for masks. Instead, it uses lazy dask arrays. (#556)

* Function `xcube.core.geom.mask_dataset_by_geometry` has a new parameter 
  `all_touched`: If `True`, all pixels intersected by geometry outlines will 
  be included in the mask. If `False`, only pixels whose center is within the 
  polygon or that are selected by Bresenham’s line algorithm will be included  
  in the mask. The default value is set to `False`. 

### Other

* Updated `Dockerfile`: Removed the usage of a no-longer-maintained base image.
  Ensured that the version tag 'latest' can be used with installation mode 
  'release' for xcube plugins.

* The `xcube` package now requires `xarray >= 0.19`, `zarr >= 2.8`, 
  `pandas >= 1.3`.

## Changes in 0.9.0

### New features

* The implementations of the default data stores `s3`, `directory`, 
  and `memory` have been replaced entirely by a new implementation
  that utilize the [fsspec](https://filesystem-spec.readthedocs.io/) 
  Python package. The preliminary filesystem-based data stores 
  are now `s3`, `file`, and `memory`. All share a common implementations 
  and tests. Others filesystem-based data stores can be added easily
  and will follow soon, for example `hdfs`. 
  All filesystem-based data stores now support xarray
  datasets (type `xarray.Dataset`) in Zarr and NetCDF format as 
  well as image pyramids (type`xcube.core.multilevel.MultiLevelDataset`) 
  using a Zarr-based multi-level format. (#446)

* Several changes became necessary on the xcube Generator
  package `xcube.core.gen2` and CLI `xcube gen2`. 
  They are mostly not backward compatible:
  - The only supported way to instantiate cube generators is the
    `CubeGenerator.new()` factory method. 
  - `CubeGenerator.generate_cube()` and `CubeGenerator.get_cube_info()`
    both now receive the request object that has formerly been passed 
    to the generator constructors.
  - The `CubeGenerator.generate_cube()` method now returns a 
    `CubeGeneratorResult` object rather than a simple string 
    (the written `data_id`).  
  - Empty cubes are no longer written, a warning status is 
    generated instead.
  - The xcube gen2 CLI `xcube gen2` has a new option `--output RESULT` 
    to write the result to a JSON file. If it is omitted, 
    the CLI will dump the result as JSON to stdout.

* Numerous breaking changes have been applied to this version
  in order to address generic resampling (#391), to support other
  CRS than WGS-84 (#112), and to move from the struct data cube 
  specification to a more relaxed cube convention (#488): 
  * The following components have been removed entirely 
    - module `xcube.core.imgeom` with class `ImageGeom` 
    - module `xcube.core.geocoding` with class `GeoCoding`
    - module `xcube.core.reproject` and all its functions
  * The following components have been added 
    - module `xcube.core.gridmapping` with new class `GridMapping`
      is a CF compliant replacement for classes `ImageGeom` and `GeoCoding`
  * The following components have changed in an incompatible way:
    - Function`xcube.core.rectify.rectify_dataset()` now uses 
      `source_gm: GridMapping` and `target_gm: GridMapping` instead of 
      `geo_coding: GeoCoding` and `output_geom: ImageGeom`. 
    - Function`xcube.core.gen.iproc.InputProcessor.process()` now uses 
      `source_gm: GridMapping` and `target_gm: GridMapping` instead of 
      `geo_coding: GeoCoding` and `output_geom: ImageGeom`. 
  * xcube no longer depends on GDAL (at least not directly).
    
* Added a new feature to xcube called "BYOA" - Bring your own Algorithm.
  It is a generic utility that allows for execution of user-supplied 
  Python code in both local and remote contexts. (#467)
  The new `xcube.core.byoa` package hosts the BYOA implementation and API.
  The entry point to the functionality is the `xcube.core.byoa.CodeConfig`
  class. It is currently utilized by the xcube Cube Generator that can now
  deal with an optional `code_config` request parameter. If given,
  the generated data cube will be post-processed by the configured user-code.
  The xcube Cube Generator with the BYOA feature is made available through the 
  1. Generator API `xcube.core.gen2.LocalCubeGenerator` and
    `xcube.core.gen2.service.RemoteCubeGenerator`;
  2. Generator CLI `xcube gen2`.
  
* A dataset's cube subset and its grid mapping can now be accessed through
  the `xcube` property of `xarray.Dataset` instances. This feature requires 
  importing the `xcube.core.xarray`package. Let `dataset` be an 
  instance of `xarray.Dataset`, then
  - `dataset.xcube.cube` is a `xarray.Dataset` that contains all cube 
     variables of `dataset`, namely the ones with dimensions 
     `("time", [...,], y_dim_name, x_dim_name)`, where `y_dim_name`, 
    `x_dim_name` are determined by the dataset's grid mapping.
     May be empty, if `dataset` has no cube variables.
  - `dataset.xcube.gm` is a `xcube.core.gridmapping.GridMapping` that 
     describes the CF-compliant grid mapping of `dataset`. 
     May be `None`, if `dataset` does not define a grid mapping.
  - `dataset.xcube.non_cube` is a `xarray.Dataset` that contains all
     variables of `dataset` that are not in `dataset.xcube.cube`.
     May be same as `dataset`, if `dataset.xcube.cube` is empty.
  
* Added a new utility module `xcube.util.temp` that allows for creating 
  temporary files and directories that will be deleted when the current 
  process ends.
* Added function `xcube.util.versions.get_xcube_versions()`  
  that outputs the versions of packages relevant for xcube.
  Also added a new CLI `xcube versions` that outputs the result of the  
  new function in JSON or YAML. (#522)

### Other

* The xcube cube generator (API `xcube.core.gen2`, CLI `xcube gen2`) 
  will now write consolidated Zarrs by default. (#500)
* xcube now issues a warning, if a data cube is opened from object 
  storage, and credentials have neither been passed nor can be found, 
  and the object storage has been opened with the default `anon=False`. (#412)
* xcube no longer internally caches directory listings, which prevents 
  the situation where a data cube that has recently been written into object 
  storage cannot be found. 
* Removed example notebooks that used hard-coded local file paths. (#400)
* Added a GitHub action that will run xcube unit tests, and build and 
  push Docker images. The version tag of the image is either `latest` when 
  the master changed or equals the release tag. 
* Removed warning `module 'xcube_xyz' looks like an xcube-plugin but 
  lacks a callable named 'init_plugin`.
* Fixed an issue where `xcube serve` provided wrong layer source options for 
  [OpenLayers XYZ](https://openlayers.org/en/latest/apidoc/module-ol_source_XYZ-XYZ.html) 
  when latitude coordinates where increasing with the coordinate index. (#251)
* Function `xcube.core.normalize.adjust_spatial_attrs()` no longer removes
  existing global attributes of the form `geospatial_vertical_<property>`.
* Numerous classes and functions became obsolete in the xcube 0.9 
  code base and have been removed, also because we believe there is 
  quite rare outside use, if at all. 
  
  Removed from `xcube.util.tiledimage`:
  * class `DownsamplingImage`
  * class `PilDownsamplingImage`
  * class `NdarrayDownsamplingImage`
  * class `FastNdarrayDownsamplingImage`
  * class `ImagePyramid`
  * function `create_pil_downsampling_image()`
  * function `create_ndarray_downsampling_image()`
  * function `downsample_ndarray()`
  * functions `aggregate_ndarray_xxx()`
  
  Removed from `xcube.util.tilegrid`:
  * functions `pow2_2d_subdivision()`
  * functions `pow2_1d_subdivision()`
  
## Changes in 0.8.2

* Fixed the issue that xcube gen2 would not print tracebacks to stderr 
  when raising errors of type `CubeGeneratorError` (#448).
* Enhanced `xcube.core.normalize.normalize_dataset()` function to also 
  normalize datasets with latitudes given as 
  `latitude_centers` and to invert decreasing latitude coordinate values.
* Introduced `xcube.core.normalize.cubify_dataset()` function to normalize 
  a dataset and finally assert the result complies to the 
  [xcube dataset conventions](https://github.com/dcs4cop/xcube/blob/master/docs/source/cubespec.md).
* Fixed that data stores `directory` and `s3` were not able to handle data 
  identifiers that they had assigned themselves during `write_data()`.  
  (#450)
* The `xcube prune` tool is no longer restricted to data cube datasets 
  and should now be able to deal with datasets that comprise very many 
  chunks. (#469)
* The `xcube.core.extract.get_cube_values_for_points()` function has been 
  enhanced to also accept lists or tuples in the item values of 
  the `points` arguments. (#431)   
* Fixed exception raised in `xcube extract` CLI tool when called with the 
  `--ref` option. This issue occurred with `xarray 0.18.2+`.

## Changes in 0.8.1

* Improved support of datasets with time given as `cftime.DatetimeGregorian` 
  or `cftime.DatetimeJulian`.
* Fixed out-of-memory error raised if spatial subsets were created from 
  cubes with large spatial dimensions. (#442)
* Fixed example Notebook `compute_dask_array` and renamed it 
  into `compute_array_from_func`. (#385)
* Fixed a problem with the S3 data store that occurred if the store was 
  configured without `bucket_name` and the (Zarr) data was opened 
  with `consolidated=True`.

* The functions `xcube.core.compute.compute_cube()` 
  and `xcube.core.compute.compute_dataset()`
  can now alter the shape of input datasets. (#289)  

## Changes in 0.8.0

* Harmonized retrieval of spatial and temporal bounds of a dataset: 
  To determine spatial bounds, use `xcube.core.geom.get_dataset_bounds()`, 
  to determine temporal bounds, use `xcube.core.timecoord.get_time_range_from_data()`. 
  Both methods will attempt to get the values from associated bounds arrays first. 
* Fixed broken JSON object serialisation of objects returned by 
  `DataStore.describe_object()`. (#432)
* Changed behaviour and signature of `xcube.core.store.DataStore.get_dataset_ids()`.
  The keyword argument `include_titles: str = True` has been replaced by 
  `include_attrs: Sequence[str] = None` and the return value changes accordingly:
  - If `include_attrs` is None (the default), the method returns an iterator
    of dataset identifiers *data_id* of type `str`.
  - If `include_attrs` is a sequence of attribute names, the method returns
    an iterator of tuples (*data_id*, *attrs*) of type `Tuple[str, Dict]`.
  Hence `include_attrs`  can be used to obtain a minimum set of dataset 
  metadata attributes for each returned *data_id*.
  However, `include_attrs` is not yet implemented so far in the "s3", 
  "memory", and "directory" data stores. (#420)
* Directory and S3 Data Store consider format of data denoted by *data id* when 
  using `get_opener_ids()`.
* S3 Data Store will only recognise a `consolidated = True` parameter setting,
  if the file `{bucket}/{data_id}/.zmetadata` exists. 
* `xcube gen2` will now ensure that temporal subsets can be created. (#430)
* Enhance `xcube serve` for use in containers: (#437)
  * In addition to option `--config` or `-c`, dataset configurations can now 
    be passed via environment variable `XCUBE_SERVE_CONFIG_FILE`.
  * Added new option `--base-dir` or `-b` to pass the base directory to
    resolve relative paths in dataset configurations. In addition, the value
    can be passed via environment variable `XCUBE_SERVE_BASE_DIR`.

## Changes in 0.7.2

* `xcube gen2` now allows for specifying the final data cube's chunk
  sizes. The new `cube_config` parameter is named `chunks`, is optional
  and if given, must be a dictionary that maps a dimension name to a 
  chunk size or to `None` (= no chunking). The chunk sizes only apply 
  to data variables. Coordinate variables will not be affected, e.g. 
  "time", "lat", "lon" will not be chunked. (#426)

* `xcube gen2` now creates subsets from datasets returned by data stores that
  do not recognize cube subset parameters `variable_names`, `bbox`, and
  `time_range`. (#423)

* Fixed a problem where S3 data store returned outdated bucket items. (#422)

## Changes in 0.7.1

* Dataset normalisation no longer includes reordering increasing
  latitude coordinates, as this creates datasets that are no longer writable 
  to Zarr. (#347)
* Updated package requirements
  - Added `s3fs`  requirement that has been removed by accident.
  - Added missing requirements `requests` and `urllib3`.

## Changes in 0.7.0

* Introduced abstract base class `xcube.util.jsonschema.JsonObject` which 
  is now the super class of many classes that have JSON object representations.
  In Jupyter notebooks, instances of such classes are automatically rendered 
  as JSON trees.
* `xcube gen2` CLI tool can now have multiple `-v` options, e.g. `-vvv`
  will now output detailed requests and responses.  
* Added new Jupyter notebooks in `examples/notebooks/gen2` 
  for the _data cube generators_ in the package `xcube.core.gen2`.
* Fixed a problem in `JsonArraySchema` that occurred if a valid 
  instance was `None`. A TypeError `TypeError: 'NoneType' object is not iterable` was 
  raised in this case.
* The S3 data store  `xcube.core.store.stores.s3.S3DataStore` now implements the `describe_data()` method. 
  It therefore can also be used as a data store from which data is queried and read.  
* The `xcube gen2` data cube generator tool has been hidden from
  the set of "official" xcube tools. It is considered as an internal tool 
  that is subject to change at any time until its interface has stabilized.
  Please refer to `xcube gen2 --help` for more information.
* Added `coords` property to `DatasetDescriptor` class. 
  The `data_vars` property of the `DatasetDescriptor` class is now a dictionary. 
* Added `chunks` property to `VariableDescriptor` class. 
* Removed function `reproject_crs_to_wgs84()` and tests (#375) because  
  - it seemed to be no longer be working with GDAL 3.1+; 
  - there was no direct use in xcube itself;
  - xcube plans to get rid of GDAL dependencies.
* CLI tool `xcube gen2` may now also ingest non-cube datasets.
* Fixed unit tests broken by accident. (#396)
* Added new context manager `xcube.util.observe_dask_progress()` that can be used
  to observe tasks that known to be dominated by Dask computations: 
  ```python
  with observe_dask_progress('Writing dataset', 100):
      dataset.to_zarr(store)  
  ```
* The xcube normalisation process, which ensures that a dataset meets the requirements 
  of a cube, internally requested a lot of data, causing the process to be slow and
  expensive in terms of memory consumption. This problem was resolved by avoiding to
  read in these large amounts of data. (#392)

## Changes in 0.6.1

* Updated developer guide (#382)

Changes relating to maintenance of xcube's Python environment requirements in `envrionment.yml`:

* Removed explicit `blas` dependency (which required MKL as of `blas =*.*=mkl`) 
  for better interoperability with existing environments.  
* Removed restrictions of `fsspec <=0.6.2` which was required due to 
  [Zarr #650](https://github.com/zarr-developers/zarr-python/pull/650). As #650 has been fixed, 
  `zarr=2.6.1` has been added as new requirement. (#360)

## Changes in 0.6.0

### Enhancements 

* Added four new Jupyter Notebooks about xcube's new Data Store Framework in 
  `examples/notebooks/datastores`.

* CLI tool `xcube io dump` now has new `--config` and `--type` options. (#370)

* New function `xcube.core.store.get_data_store()` and new class `xcube.core.store.DataStorePool` 
  allow for maintaining a set of pre-configured data store instances. This will be used
  in future xcube tools that utilise multiple data stores, e.g. "xcube gen", "xcube serve". (#364)

* Replaced the concept of `type_id` used by several `xcube.core.store.DataStore` methods 
  by a more flexible `type_specifier`. Documentation is provided in `docs/source/storeconv.md`. 
  
  The `DataStore` interface changed as follows:
  - class method `get_type_id()` replaced by `get_type_specifiers()` replaces `get_type_id()`;
  - new instance method `get_type_specifiers_for_data()`;
  - replaced keyword-argument in `get_data_ids()`;
  - replaced keyword-argument in `has_data()`;
  - replaced keyword-argument in `describe_data()`;
  - replaced keyword-argument in `get_search_params_schema()`;
  - replaced keyword-argument in `search_data()`;
  - replaced keyword-argument in `get_data_opener_ids()`.
  
  The `WritableDataStore` interface changed as follows:
  - replaced keyword-argument in `get_data_writer_ids()`.

* The JSON Schema classes in `xcube.util.jsonschema` have been extended:
  - `date` and `date-time` formats are now validated along with the rest of the schema
  - the `JsonDateSchema` and `JsonDatetimeSchema` subclasses of `JsonStringSchema` have been introduced, 
    including a non-standard extension to specify date and time limits

* Extended `xcube.core.store.DataStore` docstring to include a basic convention for store 
  open parameters. (#330)

* Added documentation for the use of the open parameters passed to 
  `xcube.core.store.DataOpener.open_data()`.

### Fixes

* `xcube serve` no longer crashes, if configuration is lacking a `Styles` entry.

* `xcube gen` can now interpret `start_date` and `stop_date` from NetCDF dataset attributes. 
  This is relevant for using `xcube gen` for Sentinel-2 Level 2 data products generated and 
  provided by Brockmann Consult. (#352)


* Fixed both `xcube.core.dsio.open_cube()` and `open_dataset()` which failed with message 
  `"ValueError: group not found at path ''"` if called with a bucket URL but no credentials given
  in case the bucket is not publicly readable. (#337)
  The fix for that issue now requires an additional `s3_kwargs` parameter when accessing datasets 
  in _public_ buckets:
  ```python
  from xcube.core.dsio import open_cube 
    
  public_url = "https://s3.eu-central-1.amazonaws.com/xcube-examples/OLCI-SNS-RAW-CUBE-2.zarr"
  public_cube = open_cube(public_url, s3_kwargs=dict(anon=True))
  ```  
* xcube now requires `s3fs >= 0.5` which implies using faster async I/O when accessing object storage.
* xcube now requires `gdal >= 3.0`. (#348)
* xcube now only requires `matplotlib-base` package rather than `matplotlib`. (#361)

### Other

* Restricted `s3fs` version in envrionment.yml in order to use a version which can handle pruned xcube datasets.
  This restriction will be removed once changes in zarr PR https://github.com/zarr-developers/zarr-python/pull/650 
  are merged and released. (#360)
* Added a note in the `xcube chunk` CLI help, saying that there is a possibly more efficient way 
  to (re-)chunk datasets through the dedicated tool "rechunker", see https://rechunker.readthedocs.io
  (thanks to Ryan Abernathey for the hint). (#335)
* For `xcube serve` dataset configurations where `FileSystem: obs`, users must now also 
  specify `Anonymous: True` for datasets in public object storage buckets. For example:
  ```yaml
  - Identifier: "OLCI-SNS-RAW-CUBE-2"
    FileSystem: "obs"
    Endpoint: "https://s3.eu-central-1.amazonaws.com"
    Path: "xcube-examples/OLCI-SNS-RAW-CUBE-2.zarr"
    Anyonymous: true
    ...
  - ...
  ```  
* In `environment.yml`, removed unnecessary explicit dependencies on `proj4` 
  and `pyproj` and restricted `gdal` version to >=3.0,<3.1. 

## Changes in 0.5.1

* `normalize_dataset` now ensures that latitudes are decreasing.

## Changes in 0.5.0

### New 

* `xcube gen2 CONFIG` will generate a cube from a data input store and a user given cube configuration.
   It will write the resulting cube in a user defined output store.
    - Input Stores: CCIODP, CDS, SentinelHub
    - Output stores: memory, directory, S3

* `xcube serve CUBE` will now use the last path component of `CUBE` as dataset title.

* `xcube serve` can now be run with AWS credentials (#296). 
  - In the form `xcube serve --config CONFIG`, a `Datasets` entry in `CONFIG`
    may now contain the two new keys `AccessKeyId: ...` and `SecretAccessKey: ...` 
    given that `FileSystem: obs`.
  - In the form `xcube serve --aws-prof PROFILE CUBE`
    the cube stored in bucket with URL `CUBE` will be accessed using the
    credentials found in section `[PROFILE]` of your `~/.aws/credentials` file.
  - In the form `xcube serve --aws-env CUBE`
    the cube stored in bucket with URL `CUBE` will be accessed using the
    credentials found in environment variables `AWS_ACCESS_KEY_ID` and
    `AWS_SECRET_ACCESS_KEY`.


* xcube has been extended by a new *Data Store Framework* (#307).
  It is provided by the `xcube.core.store` package.
  It's usage is currently documented only in the form of Jupyter Notebook examples, 
  see `examples/store/*.ipynb`.
   
* During the development of the new *Data Store Framework*, some  
  utility packages have been added:
  * `xcube.util.jsonschema` - classes that represent JSON Schemas for types null, boolean,
     number, string, object, and array. Schema instances are used for JSON validation,
     and object marshalling.
  * `xcube.util.assertions` - numerous `assert_*` functions that are used for function 
     parameter validation. All functions raise `ValueError` in case an assertion is not met.
  * `xcube.util.ipython` - functions that can be called for better integration of objects with
     Jupyter Notebooks.

### Enhancements

* Added possibility to specify packing of variables within the configuration of
  `xcube gen` (#269). The user now may specify a different packing variables, 
  which might be useful for reducing the storage size of the datacubes.
  Currently it is only implemented for zarr format.
  This may be done by passing the parameters for packing as the following:  
   
   
  ```yaml  
  output_writer_params: 

    packing: 
      analysed_sst: 
        scale_factor: 0.07324442274239326
        add_offset: -300.0
        dtype: 'uint16'
        _FillValue: 0.65535
  ```

* Example configurations for `xcube gen2` were added.

### Fixes

* From 0.4.1: Fixed time-series performance drop (#299). 

* Fixed `xcube gen` CLI tool to correctly insert time slices into an 
  existing cube stored as Zarr (#317).  

* When creating an ImageGeom from a dataset, correct the height if it would
  otherwise give a maximum latitude >90°.

* Disable the display of warnings in the CLI by default, only showing them if
  a `--warnings` flag is given.

* Fixed a regression when running "xcube serve" with cube path as parameter (#314)

* From 0.4.3: Extended `xcube serve` by reverse URL prefix option. 

* From 0.4.1: Fixed time-series performance drop (#299). 


## Changes in 0.4.3

* Extended `xcube serve` by reverse URL prefix option `--revprefix REFPREFIX`.
  This can be used in cases where only URLs returned by the service need to be prefixed, 
  e.g. by a web server's proxy pass.

## Changes in 0.4.2 

* Fixed a problem during release process. No code changes.

## Changes in 0.4.1 

* Fixed time-series performance drop (#299). 

## Changes in 0.4.0

### New

* Added new `/timeseries/{dataset}/{variable}` POST operation to xcube web API.
  It extracts time-series for a given GeoJSON object provided as body.
  It replaces all of the `/ts/{dataset}/{variable}/{geom-type}` operations.
  The latter are still maintained for compatibility with the "VITO viewer". 
  
* The xcube web API provided through `xcube serve` can now serve RGBA tiles using the 
  `dataset/{dataset}/rgb/tiles/{z}/{y}/{x}` operation. The red, green, blue 
  channels are computed from three configurable variables and normalisation ranges, 
  the alpha channel provides transparency for missing values. To specify a default
  RGB schema for a dataset, a colour mapping for the "pseudo-variable" named `rbg` 
  is provided in the configuration of `xcube serve`:
  ```yaml  
  Datasets:
    - Identifyer: my_dataset
      Style: my_style
      ...
    ...
  Styles:
    - Identifier: my_style
      ColorMappings:
        rgb:
          Red:
            Variable: rtoa_8
            ValueRange: [0., 0.25]
          Green:
            Variable: rtoa_6
            ValueRange: [0., 0.25]
          Blue:
            Variable: rtoa_4
            ValueRange: [0., 0.25]
        ...
  ```
  Note that this concept works nicely in conjunction with the new `Augmentation` feature (#272) used
  to compute new variables that could be input to the RGB generation. 
  
* Introduced new (ortho-)rectification algorithm allowing reprojection of 
  satellite images that come with (terrain-corrected) geo-locations for every pixel.

  - new CLI tool `xcube rectify`
  - new API function `xcube.core.rectify.rectify_dataset()`

* Utilizing the new rectification in `xcube gen` tool. It is now the default 
  reprojection method in `xcube.core.gen.iproc.XYInputProcessor` and
  `xcube.core.gen.iproc.DefaultInputProcessor`, if ground control points are not 
  specified, i.e. the input processor is configured with `xy_gcp_step=None`. (#206)
* Tile sizes for rectification in `xcube gen` are now derived from `output_writer_params` if given in configuration and 
  if it contains a `chunksizes` parameter for 'lat' or 'lon'. This will force the generation of a chunked xcube dataset 
  and will utilize Dask arrays for out-of-core computations. This is very useful for large data cubes whose time slices 
  would otherwise not fit into memory.
* Introduced new function `xcube.core.select.select_spatial_subset()`.

* Renamed function `xcube.core.select.select_vars()` into `xcube.core.select.select_variables_subset()`.
  
* Now supporting xarray and numpy functions in expressions used by the
  `xcube.core.evaluate.evaluate_dataset()` function and in the configuration of the 
  `xcube gen` tool. You can now use `xr` and `np` contexts in expressions, e.g. 
  `xr.where(CHL >= 0.0, CHL)`. (#257)

* The performance of the `xcube gen` tool for the case that expressions or 
  expression parts are reused across multiple variables can now be improved. 
  Such as expressions can now be assigned to intermediate variables and loaded 
  into memory, so they are not recomputed again.
  For example, let the expression `quality_flags.cloudy and CHL > 25.0` occur often
  in the configuration, then this is how recomputation can be avoided:
  ```
    processed_variables:
      no_cloud_risk:
        expression: not (quality_flags.cloudy and CHL_raw > 25.0)
        load: True
      CHL:
        expression: CHL_raw
        valid_pixel_expression: no_cloud_risk
      ...        
  ```      
* Added ability to write xcube datasets in Zarr format into object storage bucket using the xcube python api
  `xcube.core.dsio.write_cube()`. (#224) The user needs to pass provide user credentials via 
  ```
  client_kwargs = {'provider_access_key_id': 'user_id', 'provider_secret_access_key': 'user_secret'}
  ```
  and 
  write to existing bucket by executing 
  
  ```
  write_cube(ds1, 'https://s3.amazonaws.com/upload_bucket/cube-1-250-250.zarr', 'zarr',
                       client_kwargs=client_kwargs)
  ```
* Added new CLI tool `xcube tile` which is used to generate a tiled RGB image 
  pyramid from any xcube dataset. The format and file organisation of the generated 
  tile sets conforms to the [TMS 1.0 Specification](https://wiki.osgeo.org/wiki/Tile_Map_Service_Specification) 
  (#209).

* The configuration of `xcube serve` has been enhanced to support
  augmentation of data cubes by new variables computed on-the-fly (#272).
  You can now add a section `Augmentation` into a dataset descriptor, e.g.:
  
  ```yaml 
    Datasets:
      - Identifier: abc
        ...
        Augmentation:
          Path: compute_new_vars.py
          Function: compute_variables
          InputParameters:
            ...
      - ...
  ```
  
  where `compute_variables` is a function that receives the parent xcube dataset
  and is expected to return a new dataset with new variables. 
  
* The `xcube serve` tool now provides basic access control via OAuth2 bearer tokens (#263).
  To configure a service instance with access control, add the following to the 
  `xcube serve` configuration file:
  
  ```
    Authentication:
      Domain: "<your oauth2 domain>"
      Audience: "<your audience or API identifier>"
  ```
  
  Individual datasets can now be protected using the new `AccessControl` entry
  by configuring the `RequiredScopes` entry whose value is a list
  of required scopes, e.g. "read:datasets":
  
  ```
    Datasets:
      ...
      - Identifier: <some dataset id>
        ...
        AccessControl:
          RequiredScopes:
            - "read:datasets"
  ```
  
  If you want a dataset to disappear for authorized requests, set the 
  `IsSubstitute` flag:
  
  ```
    Datasets:
      ...
      - Identifier: <some dataset id>
        ...
        AccessControl:
          IsSubstitute: true
  ```

### Enhancements

* The `xcube serve` tool now also allows for per-dataset configuration
  of *chunk caches* for datasets read from remote object storage locations. 
  Chunk caching avoids recurring fetching of remote data chunks for same
  region of interest.
  It can be configured as default for all remote datasets at top-level of 
  the configuration file:
  ```
  DatasetChunkCacheSize: 100M
  ```
  or in individual dataset definitions:
  ```
  Datasets: 
     - Identifier: ...
       ChunkCacheSize: 2G
       ...
  ```
* Retrieval of time series in Python API function `xcube.core.timeseries.get_time_series()` 
  has been optimized and is now much faster for point geometries. 
  This enhances time-series performance of `xcube serve`. 
  * The log-output of `xcube serve` now contains some more details time-series request 
    so performance bottlenecks can be identified more easily from `xcube-serve.log`, 
    if the server is started together with the flag `--traceperf`.
* CLI command `xcube resample` has been enhanced by a new value for the 
  frequency option `--frequency all`
  With this value it will be possible to create mean, max , std, ... of the whole dataset,
  in other words, create an overview of a cube. 
  By [Alberto S. Rabaneda](https://github.com/rabaneda).
 
* The `xcube serve` tool now also serves dataset attribution information which will be 
  displayed in the xcube-viewer's map. To add attribution information, use the `DatasetAttribution` 
  in to your `xcube serve` configuration. It can be used on top-level (for all dataset), 
  or on individual datasets. Its value may be a single text entry or a list of texts:
  For example: 
  ```yaml
  DatasetAttribution: 
    - "© by Brockmann Consult GmbH 2020, contains modified Copernicus Data 2019, processed by ESA."
    - "Funded by EU H2020 DCS4COP project."
  ```
* The `xcube gen` tool now always produces consolidated xcube datasets when the output format is zarr. 
  Furthermore when appending to an existing zarr xcube dataset, the output now will be consolidated as well. 
  In addition, `xcube gen` can now append input time slices to existing optimized (consolidated) zarr xcube datasets.
* The `unchunk_coords` keyword argument of Python API function 
  `xcube.core.optimize.optimize_dataset()` can now be a name, or list of names  
  of the coordinate variable(s) to be consolidated. If boolean ``True`` is used
  all variables will be consolidated.
* The `xcube serve` API operations `datasets/` and `datasets/{ds_id}` now also
  return the metadata attributes of a given dataset and it variables in a property
  named `attrs`. For variables we added a new metadata property `htmlRepr` that is
  a string returned by a variable's `var.data._repr_html_()` method, if any.
* Renamed default log file for `xcube serve` command to `xcube-serve.log`.
* `xcube gen` now immediately flushes logging output to standard out
  
## Changes in 0.3.1 

### Fixes

* Removing false user warning about custom SNAP colormaps when starting 
  `xcube serve` command.
  
## Changes in 0.3.0

### New

* Added new parameter in `xcube gen` called `--no_sort`. Using `--no_sort`, 
  the input file list wont be sorted before creating the xcube dataset. 
  If `--no_sort` parameter is passed, order the input list will be kept. 
  The parameter `--sort` is deprecated and the input files will be sorted 
  by default. 
* xcube now discovers plugin modules by module naming convention
  and by Setuptools entry points. See new chapter 
  [Plugins](https://xcube.readthedocs.io/en/latest/plugins.html) 
  in xcube's documentation for details. (#211)  
* Added new `xcube compute` CLI command and `xcube.core.compute.compute_cube()` API 
  function that can be used to generate an output cube computed from a Python
  function that is applied to one or more input cubes. Replaces the formerly 
  hidden `xcube apply` command. (#167) 
* Added new function `xcube.core.geom.rasterize_features()` 
  to rasterize vector-data features into a dataset. (#222)
* Extended CLI command `xcube verify` and API function `xcube.core.verify.verify_cube` to check whether spatial
  coordinate variables and their associated bounds variables are equidistant. (#231)
* Made xarray version 0.14.1 minimum requirement due to deprecation of xarray's `Dataset.drop`
  method and replaced it with `drop_sel` and `drop_vars` accordingly. 


### Enhancements

* CLI commands execute much faster now when invoked with the `--help` and `--info` options.
* Added `serverPID` property to response of web API info handler. 
* Functions and classes exported by following modules no longer require data cubes to use
  the `lon` and `lat` coordinate variables, i.e. using WGS84 CRS coordinates. Instead, the 
  coordinates' CRS may be a projected coordinate system and coordinate variables may be called
  `x` and `y` (#112):
  - `xcube.core.new`
  - `xcube.core.geom`
  - `xcube.core.schema`
  - `xcube.core.verify`
* Sometimes the cell bounds coordinate variables of a given coordinate variables are not in a proper, 
  [CF compliant](http://cfconventions.org/Data/cf-conventions/cf-conventions-1.7/cf-conventions.html#cell-boundaries) 
  order, e.g. for decreasing latitudes `lat` the respective bounds coordinate
  `lat_bnds` is decreasing for `lat_bnds[:, 0]` and `lat_bnds[:, 1]`, but `lat_bnds[i, 0] < lat_bnds[i, 1]`
  for all `i`. xcube is now more tolerant w.r.t. to such wrong ordering of cell boundaries and will 
  compute the correct spatial extent. (#233)
* For `xcube serve`, any undefined color bar name will default to `"viridis"`. (#238)
    
 
### Fixes

* `xcube resample` now correctly re-chunks its output. By default, chunking of the 
  `time` dimension is set to one. (#212)

### Incompatible changes

The following changes introduce incompatibilities with former xcube 0.2.x 
versions. 

* The function specified by `xcube_plugins` entry points now receives an single argument of 
  type `xcube.api.ExtensionRegistry`. Plugins are asked to add their extensions
  to this registry. As an example, have a look at the default `xcube_plugins` entry points 
  in `./setup.py`.   
 
* `xcube.api.compute_dataset()` function has been renamed to 
  `xcube.api.evaluate_dataset()`. This has been done in order avoid confusion
  with new API function `xcube.api.compute_cube()`.
  
* xcube's package structure has been drastically changed: 
  - all of xcube's `__init__.py` files are now empty and no longer 
    have side effects such as sub-module aggregations. 
    Therefore, components need to be imported from individual modules.
  - renamed `xcube.api` into `xcube.core`
  - moved several modules from `xcube.util` into `xcube.core`
  - the new `xcube.constants` module contains package level constants
  - the new `xcube.plugin` module now registers all standard extensions
  - moved contents of module `xcube.api.readwrite` into `xcube.core.dsio`.
  - removed functions `read_cube` and `read_dataset` as `open_cube` and `open_dataset` are sufficient
  - all internal module imports are now absolute, rather than relative  

## Changes in 0.2.1

### Enhancements

- Added new CLI tool `xcube edit` and API function `xcube.api.edit_metadata`
  which allows editing the metadata of an existing xcube dataset. (#170)
- `xcube serve` now recognises xcube datasets with
  metadata consolidated by the `xcube opmimize` command. (#141)

### Fixes
- `xcube gen` now parses time stamps correcly from input data. (#207)
- Dataset multi-resolution pyramids (`*.levels` directories) can be stored in cloud object storage
  and are now usable with `xcube serve` (#179)
- `xcube optimize` now consolidates metadata only after consolidating
  coordinate variables. (#194)
- Removed broken links from `./README.md` (#197)
- Removed obsolete entry points from `./setup.py`.

## Changes in 0.2.0

### New

* Added first version of the [xcube documentation](https://xcube.readthedocs.io/) generated from
  `./docs` folder.

### Enhancements

* Reorganisation of the Documentation and Examples Section (partly addressing #106)
* Loosened python conda environment to satisfy conda-forge requirements
* xcube is now available as a conda package on the conda-forge channel. To install
  latest xcube package, you can now type: `conda install -c conda-forge xcube`
* Changed the unittesting code to minimize warnings reported by 3rd-party packages
* Making CLI parameters consistent and removing or changing parameter abbreviations
  in case they were used twice for different params. (partly addressing #91)
  For every CLI command which is generating an output a path must be provided by the
  option `-o`, `--output`. If not provided by the user, a default output_path is generated.
  The following CLI parameter have changed and their abbreviation is not enabled anymore : 

    - `xcube gen -v` is now only `xcube gen --vars` or `xcube gen --variables` 
    - `xcube gen -p` is now  `xcube gen -P` 
    - `xcube gen -i` is now  `xcube gen -I` 
    - `xcube gen -r` is now  `xcube gen -R`
    - `xcube gen -s` is now  `xcube gen -S` 
    - `xcube chunk -c`  is now  `xcube chunk -C`
    - `xcube level -l` is now `xcube level -L`
    - `xcube dump -v` is now `xcube dump --variable` or `xcube dump --var`
    - `xcube dump -e` is now `xcube dump -E` 
    - `xcube vars2dim -v` is now `xcube vars2dim --variable` or `xcube vars2dim --var`
    - `xcube vars2dim --var_name` is now `xcube vars2dim --variable` or `xcube vars2dim --var`
    - `xcube vars2dim -d` is now `xcube vars2dim -D` 
    - `xcube grid res -d` is now `xcube grid res -D`
    - `xcube grid res -c` is now `xcube grid res --cov` or `xcube grid res --coverage` 
    - `xcube grid res -n` is now `xcube grid res -N` or `xcube grid res --num_results` 
    - `xcube serve -p` is now `xcube serve -P` 
    - `xcube serve -a` is now `xcube serve -A` 
    
* Added option `inclStDev` and `inclCount` query parameters to `ts/{dataset}/{variable}/geometry` and derivates.
  If used with `inclStDev=1`, Xcube Viewer will show error bars for each time series point.
* `xcube.api.new_cube` function now accepts callables as values for variables.
  This allows to compute variable values depending on the (t, y, x) position
  in the cube. Useful for testing.
* `xcube.api` now exports the `MaskSet` class which is useful for decoding flag values encoding following the
  [CF conventions](http://cfconventions.org/Data/cf-conventions/cf-conventions-1.7/cf-conventions.html#flags).
* Added new CLI tool `xcube optimize` and API function `xcube.api.optimize_dataset` 
  optimizes data cubes for cloud object storage deployment. (#141)
* Added two new spatial dataset operations to Python API `xcube.api` (#148):
  * `mask_dataset_by_geometry(dataset, geometry)` clip and mask a dataset by geometry
  * `clip_dataset_by_geometry(dataset, geometry)` just clip a dataset by geometry 
* Changed the dev version tag from 0.2.0.dev3 to 0.2.0.dev
* The behavior of web API `/datasets?details=1` has changed.
  The call no longer includes associated vector data as GeoJSON. Instead new API
  has beed added to fetch new vector data on demand:
  `/datasets/{dataset}/places` and `/datasets/{dataset}/places/{place}` (#130)
* `xcube serve` accepts custom SNAP colormaps. The path to a SAP .cpd file can be passed via the server
   configuration file with the paramter [ColorFile] instead of [ColorBar]. (#84)
* `xcube serve` can now be configured to serve cubes that are associated 
   with another cube with same data but different chunking (#115). 
   E.g. using chunks such as `time=512,lat=1,lon=1` can drastically improve 
   time-series extractions. 
   Have a look at the demo config in `xube/webapi/res/demo/config.yml`.     
* `xcube serve` does now offer a AWS S3 compatible data access API (#97):
   - List bucket objects: `/s3bucket`, see AWS 
     docs [GET](https://docs.aws.amazon.com/AmazonS3/latest/API/v2-RESTBucketGET.html)
   - Get bucket object: `/s3bucket/{ds_id}/{path}`, 
     see AWS docs [HEAD](https://docs.aws.amazon.com/AmazonS3/latest/API/RESTObjectHEAD.html) 
     and [GET](https://docs.aws.amazon.com/AmazonS3/latest/API/RESTObjectGET.html)
* `xcube serve` now verifies that a configured cube is valid once it is opened. (#107)
* Added new CLI command `xcube verify` performing xcube dataset verification. (#19)
* Reworked `xcube extract` to be finally useful and effective for point data extraction. (#102) 
* `xcube server`can now filter datasets by point coordinate, e.g. `/datasets?point=12.5,52.8`. (#50) 
* `xcube server`can now limit time series to a maximum number of 
  valid (not NaN) values. To activate, pass optional query parameter `maxValids` to the various `/ts`
  functions. The special value `-1` will restrict the result to contain only valid values. (#113) 
* Reworked `xcube gen` to be more user-friendly and more consistent with other tools. 
  The changes are
  - Removed `--dir` and `--name` options and replaced it by single `--output` option, 
    whose default value is `out.zarr`. (#45)
  - The `--format` option no longer has a default value. If not given, 
    format is guessed from `--output` option.
  - Renamed following parameters in the configuration file:
    + `input_files` into `input_paths`, also because paths may point into object storage 
      locations (buckets);  
    + `output_file` into `output_path`, to be consistent with `input_paths`.  
* Added new CLI command `xcube prune`. The tool deletes all block files associated with empty (NaN-
  only) chunks in given INPUT cube, which must have ZARR format. This can drastically reduce files 
  in sparse cubes and improve cube reading performance. (#92)
* `xcube serve` has a new `prefix` option which is a path appended to the server's host.
  The `prefix` option replaces the `name` option which is now deprecated but kept 
  for backward compatibility. (#79)
* Added new CLI command `xcube resample` that is used to generate temporarily up- or downsampled
  data cubes from other data cubes.
* `xcube serve` can now be run with xcube dataset paths and styling information given via the CLI rather 
  than a configuration file. For example `xcube serve --styles conc_chl=(0,20,"viridis") /path/to/my/chl-cube.zarr`.
  This allows for quick inspection of newly generated cubes via `xcube gen`.
  Also added option `--show` that starts the Xcube viewer on desktop environments in a browser. 
* Added new `xcube apply` command that can be used to generate an output cube computed from a Python function 
  that is applied to one or more input cubes. 
  The command is still in development and therefore hidden.
* Added new `xcube timeit` command that can be used to measure the time required for 
  parameterized command invocations. 
  The command is still in development and therefore hidden.
* Added global `xcube --scheduler SCHEDULER` option for Dask distributed computing (#58)
* Added global `xcube --traceback` option, removed local `xcube gen --traceback` option
* Completed version 1 of an xcube developer guide.
* Added `xcube serve` command (#43) 
* `xcube serve`: Time-series web API now also returns "uncertainty" (#48)
* Added `xcube level` command to allow for creating spatial pyramid levels (#38)
* `xcube gen` accepts multiple configuration files that will be merged in order (#21)
* Added `xcube gen` option `--sort` when input data list should be sorted (#33)    
* Added `xcube vars2dim` command to make variables a cube dimension (#31)
* Added `xcube serve` option `--traceperf` that allows switching on performance diagnostics.
* Included possibility to read the input file paths from a text file. (#47)
* Restructured and clarified code base (#27)
* Moved to Python 3.7 (#25)
* Excluding all input processors except for the default one. They are now plugins and have own repositories within the 
  xcube's organisation. (#49)


### Fixes

* `xcube gen` CLI now updates metadata correctly. (#181)
* It was no longer possible to use the `xcube gen` CLI with `--proc` option. (#120)
* `totalCount` attribute of time series returned by Web API `ts/{dataset}/{variable}/{geom-type}` now
   contains the correct number of possible observations. Was always `1` before.
* Renamed Web API function `ts/{dataset}/{variable}/places` into
  `ts/{dataset}/{variable}/features`.
* `xcube gen` is now taking care that when new time slices are added to an existing
   cube, this is done by maintaining the chronological order. New time slices are
   either appended, inserted, or replaced. (#64) (#139)
* Fixed `xcube serve` issue with WMTS KVP method `GetTile` with query parameter `time` 
  whose value can now also have the two forms `<start-date>/<end-date>` and just `<date>`. (#132) 
* Fixed `xcube extract` regression that stopped working after Pandas update (#95) 
* Fixed problem where CTRL+C didn't function anymore with `xcube serve`. (#87)
* Fixed error `indexes along dimension 'y' are not equal` occurred when using 
  `xcube gen` with processed variables that used flag values (#86)
* Fixed `xcube serve` WMTS KVP API to allow for case-insensitive query parameters. (#77)
* Fixed error in plugins when importing `xcube.api.gen` (#62)
* Fixed import of plugins only when executing `xcube.cli` (#66)

## Changes in 0.1.0

* Respecting chunk sizes when computing tile sizes [#44](https://github.com/dcs4cop/xcube-server/issues/44)
* The RESTful tile operations now have a query parameter `debug=1` which toggles tile 
  computation performance diagnostics.
* Can now associate place groups with datasets.
* Major revision of API. URLs are now more consistent.
* Request for obtaining a legend for a layer of given by a variable of a data set was added.
* Added a Dockerfile to build an xcube docker image and to run the demo
* The RESTful time-series API now returns ISO-formatted UTC dates [#26](https://github.com/dcs4cop/xcube-server/issues/26)<|MERGE_RESOLUTION|>--- conflicted
+++ resolved
@@ -1,4 +1,3 @@
-<<<<<<< HEAD
 ## Changes in 0.13.0 (in development)
 
 ### Enhancements
@@ -60,10 +59,7 @@
   - `xcube.util.cmaps.get_cmap()`
   - `xcube.util.cmaps.get_cmaps()`
 
-## Changes in 0.12.1 (in development)
-=======
 ## Changes in 0.12.1 
->>>>>>> 93c0f969
 
 ### Enhancements
 
