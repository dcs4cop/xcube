## Changes in 0.6.2 (in development)

<<<<<<< HEAD
* Added `coords` property to `DatasetDescriptor` class. 
  The `data_vars` property of the `DatasetDescriptor` class is now a dictionary. 
=======
* Removed function `reproject_crs_to_wgs84()` and tests (#375) because  
  - it seemed to be no longer be working with GDAL 3.1+; 
  - there was no direct use in xcube itself;
  - xcube plans to get rid of GDAL dependencies.
  
* CLI tool `xcube gen2` may now also ingest non-cube datasets.

>>>>>>> fd00ca13
* Fixed unit tests broken by accident. (#396)
* Added new context manager `xcube.util.observe_dask_progress()` that can be used
  to observe tasks that known to be dominated by Dask computations: 
   
  ```python
  with observe_dask_progress('Writing dataset', 100):
      dataset.to_zarr(store)  
  ```
* The xcube normalisation process, which ensures that a dataset meets the requirements 
  of a cube, internally requested a lot of data, causing the process to be slow and
  expensive in terms of memory consumption. This problem was resolved by avoiding to
  read in these large amounts of data. (#392)

## Changes in 0.6.1

* Updated developer guide (#382)

Changes relating to maintenance of xcube's Python environment requirements in `envrionment.yml`:

* Removed explicit `blas` dependency (which required MKL as of `blas =*.*=mkl`) 
  for better interoperability with existing environments.  
* Removed restrictions of `fsspec <=0.6.2` which was required due to 
  [Zarr #650](https://github.com/zarr-developers/zarr-python/pull/650). As #650 has been fixed, 
  `zarr=2.6.1` has been added as new requirement. (#360)

## Changes in 0.6.0

### Enhancements 

* Added four new Jupyter Notebooks about xcube's new Data Store Framework in 
  `examples/notebooks/datastores`.

* CLI tool `xcube io dump` now has new `--config` and `--type` options. (#370)

* New function `xcube.core.store.get_data_store()` and new class `xcube.core.store.DataStorePool` 
  allow for maintaining a set of pre-configured data store instances. This will be used
  in future xcube tools that utilise multiple data stores, e.g. "xcube gen", "xcube serve". (#364)

* Replaced the concept of `type_id` used by several `xcube.core.store.DataStore` methods 
  by a more flexible `type_specifier`. Documentation is provided in `docs/source/storeconv.md`. 
  
  The `DataStore` interface changed as follows:
  - class method `get_type_id()` replaced by `get_type_specifiers()` replaces `get_type_id()`;
  - new instance method `get_type_specifiers_for_data()`;
  - replaced keyword-argument in `get_data_ids()`;
  - replaced keyword-argument in `has_data()`;
  - replaced keyword-argument in `describe_data()`;
  - replaced keyword-argument in `get_search_params_schema()`;
  - replaced keyword-argument in `search_data()`;
  - replaced keyword-argument in `get_data_opener_ids()`.
  
  The `WritableDataStore` interface changed as follows:
  - replaced keyword-argument in `get_data_writer_ids()`.

* The JSON Schema classes in `xcube.util.jsonschema` have been extended:
  - `date` and `date-time` formats are now validated along with the rest of the schema
  - the `JsonDateSchema` and `JsonDatetimeSchema` subclasses of `JsonStringSchema` have been introduced, 
    including a non-standard extension to specify date and time limits

* Extended `xcube.core.store.DataStore` docstring to include a basic convention for store 
  open parameters. (#330)

* Added documentation for the use of the open parameters passed to 
  `xcube.core.store.DataOpener.open_data()`.

### Fixes

* `xcube serve` no longer crashes, if configuration is lacking a `Styles` entry.

* `xcube gen` can now interpret `start_date` and `stop_date` from NetCDF dataset attributes. 
  This is relevant for using `xcube gen` for Sentinel-2 Level 2 data products generated and 
  provided by Brockmann Consult. (#352)


* Fixed both `xcube.core.dsio.open_cube()` and `open_dataset()` which failed with message 
  `"ValueError: group not found at path ''"` if called with a bucket URL but no credentials given
  in case the bucket is not publicly readable. (#337)
  The fix for that issue now requires an additional `s3_kwargs` parameter when accessing datasets 
  in _public_ buckets:
  ```python
  from xcube.core.dsio import open_cube 
    
  public_url = "https://s3.eu-central-1.amazonaws.com/xcube-examples/OLCI-SNS-RAW-CUBE-2.zarr"
  public_cube = open_cube(public_url, s3_kwargs=dict(anon=True))
  ```  
* xcube now requires `s3fs >= 0.5` which implies using faster async I/O when accessing object storage.
* xcube now requires `gdal >= 3.0`. (#348)
* xcube now only requires `matplotlib-base` package rather than `matplotlib`. (#361)

### Other

* Restricted `s3fs` version in envrionment.yml in order to use a version which can handle pruned xcube datasets.
  This restriction will be removed once changes in zarr PR https://github.com/zarr-developers/zarr-python/pull/650 
  are merged and released. (#360)
* Added a note in the `xcube chunk` CLI help, saying that there is a possibly more efficient way 
  to (re-)chunk datasets through the dedicated tool "rechunker", see https://rechunker.readthedocs.io
  (thanks to Ryan Abernathey for the hint). (#335)
* For `xcube serve` dataset configurations where `FileSystem: obs`, users must now also 
  specify `Anonymous: True` for datasets in public object storage buckets. For example:
  ```yaml
  - Identifier: "OLCI-SNS-RAW-CUBE-2"
    FileSystem: "obs"
    Endpoint: "https://s3.eu-central-1.amazonaws.com"
    Path: "xcube-examples/OLCI-SNS-RAW-CUBE-2.zarr"
    Anyonymous: true
    ...
  - ...
  ```  
* In `environment.yml`, removed unnecessary explicit dependencies on `proj4` 
  and `pyproj` and restricted `gdal` version to >=3.0,<3.1. 

## Changes in 0.5.1

* `normalize_dataset` now ensures that latitudes are decreasing.

## Changes in 0.5.0

### New 

* `xcube gen2 CONFIG` will generate a cube from a data input store and a user given cube configuration.
   It will write the resulting cube in a user defined output store.
    - Input Stores: CCIODP, CDS, SentinelHub
    - Output stores: memory, directory, S3

* `xcube serve CUBE` will now use the last path component of `CUBE` as dataset title.

* `xcube serve` can now be run with AWS credentials (#296). 
  - In the form `xcube serve --config CONFIG`, a `Datasets` entry in `CONFIG`
    may now contain the two new keys `AccessKeyId: ...` and `SecretAccessKey: ...` 
    given that `FileSystem: obs`.
  - In the form `xcube serve --aws-prof PROFILE CUBE`
    the cube stored in bucket with URL `CUBE` will be accessed using the
    credentials found in section `[PROFILE]` of your `~/.aws/credentials` file.
  - In the form `xcube serve --aws-env CUBE`
    the cube stored in bucket with URL `CUBE` will be accessed using the
    credentials found in environment variables `AWS_ACCESS_KEY_ID` and
    `AWS_SECRET_ACCESS_KEY`.


* xcube has been extended by a new *Data Store Framework* (#307).
  It is provided by the `xcube.core.store` package.
  It's usage is currently documented only in the form of Jupyter Notebook examples, 
  see `examples/store/*.ipynb`.
   
* During the development of the new *Data Store Framework*, some  
  utility packages have been added:
  * `xcube.util.jsonschema` - classes that represent JSON Schemas for types null, boolean,
     number, string, object, and array. Schema instances are used for JSON validation,
     and object marshalling.
  * `xcube.util.assertions` - numerous `assert_*` functions that are used for function 
     parameter validation. All functions raise `ValueError` in case an assertion is not met.
  * `xcube.util.ipython` - functions that can be called for better integration of objects with
     Jupyter Notebooks.

### Enhancements

* Added possibility to specify packing of variables within the configuration of
  `xcube gen` (#269). The user now may specify a different packing variables, 
  which might be useful for reducing the storage size of the datacubes.
  Currently it is only implemented for zarr format.
  This may be done by passing the parameters for packing as the following:  
   
   
  ```yaml  
  output_writer_params: 

    packing: 
      analysed_sst: 
        scale_factor: 0.07324442274239326
        add_offset: -300.0
        dtype: 'uint16'
        _FillValue: 0.65535
  ```

* Example configurations for `xcube gen2` were added.

### Fixes

* From 0.4.1: Fixed time-series performance drop (#299). 

* Fixed `xcube gen` CLI tool to correctly insert time slices into an 
  existing cube stored as Zarr (#317).  

* When creating an ImageGeom from a dataset, correct the height if it would
  otherwise give a maximum latitude >90°.

* Disable the display of warnings in the CLI by default, only showing them if
  a `--warnings` flag is given.

* Fixed a regression when running "xcube serve" with cube path as parameter (#314)

* From 0.4.3: Extended `xcube serve` by reverse URL prefix option. 

* From 0.4.1: Fixed time-series performance drop (#299). 


## Changes in 0.4.3

* Extended `xcube serve` by reverse URL prefix option `--revprefix REFPREFIX`.
  This can be used in cases where only URLs returned by the service need to be prefixed, 
  e.g. by a web server's proxy pass.

## Changes in 0.4.2 

* Fixed a problem during release process. No code changes.

## Changes in 0.4.1 

* Fixed time-series performance drop (#299). 

## Changes in 0.4.0

### New

* Added new `/timeseries/{dataset}/{variable}` POST operation to xcube web API.
  It extracts time-series for a given GeoJSON object provided as body.
  It replaces all of the `/ts/{dataset}/{variable}/{geom-type}` operations.
  The latter are still maintained for compatibility with the "VITO viewer". 
  
* The xcube web API provided through `xcube serve` can now serve RGBA tiles using the 
  `dataset/{dataset}/rgb/tiles/{z}/{y}/{x}` operation. The red, green, blue 
  channels are computed from three configurable variables and normalisation ranges, 
  the alpha channel provides transparency for missing values. To specify a default
  RGB schema for a dataset, a colour mapping for the "pseudo-variable" named `rbg` 
  is provided in the configuration of `xcube serve`:
  ```yaml  
  Datasets:
    - Identifyer: my_dataset
      Style: my_style
      ...
    ...
  Styles:
    - Identifier: my_style
      ColorMappings:
        rgb:
          Red:
            Variable: rtoa_8
            ValueRange: [0., 0.25]
          Green:
            Variable: rtoa_6
            ValueRange: [0., 0.25]
          Blue:
            Variable: rtoa_4
            ValueRange: [0., 0.25]
        ...
  ```
  Note that this concept works nicely in conjunction with the new `Augmentation` feature (#272) used
  to compute new variables that could be input to the RGB generation. 
  
* Introduced new (ortho-)rectification algorithm allowing reprojection of 
  satellite images that come with (terrain-corrected) geo-locations for every pixel.

  - new CLI tool `xcube rectify`
  - new API function `xcube.core.rectify.rectify_dataset()`

* Utilizing the new rectification in `xcube gen` tool. It is now the default 
  reprojection method in `xcube.core.gen.iproc.XYInputProcessor` and
  `xcube.core.gen.iproc.DefaultInputProcessor`, if ground control points are not 
  specified, i.e. the input processor is configured with `xy_gcp_step=None`. (#206)
* Tile sizes for rectification in `xcube gen` are now derived from `output_writer_params` if given in configuration and 
  if it contains a `chunksizes` parameter for 'lat' or 'lon'. This will force the generation of a chunked xcube dataset 
  and will utilize Dask arrays for out-of-core computations. This is very useful for large data cubes whose time slices 
  would otherwise not fit into memory.
* Introduced new function `xcube.core.select.select_spatial_subset()`.

* Renamed function `xcube.core.select.select_vars()` into `xcube.core.select.select_variables_subset()`.
  
* Now supporting xarray and numpy functions in expressions used by the
  `xcube.core.evaluate.evaluate_dataset()` function and in the configuration of the 
  `xcube gen` tool. You can now use `xr` and `np` contexts in expressions, e.g. 
  `xr.where(CHL >= 0.0, CHL)`. (#257)

* The performance of the `xcube gen` tool for the case that expressions or 
  expression parts are reused across multiple variables can now be improved. 
  Such as expressions can now be assigned to intermediate variables and loaded 
  into memory, so they are not recomputed again.
  For example, let the expression `quality_flags.cloudy and CHL > 25.0` occur often
  in the configuration, then this is how recomputation can be avoided:
  ```
    processed_variables:
      no_cloud_risk:
        expression: not (quality_flags.cloudy and CHL_raw > 25.0)
        load: True
      CHL:
        expression: CHL_raw
        valid_pixel_expression: no_cloud_risk
      ...        
  ```      
* Added ability to write xcube datasets in Zarr format into object storage bucket using the xcube python api
  `xcube.core.dsio.write_cube()`. (#224) The user needs to pass provide user credentials via 
  ```
  client_kwargs = {'provider_access_key_id': 'user_id', 'provider_secret_access_key': 'user_secret'}
  ```
  and 
  write to existing bucket by executing 
  
  ```
  write_cube(ds1, 'https://s3.amazonaws.com/upload_bucket/cube-1-250-250.zarr', 'zarr',
                       client_kwargs=client_kwargs)
  ```
* Added new CLI tool `xcube tile` which is used to generate a tiled RGB image 
  pyramid from any xcube dataset. The format and file organisation of the generated 
  tile sets conforms to the [TMS 1.0 Specification](https://wiki.osgeo.org/wiki/Tile_Map_Service_Specification) 
  (#209).

* The configuration of `xcube serve` has been enhanced to support
  augmentation of data cubes by new variables computed on-the-fly (#272).
  You can now add a section `Augmentation` into a dataset descriptor, e.g.:
  
  ```yaml 
    Datasets:
      - Identifier: abc
        ...
        Augmentation:
          Path: compute_new_vars.py
          Function: compute_variables
          InputParameters:
            ...
      - ...
  ```
  
  where `compute_variables` is a function that receives the parent xcube dataset
  and is expected to return a new dataset with new variables. 
  
* The `xcube serve` tool now provides basic access control via OAuth2 bearer tokens (#263).
  To configure a service instance with access control, add the following to the 
  `xcube serve` configuration file:
  
  ```
    Authentication:
      Domain: "<your oauth2 domain>"
      Audience: "<your audience or API identifier>"
  ```
  
  Individual datasets can now be protected using the new `AccessControl` entry
  by configuring the `RequiredScopes` entry whose value is a list
  of required scopes, e.g. "read:datasets":
  
  ```
    Datasets:
      ...
      - Identifier: <some dataset id>
        ...
        AccessControl:
          RequiredScopes:
            - "read:datasets"
  ```
  
  If you want a dataset to disappear for authorized requests, set the 
  `IsSubstitute` flag:
  
  ```
    Datasets:
      ...
      - Identifier: <some dataset id>
        ...
        AccessControl:
          IsSubstitute: true
  ```

### Enhancements

* The `xcube serve` tool now also allows for per-dataset configuration
  of *chunk caches* for datasets read from remote object storage locations. 
  Chunk caching avoids recurring fetching of remote data chunks for same
  region of interest.
  It can be configured as default for all remote datasets at top-level of 
  the configuration file:
  ```
  DatasetChunkCacheSize: 100M
  ```
  or in individual dataset definitions:
  ```
  Datasets: 
     - Identifier: ...
       ChunkCacheSize: 2G
       ...
  ```
* Retrieval of time series in Python API function `xcube.core.timeseries.get_time_series()` 
  has been optimized and is now much faster for point geometries. 
  This enhances time-series performance of `xcube serve`. 
  * The log-output of `xcube serve` now contains some more details time-series request 
    so performance bottlenecks can be identified more easily from `xcube-serve.log`, 
    if the server is started together with the flag `--traceperf`.
* CLI command `xcube resample` has been enhanced by a new value for the 
  frequency option `--frequency all`
  With this value it will be possible to create mean, max , std, ... of the whole dataset,
  in other words, create an overview of a cube. 
  By [Alberto S. Rabaneda](https://github.com/rabaneda).
 
* The `xcube serve` tool now also serves dataset attribution information which will be 
  displayed in the xcube-viewer's map. To add attribution information, use the `DatasetAttribution` 
  in to your `xcube serve` configuration. It can be used on top-level (for all dataset), 
  or on individual datasets. Its value may be a single text entry or a list of texts:
  For example: 
  ```yaml
  DatasetAttribution: 
    - "© by Brockmann Consult GmbH 2020, contains modified Copernicus Data 2019, processed by ESA."
    - "Funded by EU H2020 DCS4COP project."
  ```
* The `xcube gen` tool now always produces consolidated xcube datasets when the output format is zarr. 
  Furthermore when appending to an existing zarr xcube dataset, the output now will be consolidated as well. 
  In addition, `xcube gen` can now append input time slices to existing optimized (consolidated) zarr xcube datasets.
* The `unchunk_coords` keyword argument of Python API function 
  `xcube.core.optimize.optimize_dataset()` can now be a name, or list of names  
  of the coordinate variable(s) to be consolidated. If boolean ``True`` is used
  all variables will be consolidated.
* The `xcube serve` API operations `datasets/` and `datasets/{ds_id}` now also
  return the metadata attributes of a given dataset and it variables in a property
  named `attrs`. For variables we added a new metadata property `htmlRepr` that is
  a string returned by a variable's `var.data._repr_html_()` method, if any.
* Renamed default log file for `xcube serve` command to `xcube-serve.log`.
* `xcube gen` now immediately flushes logging output to standard out
  
## Changes in 0.3.1 

### Fixes

* Removing false user warning about custom SNAP colormaps when starting 
  `xcube serve` command.
  
## Changes in 0.3.0

### New

* Added new parameter in `xcube gen` called `--no_sort`. Using `--no_sort`, 
  the input file list wont be sorted before creating the xcube dataset. 
  If `--no_sort` parameter is passed, order the input list will be kept. 
  The parameter `--sort` is deprecated and the input files will be sorted 
  by default. 
* xcube now discovers plugin modules by module naming convention
  and by Setuptools entry points. See new chapter 
  [Plugins](https://xcube.readthedocs.io/en/latest/plugins.html) 
  in xcube's documentation for details. (#211)  
* Added new `xcube compute` CLI command and `xcube.core.compute.compute_cube()` API 
  function that can be used to generate an output cube computed from a Python
  function that is applied to one or more input cubes. Replaces the formerly 
  hidden `xcube apply` command. (#167) 
* Added new function `xcube.core.geom.rasterize_features()` 
  to rasterize vector-data features into a dataset. (#222)
* Extended CLI command `xcube verify` and API function `xcube.core.verify.verify_cube` to check whether spatial
  coordinate variables and their associated bounds variables are equidistant. (#231)
* Made xarray version 0.14.1 minimum requirement due to deprecation of xarray's `Dataset.drop`
  method and replaced it with `drop_sel` and `drop_vars` accordingly. 


### Enhancements

* CLI commands execute much faster now when invoked with the `--help` and `--info` options.
* Added `serverPID` property to response of web API info handler. 
* Functions and classes exported by following modules no longer require data cubes to use
  the `lon` and `lat` coordinate variables, i.e. using WGS84 CRS coordinates. Instead, the 
  coordinates' CRS may be a projected coordinate system and coordinate variables may be called
  `x` and `y` (#112):
  - `xcube.core.new`
  - `xcube.core.geom`
  - `xcube.core.schema`
  - `xcube.core.verify`
* Sometimes the cell bounds coordinate variables of a given coordinate variables are not in a proper, 
  [CF compliant](http://cfconventions.org/Data/cf-conventions/cf-conventions-1.7/cf-conventions.html#cell-boundaries) 
  order, e.g. for decreasing latitudes `lat` the respective bounds coordinate
  `lat_bnds` is decreasing for `lat_bnds[:, 0]` and `lat_bnds[:, 1]`, but `lat_bnds[i, 0] < lat_bnds[i, 1]`
  for all `i`. xcube is now more tolerant w.r.t. to such wrong ordering of cell boundaries and will 
  compute the correct spatial extent. (#233)
* For `xcube serve`, any undefined color bar name will default to `"viridis"`. (#238)
    
 
### Fixes

* `xcube resample` now correctly re-chunks its output. By default, chunking of the 
  `time` dimension is set to one. (#212)

### Incompatible changes

The following changes introduce incompatibilities with former xcube 0.2.x 
versions. 

* The function specified by `xcube_plugins` entry points now receives an single argument of 
  type `xcube.api.ExtensionRegistry`. Plugins are asked to add their extensions
  to this registry. As an example, have a look at the default `xcube_plugins` entry points 
  in `./setup.py`.   
 
* `xcube.api.compute_dataset()` function has been renamed to 
  `xcube.api.evaluate_dataset()`. This has been done in order avoid confusion
  with new API function `xcube.api.compute_cube()`.
  
* xcube's package structure has been drastically changed: 
  - all of xcube's `__init__.py` files are now empty and no longer 
    have side effects such as sub-module aggregations. 
    Therefore, components need to be imported from individual modules.
  - renamed `xcube.api` into `xcube.core`
  - moved several modules from `xcube.util` into `xcube.core`
  - the new `xcube.constants` module contains package level constants
  - the new `xcube.plugin` module now registers all standard extensions
  - moved contents of module `xcube.api.readwrite` into `xcube.core.dsio`.
  - removed functions `read_cube` and `read_dataset` as `open_cube` and `open_dataset` are sufficient
  - all internal module imports are now absolute, rather than relative  

## Changes in 0.2.1

### Enhancements

- Added new CLI tool `xcube edit` and API function `xcube.api.edit_metadata`
  which allows editing the metadata of an existing xcube dataset. (#170)
- `xcube serve` now recognises xcube datasets with
  metadata consolidated by the `xcube opmimize` command. (#141)

### Fixes
- `xcube gen` now parses time stamps correcly from input data. (#207)
- Dataset multi-resolution pyramids (`*.levels` directories) can be stored in cloud object storage and are now usable with `xcube serve` (#179)
- `xcube optimize` now consolidates metadata only after consolidating
  coordinate variables. (#194)
- Removed broken links from `./README.md` (#197)
- Removed obsolete entry points from `./setup.py`.

## Changes in 0.2.0

### New

* Added first version of the [xcube documentation](https://xcube.readthedocs.io/) generated from `./docs` folder.

### Enhancements

* Reorganisation of the Documentation and Examples Section (partly addressing #106)
* Loosened python conda environment to satisfy conda-forge requirements
* xcube is now available as a conda package on the conda-forge channel. To install latest xcube package, you can now type: `conda install -c conda-forge xcube`
* Changed the unittesting code to minimize warnings reported by 3rd-party packages
* Making CLI parameters consistent and removing or changing parameter abbreviations in case they were used twice for different params. (partly addressing #91)
  For every CLI command which is generating an output a path must be provided by the option `-o`, `--output`. If not provided by the user, a default output_path is generated.
  The following CLI parameter have changed and their abbreviation is not enabled anymore : 

    - `xcube gen -v` is now only `xcube gen --vars` or `xcube gen --variables` 
    - `xcube gen -p` is now  `xcube gen -P` 
    - `xcube gen -i` is now  `xcube gen -I` 
    - `xcube gen -r` is now  `xcube gen -R`
    - `xcube gen -s` is now  `xcube gen -S` 
    - `xcube chunk -c`  is now  `xcube chunk -C`
    - `xcube level -l` is now `xcube level -L`
    - `xcube dump -v` is now `xcube dump --variable` or `xcube dump --var`
    - `xcube dump -e` is now `xcube dump -E` 
    - `xcube vars2dim -v` is now `xcube vars2dim --variable` or `xcube vars2dim --var`
    - `xcube vars2dim --var_name` is now `xcube vars2dim --variable` or `xcube vars2dim --var`
    - `xcube vars2dim -d` is now `xcube vars2dim -D` 
    - `xcube grid res -d` is now `xcube grid res -D`
    - `xcube grid res -c` is now `xcube grid res --cov` or `xcube grid res --coverage` 
    - `xcube grid res -n` is now `xcube grid res -N` or `xcube grid res --num_results` 
    - `xcube serve -p` is now `xcube serve -P` 
    - `xcube serve -a` is now `xcube serve -A` 
    
* Added option `inclStDev` and `inclCount` query parameters to `ts/{dataset}/{variable}/geometry` and derivates.
  If used with `inclStDev=1`, Xcube Viewer will show error bars for each time series point.
* `xcube.api.new_cube` function now accepts callables as values for variables.
  This allows to compute variable values depending on the (t, y, x) position
  in the cube. Useful for testing.
* `xcube.api` now exports the `MaskSet` class which is useful for decoding flag values encoding following the
  [CF conventions](http://cfconventions.org/Data/cf-conventions/cf-conventions-1.7/cf-conventions.html#flags).
* Added new CLI tool `xcube optimize` and API function `xcube.api.optimize_dataset` 
  optimizes data cubes for cloud object storage deployment. (#141)
* Added two new spatial dataset operations to Python API `xcube.api` (#148):
  * `mask_dataset_by_geometry(dataset, geometry)` clip and mask a dataset by geometry
  * `clip_dataset_by_geometry(dataset, geometry)` just clip a dataset by geometry 
* Changed the dev version tag from 0.2.0.dev3 to 0.2.0.dev
* The behavior of web API `/datasets?details=1` has changed.
  The call no longer includes associated vector data as GeoJSON. Instead new API
  has beed added to fetch new vector data on demand:
  `/datasets/{dataset}/places` and `/datasets/{dataset}/places/{place}` (#130)
* `xcube serve` accepts custom SNAP colormaps. The path to a SAP .cpd file can be passed via the server
   configuration file with the paramter [ColorFile] instead of [ColorBar]. (#84)
* `xcube serve` can now be configured to serve cubes that are associated 
   with another cube with same data but different chunking (#115). 
   E.g. using chunks such as `time=512,lat=1,lon=1` can drastically improve 
   time-series extractions. 
   Have a look at the demo config in `xube/webapi/res/demo/config.yml`.     
* `xcube serve` does now offer a AWS S3 compatible data access API (#97):
   - List bucket objects: `/s3bucket`, see AWS 
     docs [GET](https://docs.aws.amazon.com/AmazonS3/latest/API/v2-RESTBucketGET.html)
   - Get bucket object: `/s3bucket/{ds_id}/{path}`, 
     see AWS docs [HEAD](https://docs.aws.amazon.com/AmazonS3/latest/API/RESTObjectHEAD.html) 
     and [GET](https://docs.aws.amazon.com/AmazonS3/latest/API/RESTObjectGET.html)
* `xcube serve` now verifies that a configured cube is valid once it is opened. (#107)
* Added new CLI command `xcube verify` performing xcube dataset verification. (#19)
* Reworked `xcube extract` to be finally useful and effective for point data extraction. (#102) 
* `xcube server`can now filter datasets by point coordinate, e.g. `/datasets?point=12.5,52.8`. (#50) 
* `xcube server`can now limit time series to a maximum number of 
  valid (not NaN) values. To activate, pass optional query parameter `maxValids` to the various `/ts`
  functions. The special value `-1` will restrict the result to contain only valid values. (#113) 
* Reworked `xcube gen` to be more user-friendly and more consistent with other tools. 
  The changes are
  - Removed `--dir` and `--name` options and replaced it by single `--output` option, 
    whose default value is `out.zarr`. (#45)
  - The `--format` option no longer has a default value. If not given, 
    format is guessed from `--output` option.
  - Renamed following parameters in the configuration file:
    + `input_files` into `input_paths`, also because paths may point into object storage 
      locations (buckets);  
    + `output_file` into `output_path`, to be consistent with `input_paths`.  
* Added new CLI command `xcube prune`. The tool deletes all block files associated with empty (NaN-
  only) chunks in given INPUT cube, which must have ZARR format. This can drastically reduce files 
  in sparse cubes and improve cube reading performance. (#92)
* `xcube serve` has a new `prefix` option which is a path appended to the server's host.
  The `prefix` option replaces the `name` option which is now deprecated but kept 
  for backward compatibility. (#79)
* Added new CLI command `xcube resample` that is used to generate temporarily up- or downsampled
  data cubes from other data cubes.
* `xcube serve` can now be run with xcube dataset paths and styling information given via the CLI rather 
  than a configuration file. For example `xcube serve --styles conc_chl=(0,20,"viridis") /path/to/my/chl-cube.zarr`.
  This allows for quick inspection of newly generated cubes via `xcube gen`.
  Also added option `--show` that starts the Xcube viewer on desktop environments in a browser. 
* Added new `xcube apply` command that can be used to generate an output cube computed from a Python function 
  that is applied to one or more input cubes. 
  The command is still in development and therefore hidden.
* Added new `xcube timeit` command that can be used to measure the time required for 
  parameterized command invocations. 
  The command is still in development and therefore hidden.
* Added global `xcube --scheduler SCHEDULER` option for Dask distributed computing (#58)
* Added global `xcube --traceback` option, removed local `xcube gen --traceback` option
* Completed version 1 of an xcube developer guide.
* Added `xcube serve` command (#43) 
* `xcube serve`: Time-series web API now also returns "uncertainty" (#48)
* Added `xcube level` command to allow for creating spatial pyramid levels (#38)
* `xcube gen` accepts multiple configuration files that will be merged in order (#21)
* Added `xcube gen` option `--sort` when input data list should be sorted (#33)    
* Added `xcube vars2dim` command to make variables a cube dimension (#31)
* Added `xcube serve` option `--traceperf` that allows switching on performance diagnostics.
* Included possibility to read the input file paths from a text file. (#47)
* Restructured and clarified code base (#27)
* Moved to Python 3.7 (#25)
* Excluding all input processors except for the default one. They are now plugins and have own repositories within the 
xcube's organisation. (#49)


### Fixes

* `xcube gen` CLI now updates metadata correctly. (#181)
* It was no longer possible to use the `xcube gen` CLI with `--proc` option. (#120)
* `totalCount` attribute of time series returned by Web API `ts/{dataset}/{variable}/{geom-type}` now
   contains the correct number of possible observations. Was always `1` before.
* Renamed Web API function `ts/{dataset}/{variable}/places` into
  `ts/{dataset}/{variable}/features`.
* `xcube gen` is now taking care that when new time slices are added to an existing
   cube, this is done by maintaining the chronological order. New time slices are
   either appended, inserted, or replaced. (#64) (#139)
* Fixed `xcube serve` issue with WMTS KVP method `GetTile` with query parameter `time` 
  whose value can now also have the two forms `<start-date>/<end-date>` and just `<date>`. (#132) 
* Fixed `xcube extract` regression that stopped working after Pandas update (#95) 
* Fixed problem where CTRL+C didn't function anymore with `xcube serve`. (#87)
* Fixed error `indexes along dimension 'y' are not equal` occurred when using 
  `xcube gen` with processed variables that used flag values (#86)
* Fixed `xcube serve` WMTS KVP API to allow for case-insensitive query parameters. (#77)
* Fixed error in plugins when importing `xcube.api.gen` (#62)
* Fixed import of plugins only when executing `xcube.cli` (#66)

## Changes in 0.1.0

* Respecting chunk sizes when computing tile sizes [#44](https://github.com/dcs4cop/xcube-server/issues/44)
* The RESTful tile operations now have a query parameter `debug=1` which toggles tile 
  computation performance diagnostics.
* Can now associate place groups with datasets.
* Major revision of API. URLs are now more consistent.
* Request for obtaining a legend for a layer of given by a variable of a data set was added.
* Added a Dockerfile to build an xcube docker image and to run the demo
* The RESTful time-series API now returns ISO-formatted UTC dates [#26](https://github.com/dcs4cop/xcube-server/issues/26)<|MERGE_RESOLUTION|>--- conflicted
+++ resolved
@@ -1,9 +1,8 @@
 ## Changes in 0.6.2 (in development)
 
-<<<<<<< HEAD
 * Added `coords` property to `DatasetDescriptor` class. 
   The `data_vars` property of the `DatasetDescriptor` class is now a dictionary. 
-=======
+
 * Removed function `reproject_crs_to_wgs84()` and tests (#375) because  
   - it seemed to be no longer be working with GDAL 3.1+; 
   - there was no direct use in xcube itself;
@@ -11,8 +10,8 @@
   
 * CLI tool `xcube gen2` may now also ingest non-cube datasets.
 
->>>>>>> fd00ca13
 * Fixed unit tests broken by accident. (#396)
+
 * Added new context manager `xcube.util.observe_dask_progress()` that can be used
   to observe tasks that known to be dominated by Dask computations: 
    
