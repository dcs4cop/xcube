## Changes in 0.13.0.dev2

### Intermediate changes

* Fixed unit test w.r.t. change in 0.13.0.dev1

## Changes in 0.13.0.dev1

### Intermediate changes

* Include package data `xcube/webapi/meta/res/openapi.html`.

## Changes in 0.13.0.dev0

### Enhancements

* xcube Server has been rewritten almost from scratch.
  
  - Introduced a new endpoint `${server_url}/s3` that emulates
    and AWS S3 object storage for the published datasets.
    The `bucket` name can be either:
    * `s3://datasets` - publishes all datasets in Zarr format.
    * `s3://pyramids` - publishes all datasets in a multi-level `levels`
      format (multi-resolution N-D images)
      that comprises level datasets in Zarr format.
    
    Datasets published through the S3 API are slightly 
    renamed for clarity. For bucket `s3://pyramids`:
    - if a dataset identifier has suffix `.levels`, the identifier remains;
    - if a dataset identifier has suffix `.zarr`, it will be replaced by 
      `.levels` only if such a dataset doesn't exist;
    - otherwise, the suffix `.levels` is appended to the identifier.
    For bucket `s3://datasets` the opposite is true:
    - if a dataset identifier has suffix `.zarr`, the identifier remains;
    - if a dataset identifier has suffix `.levels`, it will be replaced by 
      `.zarr` only if such a dataset doesn't exist;
    - otherwise, the suffix `.zarr` is appended to the identifier.

    With the new S3 endpoints in place, xcube Server instances can be used
    as xcube data stores as follows:
    
    ```python
    store = new_data_store(
        "s3", 
        root="datasets",   # bucket "datasets", use also "pyramids"
        max_depth=2,       # optional, but we may have nested datasets
        storage_options=dict(
            anon=True,
            client_kwargs=dict(
                endpoint_url='http://localhost:8080/s3' 
            )
        )
    )
    ```

  - The limited `s3bucket` endpoints are no longer available and are 
    replaced by `s3` endpoints. 

* xcube Server's colormap management has been improved in several ways:
  - Colormaps are no longer managed globally. E.g., on server configuration 
    change, new custom colormaps are reloaded from files. 
  - Colormaps are loaded dynamically from underlying 
    matplotlib and cmocean registries, and custom SNAP color palette files. 
    That means, latest matplotlib colormaps are now always available. (#687)
  - Colormaps can now be reversed (name suffix `"_r"`), 
    can have alpha blending (name suffix `"_alpha"`),
    or both (name suffix `"_r_alpha"`).
  - Loading of custom colormaps from SNAP `*.cpd` has been rewritten.
    Now also the `isLogScaled` property of the colormap is recognized. (#661)
  - The module `xcube.util.cmaps` has been redesigned and now offers
    three new classes for colormap management:
    * `Colormap` - a colormap 
    * `ColormapCategory` - represents a colormap category
    * `ColormapRegistry` - manages colormaps and their categories
  
### Other

* Deprecated CLI `xcube tile` has been removed.
* Deprecated modules, classes, methods, and functions
  have finally been removed:
  - `xcube.core.geom.get_geometry_mask()`
  - `xcube.core.mldataset.FileStorageMultiLevelDataset`
  - `xcube.core.mldataset.open_ml_dataset()`
  - `xcube.core.mldataset.open_ml_dataset_from_local_fs()`
  - `xcube.core.mldataset.open_ml_dataset_from_object_storage()`
  - `xcube.core.subsampling.get_dataset_subsampling_slices()`
  - `xcube.core.tiledimage`
  - `xcube.core.tilegrid`
* The following classes, methods, and functions have been deprecated:
  - `xcube.core.xarray.DatasetAccessor.levels()`
  - `xcube.util.cmaps.get_cmap()`
  - `xcube.util.cmaps.get_cmaps()`
<<<<<<< HEAD
* xcube now tries to prevent indexing timezone-naive variables with
  timezone-aware indexers, or vice versa.
=======

* Fixed problem with `xcube gen` raising `FileNotFoundError` 
  with Zarr >= 2.13.
>>>>>>> 56616728

## Changes in 0.12.1 

### Enhancements

* Added a new package `xcube.core.zarrstore` that exports a number
  of useful 
  [Zarr store](https://zarr.readthedocs.io/en/stable/api/storage.html) 
  implementations and Zarr store utilities: 
  * `xcube.core.zarrstore.GenericZarrStore` comprises 
    user-defined, generic array definitions. Arrays will compute 
    their chunks either from a function or a static data array. 
  * `xcube.core.zarrstore.LoggingZarrStore` is used to log 
    Zarr store access performance and therefore useful for 
    runtime optimisation and debugging. 
  * `xcube.core.zarrstore.DiagnosticZarrStore` is used for testing
    Zarr store implementations. 
  * Added a xarray dataset accessor 
    `xcube.core.zarrstore.ZarrStoreHolder` that enhances instances of
    `xarray.Dataset` by a new property `zarr_store`. It holds a Zarr store
    instance that represents the datasets as a key-value mapping.
    This will prepare later versions of xcube Server for publishing all 
    datasets via an emulated S3 API.

    In turn, the classes of module `xcube.core.chunkstore` have been
    deprecated.
    
* Added a new function `xcube.core.select.select_label_subset()` that 
  is used to select dataset labels along a given dimension using
  user-defined predicate functions.

* The xcube Python environment is now requiring 
  `xarray >= 2022.6` and `zarr >= 2.11` to ensure sparse 
  Zarr datasets can be written using `dataset.to_zarr(store)`. (#688)

* Added new module `xcube.util.jsonencoder` that offers the class 
  `NumpyJSONEncoder` used to serialize numpy-like scalar values to JSON. 
  It also offers the function `to_json_value()` to convert Python objects 
  into JSON-serializable versions. The new functionality is required 
  to ensure dataset attributes that are JSON-serializable. For example,
  the latest version of the `rioxarray` package generates a `_FillValue` 
  attribute with datatype `np.uint8`. 

### Fixes

* The filesystem-based data stores for the "s3", "file", and "memory"
  protocols can now provide `xr.Dataset` instances from image pyramids
  formats, i.e. the `levels` and `geotiff` formats.

## Changes in 0.12.0

### Enhancements

* Allow xcube Server to work with any OIDC-compliant auth service such as
  Auth0, Keycloak, or Google. Permissions of the form 
  `"read:dataset:\<dataset\>"` and `"read:variable:\<dataset\>"` can now be
  passed by two id token claims: 
  - `permissions` must be a JSON list of permissions;
  - `scope` must be a space-separated character string of permissions.

  It is now also possible to include id token claim values into the 
  permissions as template variables. For example, if the currently
  authenticated user is `demo_user`, the permission 
  `"read:dataset:$username/*"` will effectively be
  `"read:dataset:demo_user/*"` and only allow access to datasets
  with resource identifiers having the prefix `demo_user/`.

  With this change, server configuration has changed:     
  #### Example of OIDC configuration for auth0
  
  Please note, there **must be** a trailing slash in the "Authority" URL.
  
  ```yaml
  Authentication:
    Authority: https://some-demo-service.eu.auth0.com/
    Audience: https://some-demo-service/api/
  ```  
  #### Example of OIDC configuration for Keycloak
  
  Please note, **no** trailing slash in the "Authority" URL.

  ```yaml
  Authentication: 
    Authority: https://kc.some-demo-service.de/auth/realms/some-kc-realm
    Audience: some-kc-realm-xc-api
  ```
* Filesystem-based data stores like "file" and "s3" support reading 
  GeoTIFF and Cloud Optimized GeoTIFF (COG). (#489) 

* `xcube server` now also allows publishing also 2D datasets 
  such as opened from GeoTIFF / COG files.

* Removed all upper version bounds of package dependencies.
  This increases compatibility with existing Python environments.

* A new CLI tool `xcube patch` has been added. It allows for in-place
  metadata patches of Zarr data cubes stored in almost any filesystem 
  supported by [fsspec](https://filesystem-spec.readthedocs.io/en/latest/) 
  including the protocols "s3" and "file". It also allows patching
  xcube multi-level datasets (`*.levels` format).
  
* In the configuration for `xcube server`, datasets defined in `DataStores` 
  may now have user-defined identifiers. In case the path does not unambiguously 
  define a dataset (because it contains wildcards), providing a 
  user-defined identifier will raise an error. 

### Fixes

* xcube Server did not find any grid mapping if a grid mapping variable
  (e.g. spatial_ref or crs) encodes a geographic CRS
  (CF grid mapping name "latitude_longitude") and the related geographical 
  1-D coordinates were named "x" and "y". (#706) 
* Fixed typo in metadata of demo cubes in `examples/serve/demo`. 
  Demo cubes now all have consolidated metadata.
* When writing multi-level datasets with file data stores, i.e.,
  ```python
  store.write_data(dataset, data_id="test.levels", use_saved_levels=True)
  ``` 
  and where `dataset` has different spatial resolutions in x and y, 
  an exception was raised. This is no longer the case. 
* xcube Server can now also compute spatial 2D datasets from users' 
  Python code. In former versions, spatio-temporal 3D cubes were enforced.

### Other important changes

* Deprecated all functions and classes defined in `xcube.core.dsio` 
  in favor of the xcube data store API defined by `xcube.core.store`.

## Changes in 0.11.2

### Enhancements

* `xcube serve` now provides new metadata details of a dataset:
  - The spatial reference is now given by property `spatialRef` 
    and provides a textual representation of the spatial CRS.
  - The dataset boundary is now given as property `geometry`
    and provides a GeoJSON Polygon in geographic coordinates. 
    
* `xcube serve` now publishes the chunk size of a variable's 
  time dimension for either for an associated time-chunked dataset or the
  dataset itself (new variable integer property `timeChunkSize`).
  This helps clients (e.g. xcube Viewer) to improve the 
  server performance for time-series requests.

* The functions
  - `mask_dataset_by_geometry()` 
  - `rasterize_features()`
  of module `xcube.core.geom` have been reimplemented to generate 
  lazy dask arrays. Both should now be applicable to datasets
  that have arbitrarily large spatial dimensions. 
  The spatial chunk sizes to be used can be specified using 
  keyword argument `tile_size`. (#666)

### Fixes

* Fixed ESA CCI example notebook. (#680)

* `xcube serve` now provides datasets after changes of the service 
  configuration while the server is running.
  Previously, it was necessary to restart the server to load the changes. (#678)

### Other changes

* `xcube.core.resampling.affine_transform_dataset()` has a new 
  keyword argument `reuse_coords: bool = False`. If set to `True` 
  the returned dataset will reuse the _same_ spatial coordinates 
  as the target. This is a workaround for xarray issue 
  https://github.com/pydata/xarray/issues/6573.

* Deprecated following functions of module `xcube.core.geom`:
  - `is_dataset_y_axis_inverted()` is no longer used;
  - `get_geometry_mask()` is no longer used;
  - `convert_geometry()` has been renamed to `normalize_geometry()`.
  
## Changes in 0.11.1

* Fixed broken generation of composite RGBA tiles. (#668)
* Fixing broken URLs in xcube viewer documentation, more revision still needed.

## Changes in 0.11.0

### Enhancements

* `xcube serve` can now serve datasets with arbitrary spatial 
  coordinate reference systems. Before xcube 0.11, datasets where forced
  to have a geographical CRS such as EPSG:4326 or CRS84. 

* `xcube serve` can now provide image tiles for two popular tile grids:
  1. global geographic grid, with 2 x 1 tiles at level zero (the default);
  2. global web mercator grid, with 1 x 1 tiles at level 
     zero ("Google projection", OSM tile grid).
  
  The general form of the new xcube tile URL is (currently)
       
      /datasets/{ds_id}/vars/{var_name}/tile2/{z}/{y}/{x}
    
  The following query parameters can be used

  - `crs`: set to `CRS84` to use the geographical grid (the default),
    or `EPSG:3857` to use the web mercator grid. 
  - `cbar`: color bar name such as `viridis` or `plasma`, 
     see color bar names of matplotlib. Defaults to `bone`.
  - `vmin`: minimum value to be used for color mapping. Defaults to `0`.
  - `vmax`: maximum value to be used for color mapping. Defaults to `1`.
  - `retina`: if set to `1`, tile size will be 512 instead of 256.

* The WMTS provided by `xcube serve` has been reimplemented from scratch.
  It now provides two common tile matrix sets:
  1. `WorldCRS84Quad` global geographic grid, with 2 x 1 tiles at level zero; 
  2. `WorldWebMercatorQuad` global web mercator grid, with 1 x 1 tiles 
     at level zero. 
  
  New RESTful endpoints have been added to reflect this:

      /wmts/1.0.0/{TileMatrixSet}/WMTSCapabilities.xml
      /wmts/1.0.0/tile/{Dataset}/{Variable}/{TileMatrixSet}/{TileMatrix}/{TileRow}/{TileCol}.png
  
  The existing RESTful endpoints now use tile matrix set `WorldCRS84Quad` by default:

      /wmts/1.0.0/WMTSCapabilities.xml
      /wmts/1.0.0/tile/{Dataset}/{Variable}/{TileMatrix}/{TileRow}/{TileCol}.png

  The key-value pair (KVP) endpoint `/wmts/kvp` now recognises the
  `TileMatrixSet` key for the two values described above.

* Support for multi-level datasets aka ND image pyramids has been 
  further improved (#655):
  - Introduced new parameter `agg_methods` for writing multi-level datasets 
    with the "file", "s3", and "memory" data stores. 
    The value of `agg_methods` is either a string `"first"`,
    `"min"`, `"max"`, `"mean"`, `"median"` or a dictionary that maps
    a variable name to an aggregation method. Variable names can be patterns
    that may contain wildcard characters '*' and '?'. The special aggregation
    method `"auto"` can be used to select `"first"` for integer variables 
    and `"mean"` for floating point variables. 
  - The `xcube level` CLI tool now has a new option `--agg-methods` (or `-A`)
    for the same purpose.

* The xcube package now consistently makes use of logging.
  We distinguish general logging and specific xcube logging.
  General logging refers to the log messages emitted by any Python module 
  while xcube logging only refers to log messages emitted by xcube modules.

  * The output of general logging from xcube CLI tools can now be 
    configured with two new CLI options: 
    
    - `--loglevel LEVEL`: Can be one of `CRITICAL`, `ERROR`,
      `WARNING`, `INFO`, `DETAIL`, `DEBUG`, `TRACE`, or `OFF` (the default).
    - `--logfile PATH`: Effective only if log level is not `OFF`.
      If given, log messages will be written into the file
      given by PATH. If omitted, log messages will be redirected 
      to standard error (`sys.stderr`).

    The output of general logging from xcube CLI is disabled by default.
    If enabled, the log message format includes the level, date-time,
    logger name, and message.

  * All xcube modules use the logger named `xcube` 
    (i.e. `LOG = logging.getLogger("xcube")`) to emit 
    messages regarding progress, debugging, errors. Packages that extend
    the xcube package should use a dot suffix for their logger names, e.g.
    `xcube.cci` for the xcube plugin package `xcube-cci`.
  
  * All xcube CLI tools will output log messages, if any, 
    on standard error (`sys.stderr`). 
    Only the actual result, if any, 
    is written to standard out (`sys.stdout`).

  * Some xcube CLI tools have a `--quiet`/`-q` option to disable output
    of log messages on the console and a `--verbose`/`-v` option to enable 
    it and control the log level. For this purpose the option `-v` 
    can be given multiple times and even be combined: `-v` = `INFO`, 
    `-vv` = `DETAIL`, `-vvv` = `DEBUG`, `-vvvv` = `TRACE`.
    The `quiet` and `verbose` settings only affect the logger named `xcube`
    and its children. 
    If enabled, a simple message format will be used, unless the general 
    logging is redirected to stdout.

### Fixes

* Fixed a problem where the `DataStores` configuration of `xcube serve` 
  did not recognize multi-level datasets. (#653)

* Opening of multi-level datasets with filesystem data stores now 
  recognizes the `cache_size` open parameter.

* It is possible again to build and run docker containers from the docker file 
  in the Github Repository. (#651)
  For more information, see 
  https://xcube.readthedocs.io/en/latest/installation.html#docker 

### Other changes

* The `xcube tile` CLI tool has been deprecated. A new tool is planned that can work
  concurrently on dask clusters and also supports common tile grids such as
  global geographic and web mercator.

* The `xcube.util.tiledimage` module has been deprecated and is no longer 
  used in xcube. It has no replacement.

* The `xcube.util.tilegrid` module has been deprecated and is no longer 
  used in xcube. 
  A new implementation is provided by `xcube.core.tilingscheme` 
  which is used instead. 

* All existing functions of the `xcube.core.tile` module have been 
  deprecated and are no longer used in xcube. A newly exported function
  is `xcube.core.tile.compute_rgba_tile()` which is used in place of
  other tile generating functions.
  

## Changes in 0.10.2

### Enhancements

* Added new module `xcube.core.subsampling` for function
  `subsample_dataset(dataset, step)` that is now used by default 
  to generate the datasets level of multi-level datasets.

* Added new setting `Authentication.IsRequired` to the `xcube serve` 
  configuration. If set to `true`, xcube Server will reject unauthorized 
  dataset requests by returning HTTP code 401.
  
* For authorized clients, the xcube Web API provided by `xcube serve`
  now allows granted scopes to contain wildcard characters `*`, `**`,
  and `?`. This is useful to give access to groups of datasets, e.g.
  the scope `read:dataset:*/S2-*.zarr` permits access to any Zarr 
  dataset in a subdirectory of the configured data stores and 
  whose name starts with "S2-". (#632)

* `xcube serve` used to shut down with an error message 
  if it encountered datasets it could not open. New behaviour 
  is to emit a warning and ignore such datasets. (#630)

* Introduced helper function `add_spatial_ref()`
  of package `xcube.core.gridmapping.cfconv` that allows 
  adding a spatial coordinate reference system to an existing  
  Zarr dataset. (#629)

* Support for multi-level datasets has been improved:
  - Introduced new parameters for writing multi-level datasets with the 
    "file", "s3", and "memory" data stores (#617). They are 
    + `base_dataset_id`: If given, the base dataset will be linked only 
      with the value of `base_dataset_id`, instead of being copied as-is.
      This can save large amounts of storage space. 
    + `tile_size`: If given, it forces the spatial dimensions to be 
       chunked accordingly. `tile_size` can be a positive integer 
       or a pair of positive integers.
    + `num_levels`: If given, restricts the number of resolution levels 
       to the given value. Must be a positive integer to be effective.
  - Added a new example notebook 
    [5_multi_level_datasets.ipynb](https://github.com/dcs4cop/xcube/blob/master/examples/notebooks/datastores/5_multi_level_datasets.ipynb) 
    that demonstrates writing and opening multi-level datasets with the 
    xcube filesystem data stores.
  - Specified [xcube Multi-Resolution Datasets](https://github.com/dcs4cop/xcube/blob/master/docs/source/mldatasets.md)
    definition and format.

* `xcube gen2` returns more expressive error messages.
  
### Fixes

* Fixed problem where the dataset levels of multi-level datasets were 
  written without spatial coordinate reference system. In fact, 
  only spatial variables were written. (#646)

* Fixed problem where xcube Server instances that required 
  user authentication published datasets and variables for 
  unauthorised users.

* Fixed `FsDataAccessor.write_data()` implementations, 
  which now always return the passed in `data_id`. (#623)

* Fixes an issue where some datasets seemed to be shifted in the 
  y-(latitude-) direction and were misplaced on maps whose tiles 
  are served by `xcube serve`. Images with ascending y-values are 
  now tiled correctly. (#626)

### Other

* The `xcube level` CLI tool has been rewritten from scratch to make use 
  of xcube filesystem data stores. (#617)

* Deprecated numerous classes and functions around multi-level datasets.
  The non-deprecated functions and classes of `xcube.core.mldataset` should 
  be used instead along with the xcube filesystem data stores for 
  multi-level dataset i/o. (#516)
  - Deprecated all functions of the `xcube.core.level` module
    + `compute_levels()`
    + `read_levels()`
    + `write_levels()`
  - Deprecated numerous classes and functions of the `xcube.core.mldataset`
    module
    + `FileStorageMultiLevelDataset`
    + `ObjectStorageMultiLevelDataset`
    + `open_ml_dataset()`
    + `open_ml_dataset_from_object_storage()`
    + `open_ml_dataset_from_local_fs()`
    + `write_levels()`

* Added packages `python-blosc` and `lz4` to the xcube Python environment 
  for better support of Dask `distributed` and the Dask service 
  [Coiled](https://coiled.io/).

* Replace the dependency on the `rfc3339-validator` PyPI package with a
  dependency on its recently created conda-forge package.

* Remove unneeded dependency on the no longer used `strict-rfc3339` package.

## Changes in 0.10.1

### Fixes

* Deprecated argument `xy_var_names` in function `GridMapping.from_dataset`,
  thereby preventing a NotImplementedError. (#551) 

### Other Changes

* For compatibility, now also `xcube.__version__` contains the xcube 
  version number.

## Changes in 0.10.0

### Incompatible Changes 

* The configuration `DataStores` for `xcube serve` changed in an
  incompatible way with xcube 0.9.x: The value of former `Identifier` 
  must now be assigned to `Path`, which is a mandatory parameter. 
  `Path` may contain wildcard characters \*\*, \*, ?. 
  `Identifier` is now optional, the default is 
  `"${store_id}~${data_id}"`. If given, it should only be used to 
  uniquely identify single datasets within a data store
  pointed to by `Path`. (#516) 

### Enhancements

* It is now possible to use environment variables in most  
  xcube configuration files. Unix bash syntax is used, i.e. 
  `${ENV_VAR_NAME}` or `$ENV_VAR_NAME`. (#580)
  
  Supported tools include
  - `xcube gen --config CONFIG` 
  - `xcube gen2 --stores STORES_CONFIG --service SERVICE_CONFIG` 
  - `xcube serve -c CONFIG` 

* Changed the `xcube gen` tool to extract metadata for pre-sorting inputs
  from other than NetCDF inputs, e.g. GeoTIFF.

* Optimized function `xcube.core.geom.rasterize_features()`.
  It is now twice as fast while its memory usage dropped to the half. (#593)
  
### Fixes

* `xcube serve` now also serves datasets that are located in 
  subdirectories of filesystem-based data stores such as
  "file", "s3", "memory". (#579)

* xcube serve now accepts datasets whose spatial 
  resolutions differ up to 1%. (#590)
  It also no longer rejects datasets with large dimension 
  sizes. (Formerly, an integer-overflow occurred in size 
  computation.) 

* `DatasetChunkCacheSize` is now optional in `xcube serve`
  configuration. (Formerly, when omitted, the server crashed.)
  
* Fixed bug that would cause that requesting data ids on some s3 stores would
  fail with a confusing ValueError.
  
* Fixed that only last dataset of a directory listing was published via 
  `xcube serve` when using the `DataStores` configuration with 
  filesystem-based datastores such as "s3" or "file". (#576)
  
### Other

* Pinned Python version to < 3.10 to avoid import errors caused by a 
  third-party library.

* Values `obs` and `local` for the `FileSystem` parameter in xcube 
  configuration files have been replaced by `s3` and `file`, but are kept 
  temporarily for the sake of backwards compatibility.

## Changes in 0.9.2

### Fixes

* A `xcube.core.store.fs.impl.FSDataStore` no longer raises exceptions when 
  root directories in data store configurations do not exist. Instead, they 
  are created when data is written.

## Changes in 0.9.1

### New features

* The `xcube.core.maskset.MaskSet` class no longer allocates static numpy 
  arrays for masks. Instead, it uses lazy dask arrays. (#556)

* Function `xcube.core.geom.mask_dataset_by_geometry` has a new parameter 
  `all_touched`: If `True`, all pixels intersected by geometry outlines will 
  be included in the mask. If `False`, only pixels whose center is within the 
  polygon or that are selected by Bresenham’s line algorithm will be included  
  in the mask. The default value is set to `False`. 

### Other

* Updated `Dockerfile`: Removed the usage of a no-longer-maintained base image.
  Ensured that the version tag 'latest' can be used with installation mode 
  'release' for xcube plugins.

* The `xcube` package now requires `xarray >= 0.19`, `zarr >= 2.8`, 
  `pandas >= 1.3`.

## Changes in 0.9.0

### New features

* The implementations of the default data stores `s3`, `directory`, 
  and `memory` have been replaced entirely by a new implementation
  that utilize the [fsspec](https://filesystem-spec.readthedocs.io/) 
  Python package. The preliminary filesystem-based data stores 
  are now `s3`, `file`, and `memory`. All share a common implementations 
  and tests. Others filesystem-based data stores can be added easily
  and will follow soon, for example `hdfs`. 
  All filesystem-based data stores now support xarray
  datasets (type `xarray.Dataset`) in Zarr and NetCDF format as 
  well as image pyramids (type`xcube.core.multilevel.MultiLevelDataset`) 
  using a Zarr-based multi-level format. (#446)

* Several changes became necessary on the xcube Generator
  package `xcube.core.gen2` and CLI `xcube gen2`. 
  They are mostly not backward compatible:
  - The only supported way to instantiate cube generators is the
    `CubeGenerator.new()` factory method. 
  - `CubeGenerator.generate_cube()` and `CubeGenerator.get_cube_info()`
    both now receive the request object that has formerly been passed 
    to the generator constructors.
  - The `CubeGenerator.generate_cube()` method now returns a 
    `CubeGeneratorResult` object rather than a simple string 
    (the written `data_id`).  
  - Empty cubes are no longer written, a warning status is 
    generated instead.
  - The xcube gen2 CLI `xcube gen2` has a new option `--output RESULT` 
    to write the result to a JSON file. If it is omitted, 
    the CLI will dump the result as JSON to stdout.

* Numerous breaking changes have been applied to this version
  in order to address generic resampling (#391), to support other
  CRS than WGS-84 (#112), and to move from the struct data cube 
  specification to a more relaxed cube convention (#488): 
  * The following components have been removed entirely 
    - module `xcube.core.imgeom` with class `ImageGeom` 
    - module `xcube.core.geocoding` with class `GeoCoding`
    - module `xcube.core.reproject` and all its functions
  * The following components have been added 
    - module `xcube.core.gridmapping` with new class `GridMapping`
      is a CF compliant replacement for classes `ImageGeom` and `GeoCoding`
  * The following components have changed in an incompatible way:
    - Function`xcube.core.rectify.rectify_dataset()` now uses 
      `source_gm: GridMapping` and `target_gm: GridMapping` instead of 
      `geo_coding: GeoCoding` and `output_geom: ImageGeom`. 
    - Function`xcube.core.gen.iproc.InputProcessor.process()` now uses 
      `source_gm: GridMapping` and `target_gm: GridMapping` instead of 
      `geo_coding: GeoCoding` and `output_geom: ImageGeom`. 
  * xcube no longer depends on GDAL (at least not directly).
    
* Added a new feature to xcube called "BYOA" - Bring your own Algorithm.
  It is a generic utility that allows for execution of user-supplied 
  Python code in both local and remote contexts. (#467)
  The new `xcube.core.byoa` package hosts the BYOA implementation and API.
  The entry point to the functionality is the `xcube.core.byoa.CodeConfig`
  class. It is currently utilized by the xcube Cube Generator that can now
  deal with an optional `code_config` request parameter. If given,
  the generated data cube will be post-processed by the configured user-code.
  The xcube Cube Generator with the BYOA feature is made available through the 
  1. Generator API `xcube.core.gen2.LocalCubeGenerator` and
    `xcube.core.gen2.service.RemoteCubeGenerator`;
  2. Generator CLI `xcube gen2`.
  
* A dataset's cube subset and its grid mapping can now be accessed through
  the `xcube` property of `xarray.Dataset` instances. This feature requires 
  importing the `xcube.core.xarray`package. Let `dataset` be an 
  instance of `xarray.Dataset`, then
  - `dataset.xcube.cube` is a `xarray.Dataset` that contains all cube 
     variables of `dataset`, namely the ones with dimensions 
     `("time", [...,], y_dim_name, x_dim_name)`, where `y_dim_name`, 
    `x_dim_name` are determined by the dataset's grid mapping.
     May be empty, if `dataset` has no cube variables.
  - `dataset.xcube.gm` is a `xcube.core.gridmapping.GridMapping` that 
     describes the CF-compliant grid mapping of `dataset`. 
     May be `None`, if `dataset` does not define a grid mapping.
  - `dataset.xcube.non_cube` is a `xarray.Dataset` that contains all
     variables of `dataset` that are not in `dataset.xcube.cube`.
     May be same as `dataset`, if `dataset.xcube.cube` is empty.
  
* Added a new utility module `xcube.util.temp` that allows for creating 
  temporary files and directories that will be deleted when the current 
  process ends.
* Added function `xcube.util.versions.get_xcube_versions()`  
  that outputs the versions of packages relevant for xcube.
  Also added a new CLI `xcube versions` that outputs the result of the  
  new function in JSON or YAML. (#522)

### Other

* The xcube cube generator (API `xcube.core.gen2`, CLI `xcube gen2`) 
  will now write consolidated Zarrs by default. (#500)
* xcube now issues a warning, if a data cube is opened from object 
  storage, and credentials have neither been passed nor can be found, 
  and the object storage has been opened with the default `anon=False`. (#412)
* xcube no longer internally caches directory listings, which prevents 
  the situation where a data cube that has recently been written into object 
  storage cannot be found. 
* Removed example notebooks that used hard-coded local file paths. (#400)
* Added a GitHub action that will run xcube unit tests, and build and 
  push Docker images. The version tag of the image is either `latest` when 
  the master changed or equals the release tag. 
* Removed warning `module 'xcube_xyz' looks like an xcube-plugin but 
  lacks a callable named 'init_plugin`.
* Fixed an issue where `xcube serve` provided wrong layer source options for 
  [OpenLayers XYZ](https://openlayers.org/en/latest/apidoc/module-ol_source_XYZ-XYZ.html) 
  when latitude coordinates where increasing with the coordinate index. (#251)
* Function `xcube.core.normalize.adjust_spatial_attrs()` no longer removes
  existing global attributes of the form `geospatial_vertical_<property>`.
* Numerous classes and functions became obsolete in the xcube 0.9 
  code base and have been removed, also because we believe there is 
  quite rare outside use, if at all. 
  
  Removed from `xcube.util.tiledimage`:
  * class `DownsamplingImage`
  * class `PilDownsamplingImage`
  * class `NdarrayDownsamplingImage`
  * class `FastNdarrayDownsamplingImage`
  * class `ImagePyramid`
  * function `create_pil_downsampling_image()`
  * function `create_ndarray_downsampling_image()`
  * function `downsample_ndarray()`
  * functions `aggregate_ndarray_xxx()`
  
  Removed from `xcube.util.tilegrid`:
  * functions `pow2_2d_subdivision()`
  * functions `pow2_1d_subdivision()`
  
## Changes in 0.8.2

* Fixed the issue that xcube gen2 would not print tracebacks to stderr 
  when raising errors of type `CubeGeneratorError` (#448).
* Enhanced `xcube.core.normalize.normalize_dataset()` function to also 
  normalize datasets with latitudes given as 
  `latitude_centers` and to invert decreasing latitude coordinate values.
* Introduced `xcube.core.normalize.cubify_dataset()` function to normalize 
  a dataset and finally assert the result complies to the 
  [xcube dataset conventions](https://github.com/dcs4cop/xcube/blob/master/docs/source/cubespec.md).
* Fixed that data stores `directory` and `s3` were not able to handle data 
  identifiers that they had assigned themselves during `write_data()`.  
  (#450)
* The `xcube prune` tool is no longer restricted to data cube datasets 
  and should now be able to deal with datasets that comprise very many 
  chunks. (#469)
* The `xcube.core.extract.get_cube_values_for_points()` function has been 
  enhanced to also accept lists or tuples in the item values of 
  the `points` arguments. (#431)   
* Fixed exception raised in `xcube extract` CLI tool when called with the 
  `--ref` option. This issue occurred with `xarray 0.18.2+`.

## Changes in 0.8.1

* Improved support of datasets with time given as `cftime.DatetimeGregorian` 
  or `cftime.DatetimeJulian`.
* Fixed out-of-memory error raised if spatial subsets were created from 
  cubes with large spatial dimensions. (#442)
* Fixed example Notebook `compute_dask_array` and renamed it 
  into `compute_array_from_func`. (#385)
* Fixed a problem with the S3 data store that occurred if the store was 
  configured without `bucket_name` and the (Zarr) data was opened 
  with `consolidated=True`.

* The functions `xcube.core.compute.compute_cube()` 
  and `xcube.core.compute.compute_dataset()`
  can now alter the shape of input datasets. (#289)  

## Changes in 0.8.0

* Harmonized retrieval of spatial and temporal bounds of a dataset: 
  To determine spatial bounds, use `xcube.core.geom.get_dataset_bounds()`, 
  to determine temporal bounds, use `xcube.core.timecoord.get_time_range_from_data()`. 
  Both methods will attempt to get the values from associated bounds arrays first. 
* Fixed broken JSON object serialisation of objects returned by 
  `DataStore.describe_object()`. (#432)
* Changed behaviour and signature of `xcube.core.store.DataStore.get_dataset_ids()`.
  The keyword argument `include_titles: str = True` has been replaced by 
  `include_attrs: Sequence[str] = None` and the return value changes accordingly:
  - If `include_attrs` is None (the default), the method returns an iterator
    of dataset identifiers *data_id* of type `str`.
  - If `include_attrs` is a sequence of attribute names, the method returns
    an iterator of tuples (*data_id*, *attrs*) of type `Tuple[str, Dict]`.
  Hence `include_attrs`  can be used to obtain a minimum set of dataset 
  metadata attributes for each returned *data_id*.
  However, `include_attrs` is not yet implemented so far in the "s3", 
  "memory", and "directory" data stores. (#420)
* Directory and S3 Data Store consider format of data denoted by *data id* when 
  using `get_opener_ids()`.
* S3 Data Store will only recognise a `consolidated = True` parameter setting,
  if the file `{bucket}/{data_id}/.zmetadata` exists. 
* `xcube gen2` will now ensure that temporal subsets can be created. (#430)
* Enhance `xcube serve` for use in containers: (#437)
  * In addition to option `--config` or `-c`, dataset configurations can now 
    be passed via environment variable `XCUBE_SERVE_CONFIG_FILE`.
  * Added new option `--base-dir` or `-b` to pass the base directory to
    resolve relative paths in dataset configurations. In addition, the value
    can be passed via environment variable `XCUBE_SERVE_BASE_DIR`.

## Changes in 0.7.2

* `xcube gen2` now allows for specifying the final data cube's chunk
  sizes. The new `cube_config` parameter is named `chunks`, is optional
  and if given, must be a dictionary that maps a dimension name to a 
  chunk size or to `None` (= no chunking). The chunk sizes only apply 
  to data variables. Coordinate variables will not be affected, e.g. 
  "time", "lat", "lon" will not be chunked. (#426)

* `xcube gen2` now creates subsets from datasets returned by data stores that
  do not recognize cube subset parameters `variable_names`, `bbox`, and
  `time_range`. (#423)

* Fixed a problem where S3 data store returned outdated bucket items. (#422)

## Changes in 0.7.1

* Dataset normalisation no longer includes reordering increasing
  latitude coordinates, as this creates datasets that are no longer writable 
  to Zarr. (#347)
* Updated package requirements
  - Added `s3fs`  requirement that has been removed by accident.
  - Added missing requirements `requests` and `urllib3`.

## Changes in 0.7.0

* Introduced abstract base class `xcube.util.jsonschema.JsonObject` which 
  is now the super class of many classes that have JSON object representations.
  In Jupyter notebooks, instances of such classes are automatically rendered 
  as JSON trees.
* `xcube gen2` CLI tool can now have multiple `-v` options, e.g. `-vvv`
  will now output detailed requests and responses.  
* Added new Jupyter notebooks in `examples/notebooks/gen2` 
  for the _data cube generators_ in the package `xcube.core.gen2`.
* Fixed a problem in `JsonArraySchema` that occurred if a valid 
  instance was `None`. A TypeError `TypeError: 'NoneType' object is not iterable` was 
  raised in this case.
* The S3 data store  `xcube.core.store.stores.s3.S3DataStore` now implements the `describe_data()` method. 
  It therefore can also be used as a data store from which data is queried and read.  
* The `xcube gen2` data cube generator tool has been hidden from
  the set of "official" xcube tools. It is considered as an internal tool 
  that is subject to change at any time until its interface has stabilized.
  Please refer to `xcube gen2 --help` for more information.
* Added `coords` property to `DatasetDescriptor` class. 
  The `data_vars` property of the `DatasetDescriptor` class is now a dictionary. 
* Added `chunks` property to `VariableDescriptor` class. 
* Removed function `reproject_crs_to_wgs84()` and tests (#375) because  
  - it seemed to be no longer be working with GDAL 3.1+; 
  - there was no direct use in xcube itself;
  - xcube plans to get rid of GDAL dependencies.
* CLI tool `xcube gen2` may now also ingest non-cube datasets.
* Fixed unit tests broken by accident. (#396)
* Added new context manager `xcube.util.observe_dask_progress()` that can be used
  to observe tasks that known to be dominated by Dask computations: 
  ```python
  with observe_dask_progress('Writing dataset', 100):
      dataset.to_zarr(store)  
  ```
* The xcube normalisation process, which ensures that a dataset meets the requirements 
  of a cube, internally requested a lot of data, causing the process to be slow and
  expensive in terms of memory consumption. This problem was resolved by avoiding to
  read in these large amounts of data. (#392)

## Changes in 0.6.1

* Updated developer guide (#382)

Changes relating to maintenance of xcube's Python environment requirements in `envrionment.yml`:

* Removed explicit `blas` dependency (which required MKL as of `blas =*.*=mkl`) 
  for better interoperability with existing environments.  
* Removed restrictions of `fsspec <=0.6.2` which was required due to 
  [Zarr #650](https://github.com/zarr-developers/zarr-python/pull/650). As #650 has been fixed, 
  `zarr=2.6.1` has been added as new requirement. (#360)

## Changes in 0.6.0

### Enhancements 

* Added four new Jupyter Notebooks about xcube's new Data Store Framework in 
  `examples/notebooks/datastores`.

* CLI tool `xcube io dump` now has new `--config` and `--type` options. (#370)

* New function `xcube.core.store.get_data_store()` and new class `xcube.core.store.DataStorePool` 
  allow for maintaining a set of pre-configured data store instances. This will be used
  in future xcube tools that utilise multiple data stores, e.g. "xcube gen", "xcube serve". (#364)

* Replaced the concept of `type_id` used by several `xcube.core.store.DataStore` methods 
  by a more flexible `type_specifier`. Documentation is provided in `docs/source/storeconv.md`. 
  
  The `DataStore` interface changed as follows:
  - class method `get_type_id()` replaced by `get_type_specifiers()` replaces `get_type_id()`;
  - new instance method `get_type_specifiers_for_data()`;
  - replaced keyword-argument in `get_data_ids()`;
  - replaced keyword-argument in `has_data()`;
  - replaced keyword-argument in `describe_data()`;
  - replaced keyword-argument in `get_search_params_schema()`;
  - replaced keyword-argument in `search_data()`;
  - replaced keyword-argument in `get_data_opener_ids()`.
  
  The `WritableDataStore` interface changed as follows:
  - replaced keyword-argument in `get_data_writer_ids()`.

* The JSON Schema classes in `xcube.util.jsonschema` have been extended:
  - `date` and `date-time` formats are now validated along with the rest of the schema
  - the `JsonDateSchema` and `JsonDatetimeSchema` subclasses of `JsonStringSchema` have been introduced, 
    including a non-standard extension to specify date and time limits

* Extended `xcube.core.store.DataStore` docstring to include a basic convention for store 
  open parameters. (#330)

* Added documentation for the use of the open parameters passed to 
  `xcube.core.store.DataOpener.open_data()`.

### Fixes

* `xcube serve` no longer crashes, if configuration is lacking a `Styles` entry.

* `xcube gen` can now interpret `start_date` and `stop_date` from NetCDF dataset attributes. 
  This is relevant for using `xcube gen` for Sentinel-2 Level 2 data products generated and 
  provided by Brockmann Consult. (#352)


* Fixed both `xcube.core.dsio.open_cube()` and `open_dataset()` which failed with message 
  `"ValueError: group not found at path ''"` if called with a bucket URL but no credentials given
  in case the bucket is not publicly readable. (#337)
  The fix for that issue now requires an additional `s3_kwargs` parameter when accessing datasets 
  in _public_ buckets:
  ```python
  from xcube.core.dsio import open_cube 
    
  public_url = "https://s3.eu-central-1.amazonaws.com/xcube-examples/OLCI-SNS-RAW-CUBE-2.zarr"
  public_cube = open_cube(public_url, s3_kwargs=dict(anon=True))
  ```  
* xcube now requires `s3fs >= 0.5` which implies using faster async I/O when accessing object storage.
* xcube now requires `gdal >= 3.0`. (#348)
* xcube now only requires `matplotlib-base` package rather than `matplotlib`. (#361)

### Other

* Restricted `s3fs` version in envrionment.yml in order to use a version which can handle pruned xcube datasets.
  This restriction will be removed once changes in zarr PR https://github.com/zarr-developers/zarr-python/pull/650 
  are merged and released. (#360)
* Added a note in the `xcube chunk` CLI help, saying that there is a possibly more efficient way 
  to (re-)chunk datasets through the dedicated tool "rechunker", see https://rechunker.readthedocs.io
  (thanks to Ryan Abernathey for the hint). (#335)
* For `xcube serve` dataset configurations where `FileSystem: obs`, users must now also 
  specify `Anonymous: True` for datasets in public object storage buckets. For example:
  ```yaml
  - Identifier: "OLCI-SNS-RAW-CUBE-2"
    FileSystem: "obs"
    Endpoint: "https://s3.eu-central-1.amazonaws.com"
    Path: "xcube-examples/OLCI-SNS-RAW-CUBE-2.zarr"
    Anyonymous: true
    ...
  - ...
  ```  
* In `environment.yml`, removed unnecessary explicit dependencies on `proj4` 
  and `pyproj` and restricted `gdal` version to >=3.0,<3.1. 

## Changes in 0.5.1

* `normalize_dataset` now ensures that latitudes are decreasing.

## Changes in 0.5.0

### New 

* `xcube gen2 CONFIG` will generate a cube from a data input store and a user given cube configuration.
   It will write the resulting cube in a user defined output store.
    - Input Stores: CCIODP, CDS, SentinelHub
    - Output stores: memory, directory, S3

* `xcube serve CUBE` will now use the last path component of `CUBE` as dataset title.

* `xcube serve` can now be run with AWS credentials (#296). 
  - In the form `xcube serve --config CONFIG`, a `Datasets` entry in `CONFIG`
    may now contain the two new keys `AccessKeyId: ...` and `SecretAccessKey: ...` 
    given that `FileSystem: obs`.
  - In the form `xcube serve --aws-prof PROFILE CUBE`
    the cube stored in bucket with URL `CUBE` will be accessed using the
    credentials found in section `[PROFILE]` of your `~/.aws/credentials` file.
  - In the form `xcube serve --aws-env CUBE`
    the cube stored in bucket with URL `CUBE` will be accessed using the
    credentials found in environment variables `AWS_ACCESS_KEY_ID` and
    `AWS_SECRET_ACCESS_KEY`.


* xcube has been extended by a new *Data Store Framework* (#307).
  It is provided by the `xcube.core.store` package.
  It's usage is currently documented only in the form of Jupyter Notebook examples, 
  see `examples/store/*.ipynb`.
   
* During the development of the new *Data Store Framework*, some  
  utility packages have been added:
  * `xcube.util.jsonschema` - classes that represent JSON Schemas for types null, boolean,
     number, string, object, and array. Schema instances are used for JSON validation,
     and object marshalling.
  * `xcube.util.assertions` - numerous `assert_*` functions that are used for function 
     parameter validation. All functions raise `ValueError` in case an assertion is not met.
  * `xcube.util.ipython` - functions that can be called for better integration of objects with
     Jupyter Notebooks.

### Enhancements

* Added possibility to specify packing of variables within the configuration of
  `xcube gen` (#269). The user now may specify a different packing variables, 
  which might be useful for reducing the storage size of the datacubes.
  Currently it is only implemented for zarr format.
  This may be done by passing the parameters for packing as the following:  
   
   
  ```yaml  
  output_writer_params: 

    packing: 
      analysed_sst: 
        scale_factor: 0.07324442274239326
        add_offset: -300.0
        dtype: 'uint16'
        _FillValue: 0.65535
  ```

* Example configurations for `xcube gen2` were added.

### Fixes

* From 0.4.1: Fixed time-series performance drop (#299). 

* Fixed `xcube gen` CLI tool to correctly insert time slices into an 
  existing cube stored as Zarr (#317).  

* When creating an ImageGeom from a dataset, correct the height if it would
  otherwise give a maximum latitude >90°.

* Disable the display of warnings in the CLI by default, only showing them if
  a `--warnings` flag is given.

* Fixed a regression when running "xcube serve" with cube path as parameter (#314)

* From 0.4.3: Extended `xcube serve` by reverse URL prefix option. 

* From 0.4.1: Fixed time-series performance drop (#299). 


## Changes in 0.4.3

* Extended `xcube serve` by reverse URL prefix option `--revprefix REFPREFIX`.
  This can be used in cases where only URLs returned by the service need to be prefixed, 
  e.g. by a web server's proxy pass.

## Changes in 0.4.2 

* Fixed a problem during release process. No code changes.

## Changes in 0.4.1 

* Fixed time-series performance drop (#299). 

## Changes in 0.4.0

### New

* Added new `/timeseries/{dataset}/{variable}` POST operation to xcube web API.
  It extracts time-series for a given GeoJSON object provided as body.
  It replaces all of the `/ts/{dataset}/{variable}/{geom-type}` operations.
  The latter are still maintained for compatibility with the "VITO viewer". 
  
* The xcube web API provided through `xcube serve` can now serve RGBA tiles using the 
  `dataset/{dataset}/rgb/tiles/{z}/{y}/{x}` operation. The red, green, blue 
  channels are computed from three configurable variables and normalisation ranges, 
  the alpha channel provides transparency for missing values. To specify a default
  RGB schema for a dataset, a colour mapping for the "pseudo-variable" named `rbg` 
  is provided in the configuration of `xcube serve`:
  ```yaml  
  Datasets:
    - Identifyer: my_dataset
      Style: my_style
      ...
    ...
  Styles:
    - Identifier: my_style
      ColorMappings:
        rgb:
          Red:
            Variable: rtoa_8
            ValueRange: [0., 0.25]
          Green:
            Variable: rtoa_6
            ValueRange: [0., 0.25]
          Blue:
            Variable: rtoa_4
            ValueRange: [0., 0.25]
        ...
  ```
  Note that this concept works nicely in conjunction with the new `Augmentation` feature (#272) used
  to compute new variables that could be input to the RGB generation. 
  
* Introduced new (ortho-)rectification algorithm allowing reprojection of 
  satellite images that come with (terrain-corrected) geo-locations for every pixel.

  - new CLI tool `xcube rectify`
  - new API function `xcube.core.rectify.rectify_dataset()`

* Utilizing the new rectification in `xcube gen` tool. It is now the default 
  reprojection method in `xcube.core.gen.iproc.XYInputProcessor` and
  `xcube.core.gen.iproc.DefaultInputProcessor`, if ground control points are not 
  specified, i.e. the input processor is configured with `xy_gcp_step=None`. (#206)
* Tile sizes for rectification in `xcube gen` are now derived from `output_writer_params` if given in configuration and 
  if it contains a `chunksizes` parameter for 'lat' or 'lon'. This will force the generation of a chunked xcube dataset 
  and will utilize Dask arrays for out-of-core computations. This is very useful for large data cubes whose time slices 
  would otherwise not fit into memory.
* Introduced new function `xcube.core.select.select_spatial_subset()`.

* Renamed function `xcube.core.select.select_vars()` into `xcube.core.select.select_variables_subset()`.
  
* Now supporting xarray and numpy functions in expressions used by the
  `xcube.core.evaluate.evaluate_dataset()` function and in the configuration of the 
  `xcube gen` tool. You can now use `xr` and `np` contexts in expressions, e.g. 
  `xr.where(CHL >= 0.0, CHL)`. (#257)

* The performance of the `xcube gen` tool for the case that expressions or 
  expression parts are reused across multiple variables can now be improved. 
  Such as expressions can now be assigned to intermediate variables and loaded 
  into memory, so they are not recomputed again.
  For example, let the expression `quality_flags.cloudy and CHL > 25.0` occur often
  in the configuration, then this is how recomputation can be avoided:
  ```
    processed_variables:
      no_cloud_risk:
        expression: not (quality_flags.cloudy and CHL_raw > 25.0)
        load: True
      CHL:
        expression: CHL_raw
        valid_pixel_expression: no_cloud_risk
      ...        
  ```      
* Added ability to write xcube datasets in Zarr format into object storage bucket using the xcube python api
  `xcube.core.dsio.write_cube()`. (#224) The user needs to pass provide user credentials via 
  ```
  client_kwargs = {'provider_access_key_id': 'user_id', 'provider_secret_access_key': 'user_secret'}
  ```
  and 
  write to existing bucket by executing 
  
  ```
  write_cube(ds1, 'https://s3.amazonaws.com/upload_bucket/cube-1-250-250.zarr', 'zarr',
                       client_kwargs=client_kwargs)
  ```
* Added new CLI tool `xcube tile` which is used to generate a tiled RGB image 
  pyramid from any xcube dataset. The format and file organisation of the generated 
  tile sets conforms to the [TMS 1.0 Specification](https://wiki.osgeo.org/wiki/Tile_Map_Service_Specification) 
  (#209).

* The configuration of `xcube serve` has been enhanced to support
  augmentation of data cubes by new variables computed on-the-fly (#272).
  You can now add a section `Augmentation` into a dataset descriptor, e.g.:
  
  ```yaml 
    Datasets:
      - Identifier: abc
        ...
        Augmentation:
          Path: compute_new_vars.py
          Function: compute_variables
          InputParameters:
            ...
      - ...
  ```
  
  where `compute_variables` is a function that receives the parent xcube dataset
  and is expected to return a new dataset with new variables. 
  
* The `xcube serve` tool now provides basic access control via OAuth2 bearer tokens (#263).
  To configure a service instance with access control, add the following to the 
  `xcube serve` configuration file:
  
  ```
    Authentication:
      Domain: "<your oauth2 domain>"
      Audience: "<your audience or API identifier>"
  ```
  
  Individual datasets can now be protected using the new `AccessControl` entry
  by configuring the `RequiredScopes` entry whose value is a list
  of required scopes, e.g. "read:datasets":
  
  ```
    Datasets:
      ...
      - Identifier: <some dataset id>
        ...
        AccessControl:
          RequiredScopes:
            - "read:datasets"
  ```
  
  If you want a dataset to disappear for authorized requests, set the 
  `IsSubstitute` flag:
  
  ```
    Datasets:
      ...
      - Identifier: <some dataset id>
        ...
        AccessControl:
          IsSubstitute: true
  ```

### Enhancements

* The `xcube serve` tool now also allows for per-dataset configuration
  of *chunk caches* for datasets read from remote object storage locations. 
  Chunk caching avoids recurring fetching of remote data chunks for same
  region of interest.
  It can be configured as default for all remote datasets at top-level of 
  the configuration file:
  ```
  DatasetChunkCacheSize: 100M
  ```
  or in individual dataset definitions:
  ```
  Datasets: 
     - Identifier: ...
       ChunkCacheSize: 2G
       ...
  ```
* Retrieval of time series in Python API function `xcube.core.timeseries.get_time_series()` 
  has been optimized and is now much faster for point geometries. 
  This enhances time-series performance of `xcube serve`. 
  * The log-output of `xcube serve` now contains some more details time-series request 
    so performance bottlenecks can be identified more easily from `xcube-serve.log`, 
    if the server is started together with the flag `--traceperf`.
* CLI command `xcube resample` has been enhanced by a new value for the 
  frequency option `--frequency all`
  With this value it will be possible to create mean, max , std, ... of the whole dataset,
  in other words, create an overview of a cube. 
  By [Alberto S. Rabaneda](https://github.com/rabaneda).
 
* The `xcube serve` tool now also serves dataset attribution information which will be 
  displayed in the xcube-viewer's map. To add attribution information, use the `DatasetAttribution` 
  in to your `xcube serve` configuration. It can be used on top-level (for all dataset), 
  or on individual datasets. Its value may be a single text entry or a list of texts:
  For example: 
  ```yaml
  DatasetAttribution: 
    - "© by Brockmann Consult GmbH 2020, contains modified Copernicus Data 2019, processed by ESA."
    - "Funded by EU H2020 DCS4COP project."
  ```
* The `xcube gen` tool now always produces consolidated xcube datasets when the output format is zarr. 
  Furthermore when appending to an existing zarr xcube dataset, the output now will be consolidated as well. 
  In addition, `xcube gen` can now append input time slices to existing optimized (consolidated) zarr xcube datasets.
* The `unchunk_coords` keyword argument of Python API function 
  `xcube.core.optimize.optimize_dataset()` can now be a name, or list of names  
  of the coordinate variable(s) to be consolidated. If boolean ``True`` is used
  all variables will be consolidated.
* The `xcube serve` API operations `datasets/` and `datasets/{ds_id}` now also
  return the metadata attributes of a given dataset and it variables in a property
  named `attrs`. For variables we added a new metadata property `htmlRepr` that is
  a string returned by a variable's `var.data._repr_html_()` method, if any.
* Renamed default log file for `xcube serve` command to `xcube-serve.log`.
* `xcube gen` now immediately flushes logging output to standard out
  
## Changes in 0.3.1 

### Fixes

* Removing false user warning about custom SNAP colormaps when starting 
  `xcube serve` command.
  
## Changes in 0.3.0

### New

* Added new parameter in `xcube gen` called `--no_sort`. Using `--no_sort`, 
  the input file list wont be sorted before creating the xcube dataset. 
  If `--no_sort` parameter is passed, order the input list will be kept. 
  The parameter `--sort` is deprecated and the input files will be sorted 
  by default. 
* xcube now discovers plugin modules by module naming convention
  and by Setuptools entry points. See new chapter 
  [Plugins](https://xcube.readthedocs.io/en/latest/plugins.html) 
  in xcube's documentation for details. (#211)  
* Added new `xcube compute` CLI command and `xcube.core.compute.compute_cube()` API 
  function that can be used to generate an output cube computed from a Python
  function that is applied to one or more input cubes. Replaces the formerly 
  hidden `xcube apply` command. (#167) 
* Added new function `xcube.core.geom.rasterize_features()` 
  to rasterize vector-data features into a dataset. (#222)
* Extended CLI command `xcube verify` and API function `xcube.core.verify.verify_cube` to check whether spatial
  coordinate variables and their associated bounds variables are equidistant. (#231)
* Made xarray version 0.14.1 minimum requirement due to deprecation of xarray's `Dataset.drop`
  method and replaced it with `drop_sel` and `drop_vars` accordingly. 


### Enhancements

* CLI commands execute much faster now when invoked with the `--help` and `--info` options.
* Added `serverPID` property to response of web API info handler. 
* Functions and classes exported by following modules no longer require data cubes to use
  the `lon` and `lat` coordinate variables, i.e. using WGS84 CRS coordinates. Instead, the 
  coordinates' CRS may be a projected coordinate system and coordinate variables may be called
  `x` and `y` (#112):
  - `xcube.core.new`
  - `xcube.core.geom`
  - `xcube.core.schema`
  - `xcube.core.verify`
* Sometimes the cell bounds coordinate variables of a given coordinate variables are not in a proper, 
  [CF compliant](http://cfconventions.org/Data/cf-conventions/cf-conventions-1.7/cf-conventions.html#cell-boundaries) 
  order, e.g. for decreasing latitudes `lat` the respective bounds coordinate
  `lat_bnds` is decreasing for `lat_bnds[:, 0]` and `lat_bnds[:, 1]`, but `lat_bnds[i, 0] < lat_bnds[i, 1]`
  for all `i`. xcube is now more tolerant w.r.t. to such wrong ordering of cell boundaries and will 
  compute the correct spatial extent. (#233)
* For `xcube serve`, any undefined color bar name will default to `"viridis"`. (#238)
    
 
### Fixes

* `xcube resample` now correctly re-chunks its output. By default, chunking of the 
  `time` dimension is set to one. (#212)

### Incompatible changes

The following changes introduce incompatibilities with former xcube 0.2.x 
versions. 

* The function specified by `xcube_plugins` entry points now receives an single argument of 
  type `xcube.api.ExtensionRegistry`. Plugins are asked to add their extensions
  to this registry. As an example, have a look at the default `xcube_plugins` entry points 
  in `./setup.py`.   
 
* `xcube.api.compute_dataset()` function has been renamed to 
  `xcube.api.evaluate_dataset()`. This has been done in order avoid confusion
  with new API function `xcube.api.compute_cube()`.
  
* xcube's package structure has been drastically changed: 
  - all of xcube's `__init__.py` files are now empty and no longer 
    have side effects such as sub-module aggregations. 
    Therefore, components need to be imported from individual modules.
  - renamed `xcube.api` into `xcube.core`
  - moved several modules from `xcube.util` into `xcube.core`
  - the new `xcube.constants` module contains package level constants
  - the new `xcube.plugin` module now registers all standard extensions
  - moved contents of module `xcube.api.readwrite` into `xcube.core.dsio`.
  - removed functions `read_cube` and `read_dataset` as `open_cube` and `open_dataset` are sufficient
  - all internal module imports are now absolute, rather than relative  

## Changes in 0.2.1

### Enhancements

- Added new CLI tool `xcube edit` and API function `xcube.api.edit_metadata`
  which allows editing the metadata of an existing xcube dataset. (#170)
- `xcube serve` now recognises xcube datasets with
  metadata consolidated by the `xcube opmimize` command. (#141)

### Fixes
- `xcube gen` now parses time stamps correcly from input data. (#207)
- Dataset multi-resolution pyramids (`*.levels` directories) can be stored in cloud object storage
  and are now usable with `xcube serve` (#179)
- `xcube optimize` now consolidates metadata only after consolidating
  coordinate variables. (#194)
- Removed broken links from `./README.md` (#197)
- Removed obsolete entry points from `./setup.py`.

## Changes in 0.2.0

### New

* Added first version of the [xcube documentation](https://xcube.readthedocs.io/) generated from
  `./docs` folder.

### Enhancements

* Reorganisation of the Documentation and Examples Section (partly addressing #106)
* Loosened python conda environment to satisfy conda-forge requirements
* xcube is now available as a conda package on the conda-forge channel. To install
  latest xcube package, you can now type: `conda install -c conda-forge xcube`
* Changed the unittesting code to minimize warnings reported by 3rd-party packages
* Making CLI parameters consistent and removing or changing parameter abbreviations
  in case they were used twice for different params. (partly addressing #91)
  For every CLI command which is generating an output a path must be provided by the
  option `-o`, `--output`. If not provided by the user, a default output_path is generated.
  The following CLI parameter have changed and their abbreviation is not enabled anymore : 

    - `xcube gen -v` is now only `xcube gen --vars` or `xcube gen --variables` 
    - `xcube gen -p` is now  `xcube gen -P` 
    - `xcube gen -i` is now  `xcube gen -I` 
    - `xcube gen -r` is now  `xcube gen -R`
    - `xcube gen -s` is now  `xcube gen -S` 
    - `xcube chunk -c`  is now  `xcube chunk -C`
    - `xcube level -l` is now `xcube level -L`
    - `xcube dump -v` is now `xcube dump --variable` or `xcube dump --var`
    - `xcube dump -e` is now `xcube dump -E` 
    - `xcube vars2dim -v` is now `xcube vars2dim --variable` or `xcube vars2dim --var`
    - `xcube vars2dim --var_name` is now `xcube vars2dim --variable` or `xcube vars2dim --var`
    - `xcube vars2dim -d` is now `xcube vars2dim -D` 
    - `xcube grid res -d` is now `xcube grid res -D`
    - `xcube grid res -c` is now `xcube grid res --cov` or `xcube grid res --coverage` 
    - `xcube grid res -n` is now `xcube grid res -N` or `xcube grid res --num_results` 
    - `xcube serve -p` is now `xcube serve -P` 
    - `xcube serve -a` is now `xcube serve -A` 
    
* Added option `inclStDev` and `inclCount` query parameters to `ts/{dataset}/{variable}/geometry` and derivates.
  If used with `inclStDev=1`, Xcube Viewer will show error bars for each time series point.
* `xcube.api.new_cube` function now accepts callables as values for variables.
  This allows to compute variable values depending on the (t, y, x) position
  in the cube. Useful for testing.
* `xcube.api` now exports the `MaskSet` class which is useful for decoding flag values encoding following the
  [CF conventions](http://cfconventions.org/Data/cf-conventions/cf-conventions-1.7/cf-conventions.html#flags).
* Added new CLI tool `xcube optimize` and API function `xcube.api.optimize_dataset` 
  optimizes data cubes for cloud object storage deployment. (#141)
* Added two new spatial dataset operations to Python API `xcube.api` (#148):
  * `mask_dataset_by_geometry(dataset, geometry)` clip and mask a dataset by geometry
  * `clip_dataset_by_geometry(dataset, geometry)` just clip a dataset by geometry 
* Changed the dev version tag from 0.2.0.dev3 to 0.2.0.dev
* The behavior of web API `/datasets?details=1` has changed.
  The call no longer includes associated vector data as GeoJSON. Instead new API
  has beed added to fetch new vector data on demand:
  `/datasets/{dataset}/places` and `/datasets/{dataset}/places/{place}` (#130)
* `xcube serve` accepts custom SNAP colormaps. The path to a SAP .cpd file can be passed via the server
   configuration file with the paramter [ColorFile] instead of [ColorBar]. (#84)
* `xcube serve` can now be configured to serve cubes that are associated 
   with another cube with same data but different chunking (#115). 
   E.g. using chunks such as `time=512,lat=1,lon=1` can drastically improve 
   time-series extractions. 
   Have a look at the demo config in `xube/webapi/res/demo/config.yml`.     
* `xcube serve` does now offer a AWS S3 compatible data access API (#97):
   - List bucket objects: `/s3bucket`, see AWS 
     docs [GET](https://docs.aws.amazon.com/AmazonS3/latest/API/v2-RESTBucketGET.html)
   - Get bucket object: `/s3bucket/{ds_id}/{path}`, 
     see AWS docs [HEAD](https://docs.aws.amazon.com/AmazonS3/latest/API/RESTObjectHEAD.html) 
     and [GET](https://docs.aws.amazon.com/AmazonS3/latest/API/RESTObjectGET.html)
* `xcube serve` now verifies that a configured cube is valid once it is opened. (#107)
* Added new CLI command `xcube verify` performing xcube dataset verification. (#19)
* Reworked `xcube extract` to be finally useful and effective for point data extraction. (#102) 
* `xcube server`can now filter datasets by point coordinate, e.g. `/datasets?point=12.5,52.8`. (#50) 
* `xcube server`can now limit time series to a maximum number of 
  valid (not NaN) values. To activate, pass optional query parameter `maxValids` to the various `/ts`
  functions. The special value `-1` will restrict the result to contain only valid values. (#113) 
* Reworked `xcube gen` to be more user-friendly and more consistent with other tools. 
  The changes are
  - Removed `--dir` and `--name` options and replaced it by single `--output` option, 
    whose default value is `out.zarr`. (#45)
  - The `--format` option no longer has a default value. If not given, 
    format is guessed from `--output` option.
  - Renamed following parameters in the configuration file:
    + `input_files` into `input_paths`, also because paths may point into object storage 
      locations (buckets);  
    + `output_file` into `output_path`, to be consistent with `input_paths`.  
* Added new CLI command `xcube prune`. The tool deletes all block files associated with empty (NaN-
  only) chunks in given INPUT cube, which must have ZARR format. This can drastically reduce files 
  in sparse cubes and improve cube reading performance. (#92)
* `xcube serve` has a new `prefix` option which is a path appended to the server's host.
  The `prefix` option replaces the `name` option which is now deprecated but kept 
  for backward compatibility. (#79)
* Added new CLI command `xcube resample` that is used to generate temporarily up- or downsampled
  data cubes from other data cubes.
* `xcube serve` can now be run with xcube dataset paths and styling information given via the CLI rather 
  than a configuration file. For example `xcube serve --styles conc_chl=(0,20,"viridis") /path/to/my/chl-cube.zarr`.
  This allows for quick inspection of newly generated cubes via `xcube gen`.
  Also added option `--show` that starts the Xcube viewer on desktop environments in a browser. 
* Added new `xcube apply` command that can be used to generate an output cube computed from a Python function 
  that is applied to one or more input cubes. 
  The command is still in development and therefore hidden.
* Added new `xcube timeit` command that can be used to measure the time required for 
  parameterized command invocations. 
  The command is still in development and therefore hidden.
* Added global `xcube --scheduler SCHEDULER` option for Dask distributed computing (#58)
* Added global `xcube --traceback` option, removed local `xcube gen --traceback` option
* Completed version 1 of an xcube developer guide.
* Added `xcube serve` command (#43) 
* `xcube serve`: Time-series web API now also returns "uncertainty" (#48)
* Added `xcube level` command to allow for creating spatial pyramid levels (#38)
* `xcube gen` accepts multiple configuration files that will be merged in order (#21)
* Added `xcube gen` option `--sort` when input data list should be sorted (#33)    
* Added `xcube vars2dim` command to make variables a cube dimension (#31)
* Added `xcube serve` option `--traceperf` that allows switching on performance diagnostics.
* Included possibility to read the input file paths from a text file. (#47)
* Restructured and clarified code base (#27)
* Moved to Python 3.7 (#25)
* Excluding all input processors except for the default one. They are now plugins and have own repositories within the 
  xcube's organisation. (#49)


### Fixes

* `xcube gen` CLI now updates metadata correctly. (#181)
* It was no longer possible to use the `xcube gen` CLI with `--proc` option. (#120)
* `totalCount` attribute of time series returned by Web API `ts/{dataset}/{variable}/{geom-type}` now
   contains the correct number of possible observations. Was always `1` before.
* Renamed Web API function `ts/{dataset}/{variable}/places` into
  `ts/{dataset}/{variable}/features`.
* `xcube gen` is now taking care that when new time slices are added to an existing
   cube, this is done by maintaining the chronological order. New time slices are
   either appended, inserted, or replaced. (#64) (#139)
* Fixed `xcube serve` issue with WMTS KVP method `GetTile` with query parameter `time` 
  whose value can now also have the two forms `<start-date>/<end-date>` and just `<date>`. (#132) 
* Fixed `xcube extract` regression that stopped working after Pandas update (#95) 
* Fixed problem where CTRL+C didn't function anymore with `xcube serve`. (#87)
* Fixed error `indexes along dimension 'y' are not equal` occurred when using 
  `xcube gen` with processed variables that used flag values (#86)
* Fixed `xcube serve` WMTS KVP API to allow for case-insensitive query parameters. (#77)
* Fixed error in plugins when importing `xcube.api.gen` (#62)
* Fixed import of plugins only when executing `xcube.cli` (#66)

## Changes in 0.1.0

* Respecting chunk sizes when computing tile sizes [#44](https://github.com/dcs4cop/xcube-server/issues/44)
* The RESTful tile operations now have a query parameter `debug=1` which toggles tile 
  computation performance diagnostics.
* Can now associate place groups with datasets.
* Major revision of API. URLs are now more consistent.
* Request for obtaining a legend for a layer of given by a variable of a data set was added.
* Added a Dockerfile to build an xcube docker image and to run the demo
* The RESTful time-series API now returns ISO-formatted UTC dates [#26](https://github.com/dcs4cop/xcube-server/issues/26)<|MERGE_RESOLUTION|>--- conflicted
+++ resolved
@@ -3,6 +3,9 @@
 ### Intermediate changes
 
 * Fixed unit test w.r.t. change in 0.13.0.dev1
+
+* xcube now tries to prevent indexing timezone-naive variables with
+  timezone-aware indexers, or vice versa.
 
 ## Changes in 0.13.0.dev1
 
@@ -90,14 +93,8 @@
   - `xcube.core.xarray.DatasetAccessor.levels()`
   - `xcube.util.cmaps.get_cmap()`
   - `xcube.util.cmaps.get_cmaps()`
-<<<<<<< HEAD
-* xcube now tries to prevent indexing timezone-naive variables with
-  timezone-aware indexers, or vice versa.
-=======
-
 * Fixed problem with `xcube gen` raising `FileNotFoundError` 
   with Zarr >= 2.13.
->>>>>>> 56616728
 
 ## Changes in 0.12.1 
 
