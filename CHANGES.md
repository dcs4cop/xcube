--- conflicted
+++ resolved
@@ -1,19 +1,19 @@
 ## Changes in 1.4.2 (in development)
 
-<<<<<<< HEAD
 * Enhanced spatial resampling in module `xcube.core.resampling`: (#955)
     - Added optional keyword argument `interpolation` to `rectify_dataset()` 
       with values `"nearest"`, `"linear"`, or `"bilinear"`. 
       `"linear"` interpolates between 3 and `"bilinear"` between 4 adjacent 
       source pixels. 
+    - Added a documentation page that explains the algorithm used in
+      `rectify_dataset()`. 
     - Added optional keyword argument `rectify_kwargs` to `resample_in_space()`.
       If given, it is spread into keyword arguments passed to the internal 
       `rectify_dataset()` delegation, if any.
     - Deprecated unused keyword argument `xy_var_names` of 
       function `rectify_dataset()`.
-=======
+
 * Replace use of deprecated method in testing module. (#961)
->>>>>>> 96f18518
 
 * Update dependencies to better match imports; remove the defaults channel;
   turn adlfs into a soft dependency. (#945)
