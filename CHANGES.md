## Changes in 0.11.2 (in development)

### Enhancements

* `xcube serve` now publishes the chunk size of a variable's 
  time dimension for either for an associated time-chunked dataset or the
  dataset itself (new variable integer property `timeChunkSize`).
  This helps clients (e.g. xcube Viewer) to improve the 
  server performance for time-series requests.

* The functions
  - `mask_dataset_by_geometry()` 
  - `rasterize_features()`
  
  of module `xcube.core.geom` have been reimplemented to generate 
  lazy dask arrays. Both should now be applicable to datasets
  that have arbitrarily large spatial dimensions. 
  The spatial chunk sizes to be used can be specified using 
  keyword argument `tile_size`. (#666)

### Fixes

<<<<<<< HEAD
* xcube serve now provides datasets after changes of the service configuration.
  Previously, it was necessary to restart a service to load the changes. (#678)
=======
* Fixed ESA CCI example notebook. (#680)
>>>>>>> 37f8032e

### Other changes

* `xcube.core.resampling.affine_transform_dataset()` has a new 
  keyword argument `reuse_coords: bool = False`. If set to `True` 
  the returned dataset will reuse the _same_ spatial coordinates 
  as the target. This is a workaround for xarray issue 
  https://github.com/pydata/xarray/issues/6573.

* Deprecated following functions of module `xcube.core.geom`:
  - `is_dataset_y_axis_inverted()` is no longer used;
  - `get_geometry_mask()` is no longer used;
  - `convert_geometry()` has been renamed to `normalize_geometry()`.


## Changes in 0.11.1

* Fixed broken generation of composite RGBA tiles. (#668)
* Fixing broken URLs in xcube viewer documentation, more revision still needed.

## Changes in 0.11.0

### Enhancements

* `xcube serve` can now serve datasets with arbitrary spatial 
  coordinate reference systems. Before xcube 0.11, datasets where forced
  to have a geographical CRS such as EPSG:4326 or CRS84. 

* `xcube serve` can now provide image tiles for two popular tile grids:
  1. global geographic grid, with 2 x 1 tiles at level zero (the default);
  2. global web mercator grid, with 1 x 1 tiles at level 
     zero ("Google projection", OSM tile grid).
  
  The general form of the new xcube tile URL is (currently)
       
      /datasets/{ds_id}/vars/{var_name}/tile2/{z}/{y}/{x}
    
  The following query parameters can be used

  - `crs`: set to `CRS84` to use the geographical grid (the default),
    or `EPSG:3857` to use the web mercator grid. 
  - `cbar`: color bar name such as `viridis` or `plasma`, 
     see color bar names of matplotlib. Defaults to `bone`.
  - `vmin`: minimum value to be used for color mapping. Defaults to `0`.
  - `vmax`: maximum value to be used for color mapping. Defaults to `1`.
  - `retina`: if set to `1`, tile size will be 512 instead of 256.

* The WMTS provided by `xcube serve` has been reimplemented from scratch.
  It now provides two common tile matrix sets:
  1. `WorldCRS84Quad` global geographic grid, with 2 x 1 tiles at level zero; 
  2. `WorldWebMercatorQuad` global web mercator grid, with 1 x 1 tiles 
     at level zero. 
  
  New RESTful endpoints have been added to reflect this:

      /wmts/1.0.0/{TileMatrixSet}/WMTSCapabilities.xml
      /wmts/1.0.0/tile/{Dataset}/{Variable}/{TileMatrixSet}/{TileMatrix}/{TileRow}/{TileCol}.png
  
  The existing RESTful endpoints now use tile matrix set `WorldCRS84Quad` by default:

      /wmts/1.0.0/WMTSCapabilities.xml
      /wmts/1.0.0/tile/{Dataset}/{Variable}/{TileMatrix}/{TileRow}/{TileCol}.png

  The key-value pair (KVP) endpoint `/wmts/kvp` now recognises the
  `TileMatrixSet` key for the two values described above.

* Support for multi-level datasets aka ND image pyramids has been 
  further improved (#655):
  - Introduced new parameter `agg_methods` for writing multi-level datasets 
    with the "file", "s3", and "memory" data stores. 
    The value of `agg_methods` is either a string `"first"`,
    `"min"`, `"max"`, `"mean"`, `"median"` or a dictionary that maps
    a variable name to an aggregation method. Variable names can be patterns
    that may contain wildcard characters '*' and '?'. The special aggregation
    method `"auto"` can be used to select `"first"` for integer variables 
    and `"mean"` for floating point variables. 
  - The `xcube level` CLI tool now has a new option `--agg-methods` (or `-A`)
    for the same purpose.

* The xcube package now consistently makes use of logging.
  We distinguish general logging and specific xcube logging.
  General logging refers to the log messages emitted by any Python module 
  while xcube logging only refers to log messages emitted by xcube modules.

  * The output of general logging from xcube CLI tools can now be 
    configured with two new CLI options: 
    
    - `--loglevel LEVEL`: Can be one of `CRITICAL`, `ERROR`,
      `WARNING`, `INFO`, `DETAIL`, `DEBUG`, `TRACE`, or `OFF` (the default).
    - `--logfile PATH`: Effective only if log level is not `OFF`.
      If given, log messages will be written into the file
      given by PATH. If omitted, log messages will be redirected 
      to standard error (`sys.stderr`).

    The output of general logging from xcube CLI is disabled by default.
    If enabled, the log message format includes the level, date-time,
    logger name, and message.

  * All xcube modules use the logger named `xcube` 
    (i.e. `LOG = logging.getLogger("xcube")`) to emit 
    messages regarding progress, debugging, errors. Packages that extend
    the xcube package should use a dot suffix for their logger names, e.g.
    `xcube.cci` for the xcube plugin package `xcube-cci`.
  
  * All xcube CLI tools will output log messages, if any, 
    on standard error (`sys.stderr`). 
    Only the actual result, if any, 
    is written to standard out (`sys.stdout`).

  * Some xcube CLI tools have a `--quiet`/`-q` option to disable output
    of log messages on the console and a `--verbose`/`-v` option to enable 
    it and control the log level. For this purpose the option `-v` 
    can be given multiple times and even be combined: `-v` = `INFO`, 
    `-vv` = `DETAIL`, `-vvv` = `DEBUG`, `-vvvv` = `TRACE`.
    The `quiet` and `verbose` settings only affect the logger named `xcube`
    and its children. 
    If enabled, a simple message format will be used, unless the general 
    logging is redirected to stdout.

### Fixes

* Fixed a problem where the `DataStores` configuration of `xcube serve` 
  did not recognize multi-level datasets. (#653)

* Opening of multi-level datasets with filesystem data stores now 
  recognizes the `cache_size` open parameter.

* It is possible again to build and run docker containers from the docker file 
  in the Github Repository. (#651)
  For more information, see 
  https://xcube.readthedocs.io/en/latest/installation.html#docker 

### Other changes

* The `xcube tile` CLI tool has been deprecated. A new tool is planned that can work
  concurrently on dask clusters and also supports common tile grids such as
  global geographic and web mercator.

* The `xcube.util.tiledimage` module has been deprecated and is no longer 
  used in xcube. It has no replacement.

* The `xcube.util.tilegrid` module has been deprecated and is no longer 
  used in xcube. 
  A new implementation is provided by `xcube.core.tilingscheme` 
  which is used instead. 

* All existing functions of the `xcube.core.tile` module have been 
  deprecated and are no longer used in xcube. A newly exported function
  is `xcube.core.tile.compute_rgba_tile()` which is used in place of
  other tile generating functions.
  

## Changes in 0.10.2

### Enhancements

* Added new module `xcube.core.subsampling` for function
  `subsample_dataset(dataset, step)` that is now used by default 
  to generate the datasets level of multi-level datasets.

* Added new setting `Authentication.IsRequired` to the `xcube serve` 
  configuration. If set to `true`, xcube Server will reject unauthorized 
  dataset requests by returning HTTP code 401.
  
* For authorized clients, the xcube Web API provided by `xcube serve`
  now allows granted scopes to contain wildcard characters `*`, `**`,
  and `?`. This is useful to give access to groups of datasets, e.g.
  the scope `read:dataset:*/S2-*.zarr` permits access to any Zarr 
  dataset in a subdirectory of the configured data stores and 
  whose name starts with "S2-". (#632)

* `xcube serve` used to shut down with an error message 
  if it encountered datasets it could not open. New behaviour 
  is to emit a warning and ignore such datasets. (#630)

* Introduced helper function `add_spatial_ref()`
  of package `xcube.core.gridmapping.cfconv` that allows 
  adding a spatial coordinate reference system to an existing  
  Zarr dataset. (#629)

* Support for multi-level datasets has been improved:
  - Introduced new parameters for writing multi-level datasets with the 
    "file", "s3", and "memory" data stores (#617). They are 
    + `base_dataset_id`: If given, the base dataset will be linked only 
      with the value of `base_dataset_id`, instead of being copied as-is.
      This can save large amounts of storage space. 
    + `tile_size`: If given, it forces the spatial dimensions to be 
       chunked accordingly. `tile_size` can be a positive integer 
       or a pair of positive integers.
    + `num_levels`: If given, restricts the number of resolution levels 
       to the given value. Must be a positive integer to be effective.
  - Added a new example notebook 
    [5_multi_level_datasets.ipynb](https://github.com/dcs4cop/xcube/blob/master/examples/notebooks/datastores/5_multi_level_datasets.ipynb) 
    that demonstrates writing and opening multi-level datasets with the 
    xcube filesystem data stores.
  - Specified [xcube Multi-Resolution Datasets](https://github.com/dcs4cop/xcube/blob/master/docs/source/mldatasets.md)
    definition and format.

* `xcube gen2` returns more expressive error messages.
  
### Fixes

* Fixed problem where the dataset levels of multi-level datasets were 
  written without spatial coordinate reference system. In fact, 
  only spatial variables were written. (#646)

* Fixed problem where xcube Server instances that required 
  user authentication published datasets and variables for 
  unauthorised users.

* Fixed `FsDataAccessor.write_data()` implementations, 
  which now always return the passed in `data_id`. (#623)

* Fixes an issue where some datasets seemed to be shifted in the 
  y-(latitude-) direction and were misplaced on maps whose tiles 
  are served by `xcube serve`. Images with ascending y-values are 
  now tiled correctly. (#626)

### Other

* The `xcube level` CLI tool has been rewritten from scratch to make use 
  of xcube filesystem data stores. (#617)

* Deprecated numerous classes and functions around multi-level datasets.
  The non-deprecated functions and classes of `xcube.core.mldataset` should 
  be used instead along with the xcube filesystem data stores for 
  multi-level dataset i/o. (#516)
  - Deprecated all functions of the `xcube.core.level` module
    + `compute_levels()`
    + `read_levels()`
    + `write_levels()`
  - Deprecated numerous classes and functions of the `xcube.core.mldataset`
    module
    + `FileStorageMultiLevelDataset`
    + `ObjectStorageMultiLevelDataset`
    + `open_ml_dataset()`
    + `open_ml_dataset_from_object_storage()`
    + `open_ml_dataset_from_local_fs()`
    + `write_levels()`

* Added packages `python-blosc` and `lz4` to the xcube Python environment 
  for better support of Dask `distributed` and the Dask service 
  [Coiled](https://coiled.io/).

* Replace the dependency on the `rfc3339-validator` PyPI package with a
  dependency on its recently created conda-forge package.

* Remove unneeded dependency on the no longer used `strict-rfc3339` package.

## Changes in 0.10.1

### Fixes

* Deprecated argument `xy_var_names` in function `GridMapping.from_dataset`,
  thereby preventing a NotImplementedError. (#551) 

### Other Changes

* For compatibility, now also `xcube.__version__` contains the xcube 
  version number.

## Changes in 0.10.0

### Incompatible Changes 

* The configuration `DataStores` for `xcube serve` changed in an
  incompatible way with xcube 0.9.x: The value of former `Identifier` 
  must now be assigned to `Path`, which is a mandatory parameter. 
  `Path` may contain wildcard characters \*\*, \*, ?. 
  `Identifier` is now optional, the default is 
  `"${store_id}~${data_id}"`. If given, it should only be used to 
  uniquely identify single datasets within a data store
  pointed to by `Path`. (#516) 

### Enhancements

* It is now possible to use environment variables in most  
  xcube configuration files. Unix bash syntax is used, i.e. 
  `${ENV_VAR_NAME}` or `$ENV_VAR_NAME`. (#580)
  
  Supported tools include
  - `xcube gen --config CONFIG` 
  - `xcube gen2 --stores STORES_CONFIG --service SERVICE_CONFIG` 
  - `xcube serve -c CONFIG` 

* Changed the `xcube gen` tool to extract metadata for pre-sorting inputs
  from other than NetCDF inputs, e.g. GeoTIFF.

* Optimized function `xcube.core.geom.rasterize_features()`.
  It is now twice as fast while its memory usage dropped to the half. (#593)
  
### Fixes

* `xcube serve` now also serves datasets that are located in 
  subdirectories of filesystem-based data stores such as
  "file", "s3", "memory". (#579)

* xcube serve now accepts datasets whose spatial 
  resolutions differ up to 1%. (#590)
  It also no longer rejects datasets with large dimension 
  sizes. (Formerly, an integer-overflow occurred in size 
  computation.) 

* `DatasetChunkCacheSize` is now optional in `xcube serve`
  configuration. (Formerly, when omitted, the server crashed.)
  
* Fixed bug that would cause that requesting data ids on some s3 stores would
  fail with a confusing ValueError.
  
* Fixed that only last dataset of a directory listing was published via 
  `xcube serve` when using the `DataStores` configuration with 
  filesystem-based datastores such as "s3" or "file". (#576)
  
### Other

* Pinned Python version to < 3.10 to avoid import errors caused by a 
  third-party library.

* Values `obs` and `local` for the `FileSystem` parameter in xcube 
  configuration files have been replaced by `s3` and `file`, but are kept 
  temporarily for the sake of backwards compatibility.

## Changes in 0.9.2

### Fixes

* A `xcube.core.store.fs.impl.FSDataStore` no longer raises exceptions when 
  root directories in data store configurations do not exist. Instead, they 
  are created when data is written.

## Changes in 0.9.1

### New features

* The `xcube.core.maskset.MaskSet` class no longer allocates static numpy 
  arrays for masks. Instead, it uses lazy dask arrays. (#556)

* Function `xcube.core.geom.mask_dataset_by_geometry` has a new parameter 
  `all_touched`: If `True`, all pixels intersected by geometry outlines will 
  be included in the mask. If `False`, only pixels whose center is within the 
  polygon or that are selected by Bresenham’s line algorithm will be included  
  in the mask. The default value is set to `False`. 

### Other

* Updated `Dockerfile`: Removed the usage of a no-longer-maintained base image.
  Ensured that the version tag 'latest' can be used with installation mode 
  'release' for xcube plugins.

* The `xcube` package now requires `xarray >= 0.19`, `zarr >= 2.8`, 
  `pandas >= 1.3`.

## Changes in 0.9.0

### New features

* The implementations of the default data stores `s3`, `directory`, 
  and `memory` have been replaced entirely by a new implementation
  that utilize the [fsspec](https://filesystem-spec.readthedocs.io/) 
  Python package. The preliminary filesystem-based data stores 
  are now `s3`, `file`, and `memory`. All share a common implementations 
  and tests. Others filesystem-based data stores can be added easily
  and will follow soon, for example `hdfs`. 
  All filesystem-based data stores now support xarray
  datasets (type `xarray.Dataset`) in Zarr and NetCDF format as 
  well as image pyramids (type`xcube.core.multilevel.MultiLevelDataset`) 
  using a Zarr-based multi-level format. (#446)

* Several changes became necessary on the xcube Generator
  package `xcube.core.gen2` and CLI `xcube gen2`. 
  They are mostly not backward compatible:
  - The only supported way to instantiate cube generators is the
    `CubeGenerator.new()` factory method. 
  - `CubeGenerator.generate_cube()` and `CubeGenerator.get_cube_info()`
    both now receive the request object that has formerly been passed 
    to the generator constructors.
  - The `CubeGenerator.generate_cube()` method now returns a 
    `CubeGeneratorResult` object rather than a simple string 
    (the written `data_id`).  
  - Empty cubes are no longer written, a warning status is 
    generated instead.
  - The xcube gen2 CLI `xcube gen2` has a new option `--output RESULT` 
    to write the result to a JSON file. If it is omitted, 
    the CLI will dump the result as JSON to stdout.

* Numerous breaking changes have been applied to this version
  in order to address generic resampling (#391), to support other
  CRS than WGS-84 (#112), and to move from the struct data cube 
  specification to a more relaxed cube convention (#488): 
  * The following components have been removed entirely 
    - module `xcube.core.imgeom` with class `ImageGeom` 
    - module `xcube.core.geocoding` with class `GeoCoding`
    - module `xcube.core.reproject` and all its functions
  * The following components have been added 
    - module `xcube.core.gridmapping` with new class `GridMapping`
      is a CF compliant replacement for classes `ImageGeom` and `GeoCoding`
  * The following components have changed in an incompatible way:
    - Function`xcube.core.rectify.rectify_dataset()` now uses 
      `source_gm: GridMapping` and `target_gm: GridMapping` instead of 
      `geo_coding: GeoCoding` and `output_geom: ImageGeom`. 
    - Function`xcube.core.gen.iproc.InputProcessor.process()` now uses 
      `source_gm: GridMapping` and `target_gm: GridMapping` instead of 
      `geo_coding: GeoCoding` and `output_geom: ImageGeom`. 
  * xcube no longer depends on GDAL (at least not directly).
    
* Added a new feature to xcube called "BYOA" - Bring your own Algorithm.
  It is a generic utility that allows for execution of user-supplied 
  Python code in both local and remote contexts. (#467)
  The new `xcube.core.byoa` package hosts the BYOA implementation and API.
  The entry point to the functionality is the `xcube.core.byoa.CodeConfig`
  class. It is currently utilized by the xcube Cube Generator that can now
  deal with an optional `code_config` request parameter. If given,
  the generated data cube will be post-processed by the configured user-code.
  The xcube Cube Generator with the BYOA feature is made available through the 
  1. Generator API `xcube.core.gen2.LocalCubeGenerator` and
    `xcube.core.gen2.service.RemoteCubeGenerator`;
  2. Generator CLI `xcube gen2`.
  
* A dataset's cube subset and its grid mapping can now be accessed through
  the `xcube` property of `xarray.Dataset` instances. This feature requires 
  importing the `xcube.core.xarray`package. Let `dataset` be an 
  instance of `xarray.Dataset`, then
  - `dataset.xcube.cube` is a `xarray.Dataset` that contains all cube 
     variables of `dataset`, namely the ones with dimensions 
     `("time", [...,], y_dim_name, x_dim_name)`, where `y_dim_name`, 
    `x_dim_name` are determined by the dataset's grid mapping.
     May be empty, if `dataset` has no cube variables.
  - `dataset.xcube.gm` is a `xcube.core.gridmapping.GridMapping` that 
     describes the CF-compliant grid mapping of `dataset`. 
     May be `None`, if `dataset` does not define a grid mapping.
  - `dataset.xcube.non_cube` is a `xarray.Dataset` that contains all
     variables of `dataset` that are not in `dataset.xcube.cube`.
     May be same as `dataset`, if `dataset.xcube.cube` is empty.
  
* Added a new utility module `xcube.util.temp` that allows for creating 
  temporary files and directories that will be deleted when the current 
  process ends.
* Added function `xcube.util.versions.get_xcube_versions()`  
  that outputs the versions of packages relevant for xcube.
  Also added a new CLI `xcube versions` that outputs the result of the  
  new function in JSON or YAML. (#522)

### Other

* The xcube cube generator (API `xcube.core.gen2`, CLI `xcube gen2`) 
  will now write consolidated Zarrs by default. (#500)
* xcube now issues a warning, if a data cube is opened from object 
  storage, and credentials have neither been passed nor can be found, 
  and the object storage has been opened with the default `anon=False`. (#412)
* xcube no longer internally caches directory listings, which prevents 
  the situation where a data cube that has recently been written into object 
  storage cannot be found. 
* Removed example notebooks that used hard-coded local file paths. (#400)
* Added a GitHub action that will run xcube unit tests, and build and 
  push Docker images. The version tag of the image is either `latest` when 
  the master changed or equals the release tag. 
* Removed warning `module 'xcube_xyz' looks like an xcube-plugin but 
  lacks a callable named 'init_plugin`.
* Fixed an issue where `xcube serve` provided wrong layer source options for 
  [OpenLayers XYZ](https://openlayers.org/en/latest/apidoc/module-ol_source_XYZ-XYZ.html) 
  when latitude coordinates where increasing with the coordinate index. (#251)
* Function `xcube.core.normalize.adjust_spatial_attrs()` no longer removes
  existing global attributes of the form `geospatial_vertical_<property>`.
* Numerous classes and functions became obsolete in the xcube 0.9 
  code base and have been removed, also because we believe there is 
  quite rare outside use, if at all. 
  
  Removed from `xcube.util.tiledimage`:
  * class `DownsamplingImage`
  * class `PilDownsamplingImage`
  * class `NdarrayDownsamplingImage`
  * class `FastNdarrayDownsamplingImage`
  * class `ImagePyramid`
  * function `create_pil_downsampling_image()`
  * function `create_ndarray_downsampling_image()`
  * function `downsample_ndarray()`
  * functions `aggregate_ndarray_xxx()`
  
  Removed from `xcube.util.tilegrid`:
  * functions `pow2_2d_subdivision()`
  * functions `pow2_1d_subdivision()`
  
## Changes in 0.8.2

* Fixed the issue that xcube gen2 would not print tracebacks to stderr 
  when raising errors of type `CubeGeneratorError` (#448).
* Enhanced `xcube.core.normalize.normalize_dataset()` function to also 
  normalize datasets with latitudes given as 
  `latitude_centers` and to invert decreasing latitude coordinate values.
* Introduced `xcube.core.normalize.cubify_dataset()` function to normalize 
  a dataset and finally assert the result complies to the 
  [xcube dataset conventions](https://github.com/dcs4cop/xcube/blob/master/docs/source/cubespec.md).
* Fixed that data stores `directory` and `s3` were not able to handle data 
  identifiers that they had assigned themselves during `write_data()`.  
  (#450)
* The `xcube prune` tool is no longer restricted to data cube datasets 
  and should now be able to deal with datasets that comprise very many 
  chunks. (#469)
* The `xcube.core.extract.get_cube_values_for_points()` function has been 
  enhanced to also accept lists or tuples in the item values of 
  the `points` arguments. (#431)   
* Fixed exception raised in `xcube extract` CLI tool when called with the 
  `--ref` option. This issue occurred with `xarray 0.18.2+`.

## Changes in 0.8.1

* Improved support of datasets with time given as `cftime.DatetimeGregorian` 
  or `cftime.DatetimeJulian`.
* Fixed out-of-memory error raised if spatial subsets were created from 
  cubes with large spatial dimensions. (#442)
* Fixed example Notebook `compute_dask_array` and renamed it 
  into `compute_array_from_func`. (#385)
* Fixed a problem with the S3 data store that occurred if the store was 
  configured without `bucket_name` and the (Zarr) data was opened 
  with `consolidated=True`.

* The functions `xcube.core.compute.compute_cube()` 
  and `xcube.core.compute.compute_dataset()`
  can now alter the shape of input datasets. (#289)  

## Changes in 0.8.0

* Harmonized retrieval of spatial and temporal bounds of a dataset: 
  To determine spatial bounds, use `xcube.core.geom.get_dataset_bounds()`, 
  to determine temporal bounds, use `xcube.core.timecoord.get_time_range_from_data()`. 
  Both methods will attempt to get the values from associated bounds arrays first. 
* Fixed broken JSON object serialisation of objects returned by 
  `DataStore.describe_object()`. (#432)
* Changed behaviour and signature of `xcube.core.store.DataStore.get_dataset_ids()`.
  The keyword argument `include_titles: str = True` has been replaced by 
  `include_attrs: Sequence[str] = None` and the return value changes accordingly:
  - If `include_attrs` is None (the default), the method returns an iterator
    of dataset identifiers *data_id* of type `str`.
  - If `include_attrs` is a sequence of attribute names, the method returns
    an iterator of tuples (*data_id*, *attrs*) of type `Tuple[str, Dict]`.
  Hence `include_attrs`  can be used to obtain a minimum set of dataset 
  metadata attributes for each returned *data_id*.
  However, `include_attrs` is not yet implemented so far in the "s3", 
  "memory", and "directory" data stores. (#420)
* Directory and S3 Data Store consider format of data denoted by *data id* when 
  using `get_opener_ids()`.
* S3 Data Store will only recognise a `consolidated = True` parameter setting,
  if the file `{bucket}/{data_id}/.zmetadata` exists. 
* `xcube gen2` will now ensure that temporal subsets can be created. (#430)
* Enhance `xcube serve` for use in containers: (#437)
  * In addition to option `--config` or `-c`, dataset configurations can now 
    be passed via environment variable `XCUBE_SERVE_CONFIG_FILE`.
  * Added new option `--base-dir` or `-b` to pass the base directory to
    resolve relative paths in dataset configurations. In addition, the value
    can be passed via environment variable `XCUBE_SERVE_BASE_DIR`.

## Changes in 0.7.2

* `xcube gen2` now allows for specifying the final data cube's chunk
  sizes. The new `cube_config` parameter is named `chunks`, is optional
  and if given, must be a dictionary that maps a dimension name to a 
  chunk size or to `None` (= no chunking). The chunk sizes only apply 
  to data variables. Coordinate variables will not be affected, e.g. 
  "time", "lat", "lon" will not be chunked. (#426)

* `xcube gen2` now creates subsets from datasets returned by data stores that
  do not recognize cube subset parameters `variable_names`, `bbox`, and
  `time_range`. (#423)

* Fixed a problem where S3 data store returned outdated bucket items. (#422)

## Changes in 0.7.1

* Dataset normalisation no longer includes reordering increasing
  latitude coordinates, as this creates datasets that are no longer writable 
  to Zarr. (#347)
* Updated package requirements
  - Added `s3fs`  requirement that has been removed by accident.
  - Added missing requirements `requests` and `urllib3`.

## Changes in 0.7.0

* Introduced abstract base class `xcube.util.jsonschema.JsonObject` which 
  is now the super class of many classes that have JSON object representations.
  In Jupyter notebooks, instances of such classes are automatically rendered 
  as JSON trees.
* `xcube gen2` CLI tool can now have multiple `-v` options, e.g. `-vvv`
  will now output detailed requests and responses.  
* Added new Jupyter notebooks in `examples/notebooks/gen2` 
  for the _data cube generators_ in the package `xcube.core.gen2`.
* Fixed a problem in `JsonArraySchema` that occurred if a valid 
  instance was `None`. A TypeError `TypeError: 'NoneType' object is not iterable` was 
  raised in this case.
* The S3 data store  `xcube.core.store.stores.s3.S3DataStore` now implements the `describe_data()` method. 
  It therefore can also be used as a data store from which data is queried and read.  
* The `xcube gen2` data cube generator tool has been hidden from
  the set of "official" xcube tools. It is considered as an internal tool 
  that is subject to change at any time until its interface has stabilized.
  Please refer to `xcube gen2 --help` for more information.
* Added `coords` property to `DatasetDescriptor` class. 
  The `data_vars` property of the `DatasetDescriptor` class is now a dictionary. 
* Added `chunks` property to `VariableDescriptor` class. 
* Removed function `reproject_crs_to_wgs84()` and tests (#375) because  
  - it seemed to be no longer be working with GDAL 3.1+; 
  - there was no direct use in xcube itself;
  - xcube plans to get rid of GDAL dependencies.
* CLI tool `xcube gen2` may now also ingest non-cube datasets.
* Fixed unit tests broken by accident. (#396)
* Added new context manager `xcube.util.observe_dask_progress()` that can be used
  to observe tasks that known to be dominated by Dask computations: 
  ```python
  with observe_dask_progress('Writing dataset', 100):
      dataset.to_zarr(store)  
  ```
* The xcube normalisation process, which ensures that a dataset meets the requirements 
  of a cube, internally requested a lot of data, causing the process to be slow and
  expensive in terms of memory consumption. This problem was resolved by avoiding to
  read in these large amounts of data. (#392)

## Changes in 0.6.1

* Updated developer guide (#382)

Changes relating to maintenance of xcube's Python environment requirements in `envrionment.yml`:

* Removed explicit `blas` dependency (which required MKL as of `blas =*.*=mkl`) 
  for better interoperability with existing environments.  
* Removed restrictions of `fsspec <=0.6.2` which was required due to 
  [Zarr #650](https://github.com/zarr-developers/zarr-python/pull/650). As #650 has been fixed, 
  `zarr=2.6.1` has been added as new requirement. (#360)

## Changes in 0.6.0

### Enhancements 

* Added four new Jupyter Notebooks about xcube's new Data Store Framework in 
  `examples/notebooks/datastores`.

* CLI tool `xcube io dump` now has new `--config` and `--type` options. (#370)

* New function `xcube.core.store.get_data_store()` and new class `xcube.core.store.DataStorePool` 
  allow for maintaining a set of pre-configured data store instances. This will be used
  in future xcube tools that utilise multiple data stores, e.g. "xcube gen", "xcube serve". (#364)

* Replaced the concept of `type_id` used by several `xcube.core.store.DataStore` methods 
  by a more flexible `type_specifier`. Documentation is provided in `docs/source/storeconv.md`. 
  
  The `DataStore` interface changed as follows:
  - class method `get_type_id()` replaced by `get_type_specifiers()` replaces `get_type_id()`;
  - new instance method `get_type_specifiers_for_data()`;
  - replaced keyword-argument in `get_data_ids()`;
  - replaced keyword-argument in `has_data()`;
  - replaced keyword-argument in `describe_data()`;
  - replaced keyword-argument in `get_search_params_schema()`;
  - replaced keyword-argument in `search_data()`;
  - replaced keyword-argument in `get_data_opener_ids()`.
  
  The `WritableDataStore` interface changed as follows:
  - replaced keyword-argument in `get_data_writer_ids()`.

* The JSON Schema classes in `xcube.util.jsonschema` have been extended:
  - `date` and `date-time` formats are now validated along with the rest of the schema
  - the `JsonDateSchema` and `JsonDatetimeSchema` subclasses of `JsonStringSchema` have been introduced, 
    including a non-standard extension to specify date and time limits

* Extended `xcube.core.store.DataStore` docstring to include a basic convention for store 
  open parameters. (#330)

* Added documentation for the use of the open parameters passed to 
  `xcube.core.store.DataOpener.open_data()`.

### Fixes

* `xcube serve` no longer crashes, if configuration is lacking a `Styles` entry.

* `xcube gen` can now interpret `start_date` and `stop_date` from NetCDF dataset attributes. 
  This is relevant for using `xcube gen` for Sentinel-2 Level 2 data products generated and 
  provided by Brockmann Consult. (#352)


* Fixed both `xcube.core.dsio.open_cube()` and `open_dataset()` which failed with message 
  `"ValueError: group not found at path ''"` if called with a bucket URL but no credentials given
  in case the bucket is not publicly readable. (#337)
  The fix for that issue now requires an additional `s3_kwargs` parameter when accessing datasets 
  in _public_ buckets:
  ```python
  from xcube.core.dsio import open_cube 
    
  public_url = "https://s3.eu-central-1.amazonaws.com/xcube-examples/OLCI-SNS-RAW-CUBE-2.zarr"
  public_cube = open_cube(public_url, s3_kwargs=dict(anon=True))
  ```  
* xcube now requires `s3fs >= 0.5` which implies using faster async I/O when accessing object storage.
* xcube now requires `gdal >= 3.0`. (#348)
* xcube now only requires `matplotlib-base` package rather than `matplotlib`. (#361)

### Other

* Restricted `s3fs` version in envrionment.yml in order to use a version which can handle pruned xcube datasets.
  This restriction will be removed once changes in zarr PR https://github.com/zarr-developers/zarr-python/pull/650 
  are merged and released. (#360)
* Added a note in the `xcube chunk` CLI help, saying that there is a possibly more efficient way 
  to (re-)chunk datasets through the dedicated tool "rechunker", see https://rechunker.readthedocs.io
  (thanks to Ryan Abernathey for the hint). (#335)
* For `xcube serve` dataset configurations where `FileSystem: obs`, users must now also 
  specify `Anonymous: True` for datasets in public object storage buckets. For example:
  ```yaml
  - Identifier: "OLCI-SNS-RAW-CUBE-2"
    FileSystem: "obs"
    Endpoint: "https://s3.eu-central-1.amazonaws.com"
    Path: "xcube-examples/OLCI-SNS-RAW-CUBE-2.zarr"
    Anyonymous: true
    ...
  - ...
  ```  
* In `environment.yml`, removed unnecessary explicit dependencies on `proj4` 
  and `pyproj` and restricted `gdal` version to >=3.0,<3.1. 

## Changes in 0.5.1

* `normalize_dataset` now ensures that latitudes are decreasing.

## Changes in 0.5.0

### New 

* `xcube gen2 CONFIG` will generate a cube from a data input store and a user given cube configuration.
   It will write the resulting cube in a user defined output store.
    - Input Stores: CCIODP, CDS, SentinelHub
    - Output stores: memory, directory, S3

* `xcube serve CUBE` will now use the last path component of `CUBE` as dataset title.

* `xcube serve` can now be run with AWS credentials (#296). 
  - In the form `xcube serve --config CONFIG`, a `Datasets` entry in `CONFIG`
    may now contain the two new keys `AccessKeyId: ...` and `SecretAccessKey: ...` 
    given that `FileSystem: obs`.
  - In the form `xcube serve --aws-prof PROFILE CUBE`
    the cube stored in bucket with URL `CUBE` will be accessed using the
    credentials found in section `[PROFILE]` of your `~/.aws/credentials` file.
  - In the form `xcube serve --aws-env CUBE`
    the cube stored in bucket with URL `CUBE` will be accessed using the
    credentials found in environment variables `AWS_ACCESS_KEY_ID` and
    `AWS_SECRET_ACCESS_KEY`.


* xcube has been extended by a new *Data Store Framework* (#307).
  It is provided by the `xcube.core.store` package.
  It's usage is currently documented only in the form of Jupyter Notebook examples, 
  see `examples/store/*.ipynb`.
   
* During the development of the new *Data Store Framework*, some  
  utility packages have been added:
  * `xcube.util.jsonschema` - classes that represent JSON Schemas for types null, boolean,
     number, string, object, and array. Schema instances are used for JSON validation,
     and object marshalling.
  * `xcube.util.assertions` - numerous `assert_*` functions that are used for function 
     parameter validation. All functions raise `ValueError` in case an assertion is not met.
  * `xcube.util.ipython` - functions that can be called for better integration of objects with
     Jupyter Notebooks.

### Enhancements

* Added possibility to specify packing of variables within the configuration of
  `xcube gen` (#269). The user now may specify a different packing variables, 
  which might be useful for reducing the storage size of the datacubes.
  Currently it is only implemented for zarr format.
  This may be done by passing the parameters for packing as the following:  
   
   
  ```yaml  
  output_writer_params: 

    packing: 
      analysed_sst: 
        scale_factor: 0.07324442274239326
        add_offset: -300.0
        dtype: 'uint16'
        _FillValue: 0.65535
  ```

* Example configurations for `xcube gen2` were added.

### Fixes

* From 0.4.1: Fixed time-series performance drop (#299). 

* Fixed `xcube gen` CLI tool to correctly insert time slices into an 
  existing cube stored as Zarr (#317).  

* When creating an ImageGeom from a dataset, correct the height if it would
  otherwise give a maximum latitude >90°.

* Disable the display of warnings in the CLI by default, only showing them if
  a `--warnings` flag is given.

* Fixed a regression when running "xcube serve" with cube path as parameter (#314)

* From 0.4.3: Extended `xcube serve` by reverse URL prefix option. 

* From 0.4.1: Fixed time-series performance drop (#299). 


## Changes in 0.4.3

* Extended `xcube serve` by reverse URL prefix option `--revprefix REFPREFIX`.
  This can be used in cases where only URLs returned by the service need to be prefixed, 
  e.g. by a web server's proxy pass.

## Changes in 0.4.2 

* Fixed a problem during release process. No code changes.

## Changes in 0.4.1 

* Fixed time-series performance drop (#299). 

## Changes in 0.4.0

### New

* Added new `/timeseries/{dataset}/{variable}` POST operation to xcube web API.
  It extracts time-series for a given GeoJSON object provided as body.
  It replaces all of the `/ts/{dataset}/{variable}/{geom-type}` operations.
  The latter are still maintained for compatibility with the "VITO viewer". 
  
* The xcube web API provided through `xcube serve` can now serve RGBA tiles using the 
  `dataset/{dataset}/rgb/tiles/{z}/{y}/{x}` operation. The red, green, blue 
  channels are computed from three configurable variables and normalisation ranges, 
  the alpha channel provides transparency for missing values. To specify a default
  RGB schema for a dataset, a colour mapping for the "pseudo-variable" named `rbg` 
  is provided in the configuration of `xcube serve`:
  ```yaml  
  Datasets:
    - Identifyer: my_dataset
      Style: my_style
      ...
    ...
  Styles:
    - Identifier: my_style
      ColorMappings:
        rgb:
          Red:
            Variable: rtoa_8
            ValueRange: [0., 0.25]
          Green:
            Variable: rtoa_6
            ValueRange: [0., 0.25]
          Blue:
            Variable: rtoa_4
            ValueRange: [0., 0.25]
        ...
  ```
  Note that this concept works nicely in conjunction with the new `Augmentation` feature (#272) used
  to compute new variables that could be input to the RGB generation. 
  
* Introduced new (ortho-)rectification algorithm allowing reprojection of 
  satellite images that come with (terrain-corrected) geo-locations for every pixel.

  - new CLI tool `xcube rectify`
  - new API function `xcube.core.rectify.rectify_dataset()`

* Utilizing the new rectification in `xcube gen` tool. It is now the default 
  reprojection method in `xcube.core.gen.iproc.XYInputProcessor` and
  `xcube.core.gen.iproc.DefaultInputProcessor`, if ground control points are not 
  specified, i.e. the input processor is configured with `xy_gcp_step=None`. (#206)
* Tile sizes for rectification in `xcube gen` are now derived from `output_writer_params` if given in configuration and 
  if it contains a `chunksizes` parameter for 'lat' or 'lon'. This will force the generation of a chunked xcube dataset 
  and will utilize Dask arrays for out-of-core computations. This is very useful for large data cubes whose time slices 
  would otherwise not fit into memory.
* Introduced new function `xcube.core.select.select_spatial_subset()`.

* Renamed function `xcube.core.select.select_vars()` into `xcube.core.select.select_variables_subset()`.
  
* Now supporting xarray and numpy functions in expressions used by the
  `xcube.core.evaluate.evaluate_dataset()` function and in the configuration of the 
  `xcube gen` tool. You can now use `xr` and `np` contexts in expressions, e.g. 
  `xr.where(CHL >= 0.0, CHL)`. (#257)

* The performance of the `xcube gen` tool for the case that expressions or 
  expression parts are reused across multiple variables can now be improved. 
  Such as expressions can now be assigned to intermediate variables and loaded 
  into memory, so they are not recomputed again.
  For example, let the expression `quality_flags.cloudy and CHL > 25.0` occur often
  in the configuration, then this is how recomputation can be avoided:
  ```
    processed_variables:
      no_cloud_risk:
        expression: not (quality_flags.cloudy and CHL_raw > 25.0)
        load: True
      CHL:
        expression: CHL_raw
        valid_pixel_expression: no_cloud_risk
      ...        
  ```      
* Added ability to write xcube datasets in Zarr format into object storage bucket using the xcube python api
  `xcube.core.dsio.write_cube()`. (#224) The user needs to pass provide user credentials via 
  ```
  client_kwargs = {'provider_access_key_id': 'user_id', 'provider_secret_access_key': 'user_secret'}
  ```
  and 
  write to existing bucket by executing 
  
  ```
  write_cube(ds1, 'https://s3.amazonaws.com/upload_bucket/cube-1-250-250.zarr', 'zarr',
                       client_kwargs=client_kwargs)
  ```
* Added new CLI tool `xcube tile` which is used to generate a tiled RGB image 
  pyramid from any xcube dataset. The format and file organisation of the generated 
  tile sets conforms to the [TMS 1.0 Specification](https://wiki.osgeo.org/wiki/Tile_Map_Service_Specification) 
  (#209).

* The configuration of `xcube serve` has been enhanced to support
  augmentation of data cubes by new variables computed on-the-fly (#272).
  You can now add a section `Augmentation` into a dataset descriptor, e.g.:
  
  ```yaml 
    Datasets:
      - Identifier: abc
        ...
        Augmentation:
          Path: compute_new_vars.py
          Function: compute_variables
          InputParameters:
            ...
      - ...
  ```
  
  where `compute_variables` is a function that receives the parent xcube dataset
  and is expected to return a new dataset with new variables. 
  
* The `xcube serve` tool now provides basic access control via OAuth2 bearer tokens (#263).
  To configure a service instance with access control, add the following to the 
  `xcube serve` configuration file:
  
  ```
    Authentication:
      Domain: "<your oauth2 domain>"
      Audience: "<your audience or API identifier>"
  ```
  
  Individual datasets can now be protected using the new `AccessControl` entry
  by configuring the `RequiredScopes` entry whose value is a list
  of required scopes, e.g. "read:datasets":
  
  ```
    Datasets:
      ...
      - Identifier: <some dataset id>
        ...
        AccessControl:
          RequiredScopes:
            - "read:datasets"
  ```
  
  If you want a dataset to disappear for authorized requests, set the 
  `IsSubstitute` flag:
  
  ```
    Datasets:
      ...
      - Identifier: <some dataset id>
        ...
        AccessControl:
          IsSubstitute: true
  ```

### Enhancements

* The `xcube serve` tool now also allows for per-dataset configuration
  of *chunk caches* for datasets read from remote object storage locations. 
  Chunk caching avoids recurring fetching of remote data chunks for same
  region of interest.
  It can be configured as default for all remote datasets at top-level of 
  the configuration file:
  ```
  DatasetChunkCacheSize: 100M
  ```
  or in individual dataset definitions:
  ```
  Datasets: 
     - Identifier: ...
       ChunkCacheSize: 2G
       ...
  ```
* Retrieval of time series in Python API function `xcube.core.timeseries.get_time_series()` 
  has been optimized and is now much faster for point geometries. 
  This enhances time-series performance of `xcube serve`. 
  * The log-output of `xcube serve` now contains some more details time-series request 
    so performance bottlenecks can be identified more easily from `xcube-serve.log`, 
    if the server is started together with the flag `--traceperf`.
* CLI command `xcube resample` has been enhanced by a new value for the 
  frequency option `--frequency all`
  With this value it will be possible to create mean, max , std, ... of the whole dataset,
  in other words, create an overview of a cube. 
  By [Alberto S. Rabaneda](https://github.com/rabaneda).
 
* The `xcube serve` tool now also serves dataset attribution information which will be 
  displayed in the xcube-viewer's map. To add attribution information, use the `DatasetAttribution` 
  in to your `xcube serve` configuration. It can be used on top-level (for all dataset), 
  or on individual datasets. Its value may be a single text entry or a list of texts:
  For example: 
  ```yaml
  DatasetAttribution: 
    - "© by Brockmann Consult GmbH 2020, contains modified Copernicus Data 2019, processed by ESA."
    - "Funded by EU H2020 DCS4COP project."
  ```
* The `xcube gen` tool now always produces consolidated xcube datasets when the output format is zarr. 
  Furthermore when appending to an existing zarr xcube dataset, the output now will be consolidated as well. 
  In addition, `xcube gen` can now append input time slices to existing optimized (consolidated) zarr xcube datasets.
* The `unchunk_coords` keyword argument of Python API function 
  `xcube.core.optimize.optimize_dataset()` can now be a name, or list of names  
  of the coordinate variable(s) to be consolidated. If boolean ``True`` is used
  all variables will be consolidated.
* The `xcube serve` API operations `datasets/` and `datasets/{ds_id}` now also
  return the metadata attributes of a given dataset and it variables in a property
  named `attrs`. For variables we added a new metadata property `htmlRepr` that is
  a string returned by a variable's `var.data._repr_html_()` method, if any.
* Renamed default log file for `xcube serve` command to `xcube-serve.log`.
* `xcube gen` now immediately flushes logging output to standard out
  
## Changes in 0.3.1 

### Fixes

* Removing false user warning about custom SNAP colormaps when starting 
  `xcube serve` command.
  
## Changes in 0.3.0

### New

* Added new parameter in `xcube gen` called `--no_sort`. Using `--no_sort`, 
  the input file list wont be sorted before creating the xcube dataset. 
  If `--no_sort` parameter is passed, order the input list will be kept. 
  The parameter `--sort` is deprecated and the input files will be sorted 
  by default. 
* xcube now discovers plugin modules by module naming convention
  and by Setuptools entry points. See new chapter 
  [Plugins](https://xcube.readthedocs.io/en/latest/plugins.html) 
  in xcube's documentation for details. (#211)  
* Added new `xcube compute` CLI command and `xcube.core.compute.compute_cube()` API 
  function that can be used to generate an output cube computed from a Python
  function that is applied to one or more input cubes. Replaces the formerly 
  hidden `xcube apply` command. (#167) 
* Added new function `xcube.core.geom.rasterize_features()` 
  to rasterize vector-data features into a dataset. (#222)
* Extended CLI command `xcube verify` and API function `xcube.core.verify.verify_cube` to check whether spatial
  coordinate variables and their associated bounds variables are equidistant. (#231)
* Made xarray version 0.14.1 minimum requirement due to deprecation of xarray's `Dataset.drop`
  method and replaced it with `drop_sel` and `drop_vars` accordingly. 


### Enhancements

* CLI commands execute much faster now when invoked with the `--help` and `--info` options.
* Added `serverPID` property to response of web API info handler. 
* Functions and classes exported by following modules no longer require data cubes to use
  the `lon` and `lat` coordinate variables, i.e. using WGS84 CRS coordinates. Instead, the 
  coordinates' CRS may be a projected coordinate system and coordinate variables may be called
  `x` and `y` (#112):
  - `xcube.core.new`
  - `xcube.core.geom`
  - `xcube.core.schema`
  - `xcube.core.verify`
* Sometimes the cell bounds coordinate variables of a given coordinate variables are not in a proper, 
  [CF compliant](http://cfconventions.org/Data/cf-conventions/cf-conventions-1.7/cf-conventions.html#cell-boundaries) 
  order, e.g. for decreasing latitudes `lat` the respective bounds coordinate
  `lat_bnds` is decreasing for `lat_bnds[:, 0]` and `lat_bnds[:, 1]`, but `lat_bnds[i, 0] < lat_bnds[i, 1]`
  for all `i`. xcube is now more tolerant w.r.t. to such wrong ordering of cell boundaries and will 
  compute the correct spatial extent. (#233)
* For `xcube serve`, any undefined color bar name will default to `"viridis"`. (#238)
    
 
### Fixes

* `xcube resample` now correctly re-chunks its output. By default, chunking of the 
  `time` dimension is set to one. (#212)

### Incompatible changes

The following changes introduce incompatibilities with former xcube 0.2.x 
versions. 

* The function specified by `xcube_plugins` entry points now receives an single argument of 
  type `xcube.api.ExtensionRegistry`. Plugins are asked to add their extensions
  to this registry. As an example, have a look at the default `xcube_plugins` entry points 
  in `./setup.py`.   
 
* `xcube.api.compute_dataset()` function has been renamed to 
  `xcube.api.evaluate_dataset()`. This has been done in order avoid confusion
  with new API function `xcube.api.compute_cube()`.
  
* xcube's package structure has been drastically changed: 
  - all of xcube's `__init__.py` files are now empty and no longer 
    have side effects such as sub-module aggregations. 
    Therefore, components need to be imported from individual modules.
  - renamed `xcube.api` into `xcube.core`
  - moved several modules from `xcube.util` into `xcube.core`
  - the new `xcube.constants` module contains package level constants
  - the new `xcube.plugin` module now registers all standard extensions
  - moved contents of module `xcube.api.readwrite` into `xcube.core.dsio`.
  - removed functions `read_cube` and `read_dataset` as `open_cube` and `open_dataset` are sufficient
  - all internal module imports are now absolute, rather than relative  

## Changes in 0.2.1

### Enhancements

- Added new CLI tool `xcube edit` and API function `xcube.api.edit_metadata`
  which allows editing the metadata of an existing xcube dataset. (#170)
- `xcube serve` now recognises xcube datasets with
  metadata consolidated by the `xcube opmimize` command. (#141)

### Fixes
- `xcube gen` now parses time stamps correcly from input data. (#207)
- Dataset multi-resolution pyramids (`*.levels` directories) can be stored in cloud object storage
  and are now usable with `xcube serve` (#179)
- `xcube optimize` now consolidates metadata only after consolidating
  coordinate variables. (#194)
- Removed broken links from `./README.md` (#197)
- Removed obsolete entry points from `./setup.py`.

## Changes in 0.2.0

### New

* Added first version of the [xcube documentation](https://xcube.readthedocs.io/) generated from
  `./docs` folder.

### Enhancements

* Reorganisation of the Documentation and Examples Section (partly addressing #106)
* Loosened python conda environment to satisfy conda-forge requirements
* xcube is now available as a conda package on the conda-forge channel. To install
  latest xcube package, you can now type: `conda install -c conda-forge xcube`
* Changed the unittesting code to minimize warnings reported by 3rd-party packages
* Making CLI parameters consistent and removing or changing parameter abbreviations
  in case they were used twice for different params. (partly addressing #91)
  For every CLI command which is generating an output a path must be provided by the
  option `-o`, `--output`. If not provided by the user, a default output_path is generated.
  The following CLI parameter have changed and their abbreviation is not enabled anymore : 

    - `xcube gen -v` is now only `xcube gen --vars` or `xcube gen --variables` 
    - `xcube gen -p` is now  `xcube gen -P` 
    - `xcube gen -i` is now  `xcube gen -I` 
    - `xcube gen -r` is now  `xcube gen -R`
    - `xcube gen -s` is now  `xcube gen -S` 
    - `xcube chunk -c`  is now  `xcube chunk -C`
    - `xcube level -l` is now `xcube level -L`
    - `xcube dump -v` is now `xcube dump --variable` or `xcube dump --var`
    - `xcube dump -e` is now `xcube dump -E` 
    - `xcube vars2dim -v` is now `xcube vars2dim --variable` or `xcube vars2dim --var`
    - `xcube vars2dim --var_name` is now `xcube vars2dim --variable` or `xcube vars2dim --var`
    - `xcube vars2dim -d` is now `xcube vars2dim -D` 
    - `xcube grid res -d` is now `xcube grid res -D`
    - `xcube grid res -c` is now `xcube grid res --cov` or `xcube grid res --coverage` 
    - `xcube grid res -n` is now `xcube grid res -N` or `xcube grid res --num_results` 
    - `xcube serve -p` is now `xcube serve -P` 
    - `xcube serve -a` is now `xcube serve -A` 
    
* Added option `inclStDev` and `inclCount` query parameters to `ts/{dataset}/{variable}/geometry` and derivates.
  If used with `inclStDev=1`, Xcube Viewer will show error bars for each time series point.
* `xcube.api.new_cube` function now accepts callables as values for variables.
  This allows to compute variable values depending on the (t, y, x) position
  in the cube. Useful for testing.
* `xcube.api` now exports the `MaskSet` class which is useful for decoding flag values encoding following the
  [CF conventions](http://cfconventions.org/Data/cf-conventions/cf-conventions-1.7/cf-conventions.html#flags).
* Added new CLI tool `xcube optimize` and API function `xcube.api.optimize_dataset` 
  optimizes data cubes for cloud object storage deployment. (#141)
* Added two new spatial dataset operations to Python API `xcube.api` (#148):
  * `mask_dataset_by_geometry(dataset, geometry)` clip and mask a dataset by geometry
  * `clip_dataset_by_geometry(dataset, geometry)` just clip a dataset by geometry 
* Changed the dev version tag from 0.2.0.dev3 to 0.2.0.dev
* The behavior of web API `/datasets?details=1` has changed.
  The call no longer includes associated vector data as GeoJSON. Instead new API
  has beed added to fetch new vector data on demand:
  `/datasets/{dataset}/places` and `/datasets/{dataset}/places/{place}` (#130)
* `xcube serve` accepts custom SNAP colormaps. The path to a SAP .cpd file can be passed via the server
   configuration file with the paramter [ColorFile] instead of [ColorBar]. (#84)
* `xcube serve` can now be configured to serve cubes that are associated 
   with another cube with same data but different chunking (#115). 
   E.g. using chunks such as `time=512,lat=1,lon=1` can drastically improve 
   time-series extractions. 
   Have a look at the demo config in `xube/webapi/res/demo/config.yml`.     
* `xcube serve` does now offer a AWS S3 compatible data access API (#97):
   - List bucket objects: `/s3bucket`, see AWS 
     docs [GET](https://docs.aws.amazon.com/AmazonS3/latest/API/v2-RESTBucketGET.html)
   - Get bucket object: `/s3bucket/{ds_id}/{path}`, 
     see AWS docs [HEAD](https://docs.aws.amazon.com/AmazonS3/latest/API/RESTObjectHEAD.html) 
     and [GET](https://docs.aws.amazon.com/AmazonS3/latest/API/RESTObjectGET.html)
* `xcube serve` now verifies that a configured cube is valid once it is opened. (#107)
* Added new CLI command `xcube verify` performing xcube dataset verification. (#19)
* Reworked `xcube extract` to be finally useful and effective for point data extraction. (#102) 
* `xcube server`can now filter datasets by point coordinate, e.g. `/datasets?point=12.5,52.8`. (#50) 
* `xcube server`can now limit time series to a maximum number of 
  valid (not NaN) values. To activate, pass optional query parameter `maxValids` to the various `/ts`
  functions. The special value `-1` will restrict the result to contain only valid values. (#113) 
* Reworked `xcube gen` to be more user-friendly and more consistent with other tools. 
  The changes are
  - Removed `--dir` and `--name` options and replaced it by single `--output` option, 
    whose default value is `out.zarr`. (#45)
  - The `--format` option no longer has a default value. If not given, 
    format is guessed from `--output` option.
  - Renamed following parameters in the configuration file:
    + `input_files` into `input_paths`, also because paths may point into object storage 
      locations (buckets);  
    + `output_file` into `output_path`, to be consistent with `input_paths`.  
* Added new CLI command `xcube prune`. The tool deletes all block files associated with empty (NaN-
  only) chunks in given INPUT cube, which must have ZARR format. This can drastically reduce files 
  in sparse cubes and improve cube reading performance. (#92)
* `xcube serve` has a new `prefix` option which is a path appended to the server's host.
  The `prefix` option replaces the `name` option which is now deprecated but kept 
  for backward compatibility. (#79)
* Added new CLI command `xcube resample` that is used to generate temporarily up- or downsampled
  data cubes from other data cubes.
* `xcube serve` can now be run with xcube dataset paths and styling information given via the CLI rather 
  than a configuration file. For example `xcube serve --styles conc_chl=(0,20,"viridis") /path/to/my/chl-cube.zarr`.
  This allows for quick inspection of newly generated cubes via `xcube gen`.
  Also added option `--show` that starts the Xcube viewer on desktop environments in a browser. 
* Added new `xcube apply` command that can be used to generate an output cube computed from a Python function 
  that is applied to one or more input cubes. 
  The command is still in development and therefore hidden.
* Added new `xcube timeit` command that can be used to measure the time required for 
  parameterized command invocations. 
  The command is still in development and therefore hidden.
* Added global `xcube --scheduler SCHEDULER` option for Dask distributed computing (#58)
* Added global `xcube --traceback` option, removed local `xcube gen --traceback` option
* Completed version 1 of an xcube developer guide.
* Added `xcube serve` command (#43) 
* `xcube serve`: Time-series web API now also returns "uncertainty" (#48)
* Added `xcube level` command to allow for creating spatial pyramid levels (#38)
* `xcube gen` accepts multiple configuration files that will be merged in order (#21)
* Added `xcube gen` option `--sort` when input data list should be sorted (#33)    
* Added `xcube vars2dim` command to make variables a cube dimension (#31)
* Added `xcube serve` option `--traceperf` that allows switching on performance diagnostics.
* Included possibility to read the input file paths from a text file. (#47)
* Restructured and clarified code base (#27)
* Moved to Python 3.7 (#25)
* Excluding all input processors except for the default one. They are now plugins and have own repositories within the 
  xcube's organisation. (#49)


### Fixes

* `xcube gen` CLI now updates metadata correctly. (#181)
* It was no longer possible to use the `xcube gen` CLI with `--proc` option. (#120)
* `totalCount` attribute of time series returned by Web API `ts/{dataset}/{variable}/{geom-type}` now
   contains the correct number of possible observations. Was always `1` before.
* Renamed Web API function `ts/{dataset}/{variable}/places` into
  `ts/{dataset}/{variable}/features`.
* `xcube gen` is now taking care that when new time slices are added to an existing
   cube, this is done by maintaining the chronological order. New time slices are
   either appended, inserted, or replaced. (#64) (#139)
* Fixed `xcube serve` issue with WMTS KVP method `GetTile` with query parameter `time` 
  whose value can now also have the two forms `<start-date>/<end-date>` and just `<date>`. (#132) 
* Fixed `xcube extract` regression that stopped working after Pandas update (#95) 
* Fixed problem where CTRL+C didn't function anymore with `xcube serve`. (#87)
* Fixed error `indexes along dimension 'y' are not equal` occurred when using 
  `xcube gen` with processed variables that used flag values (#86)
* Fixed `xcube serve` WMTS KVP API to allow for case-insensitive query parameters. (#77)
* Fixed error in plugins when importing `xcube.api.gen` (#62)
* Fixed import of plugins only when executing `xcube.cli` (#66)

## Changes in 0.1.0

* Respecting chunk sizes when computing tile sizes [#44](https://github.com/dcs4cop/xcube-server/issues/44)
* The RESTful tile operations now have a query parameter `debug=1` which toggles tile 
  computation performance diagnostics.
* Can now associate place groups with datasets.
* Major revision of API. URLs are now more consistent.
* Request for obtaining a legend for a layer of given by a variable of a data set was added.
* Added a Dockerfile to build an xcube docker image and to run the demo
* The RESTful time-series API now returns ISO-formatted UTC dates [#26](https://github.com/dcs4cop/xcube-server/issues/26)<|MERGE_RESOLUTION|>--- conflicted
+++ resolved
@@ -20,12 +20,11 @@
 
 ### Fixes
 
-<<<<<<< HEAD
-* xcube serve now provides datasets after changes of the service configuration.
+* Fixed ESA CCI example notebook. (#680)
+
+* `xcube serve` now provides datasets after changes of the service 
+  configuration.
   Previously, it was necessary to restart a service to load the changes. (#678)
-=======
-* Fixed ESA CCI example notebook. (#680)
->>>>>>> 37f8032e
 
 ### Other changes
 
