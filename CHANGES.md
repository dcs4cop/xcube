## Changes in 0.12.1 (in development)

### Enhancements

* Added a new package `xcube.core.zarrstore` that exports a number
  of useful 
  [Zarr store](https://zarr.readthedocs.io/en/stable/api/storage.html) 
  implementations and Zarr store utilities: 
  * `xcube.core.zarrstore.GenericZarrStore` comprises 
    user-defined, generic array definitions. Arrays will compute 
    their chunks either from a function or a static data array. 
  * `xcube.core.zarrstore.LoggingZarrStore` is used to log 
    Zarr store access performance and therefore useful for 
    runtime optimisation and debugging. 
  * `xcube.core.zarrstore.DiagnosticZarrStore` is used for testing
    Zarr store implementations. 
  * Added a xarray dataset accessor 
    `xcube.core.zarrstore.ZarrStoreHolder` that enhances instances of
    `xarray.Dataset` by a new property `zarr_store`. It holds a Zarr store
    instance that represents the datasets as a key-value mapping.
    This will prepare later versions of xcube Server for publishing all 
    datasets via an emulated S3 API.

    In turn, the classes of module `xcube.core.chunkstore` have been
    deprecated.

* Added a new function `xcube.core.select.select_label_subset()` that 
  is used to select dataset labels along a given dimension using
  user-defined predicate functions.

* The xcube Python environment is now requiring 
  `xarray >= 2022.6` and `zarr >= 2.11` to ensure sparse 
  Zarr datasets can be written using `dataset.to_zarr(store)`. (#688)

<<<<<<< HEAD
* Added new class `xcube.util.jsonencoder.NumpyJSONEncoder` that 
  is used to serialize numpy-like scalar values to JSON.
  The new encoder is required because `xcube io dump` was broken 
  due to the updated env.
=======
* Added new module `xcube.util.jsonencoder` that offers the class 
  `NumpyJSONEncoder` used to serialize numpy-like scalar values to JSON. 
  It also offers the function `to_json_value()` to convert Python objects 
  into JSON-serializable versions. The new functionality is required 
  to ensure dataset attributes that are JSON-serializable. For example,
  the latest version of the `rioxarray` package generates a `_FillValue` 
  attribute with datatype `np.uint8`. 
>>>>>>> 4166bd25

### Fixes

* The filesystem-based data stores for the "s3", "file", and "memory"
  protocols can now provide `xr.Dataset` instances from image pyramids
  formats, i.e. the `levels` and `geotiff` formats.


## Changes in 0.12.0

### Enhancements

* Allow xcube Server to work with any OIDC-compliant auth service such as
  Auth0, Keycloak, or Google. Permissions of the form 
  `"read:dataset:\<dataset\>"` and `"read:variable:\<dataset\>"` can now be
  passed by two id token claims: 
  - `permissions` must be a JSON list of permissions;
  - `scope` must be a space-separated character string of permissions.

  It is now also possible to include id token claim values into the 
  permissions as template variables. For example, if the currently
  authenticated user is `demo_user`, the permission 
  `"read:dataset:$username/*"` will effectively be
  `"read:dataset:demo_user/*"` and only allow access to datasets
  with resource identifiers having the prefix `demo_user/`.

  With this change, server configuration has changed:     
  #### Example of OIDC configuration for auth0
  
  Please note, there **must be** a trailing slash in the "Authority" URL.
  
  ```yaml
  Authentication:
    Authority: https://some-demo-service.eu.auth0.com/
    Audience: https://some-demo-service/api/
  ```  
  #### Example of OIDC configuration for Keycloak
  
  Please note, **no** trailing slash in the "Authority" URL.

  ```yaml
  Authentication: 
    Authority: https://kc.some-demo-service.de/auth/realms/some-kc-realm
    Audience: some-kc-realm-xc-api
  ```
* Filesystem-based data stores like "file" and "s3" support reading 
  GeoTIFF and Cloud Optimized GeoTIFF (COG). (#489) 

* `xcube server` now also allows publishing also 2D datasets 
  such as opened from GeoTIFF / COG files.

* Removed all upper version bounds of package dependencies.
  This increases compatibility with existing Python environments.

* A new CLI tool `xcube patch` has been added. It allows for in-place
  metadata patches of Zarr data cubes stored in almost any filesystem 
  supported by [fsspec](https://filesystem-spec.readthedocs.io/en/latest/) 
  including the protocols "s3" and "file". It also allows patching
  xcube multi-level datasets (`*.levels` format).
  
* In the configuration for `xcube server`, datasets defined in `DataStores` 
  may now have user-defined identifiers. In case the path does not unambiguously 
  define a dataset (because it contains wildcards), providing a 
  user-defined identifier will raise an error. 

### Fixes

* xcube Server did not find any grid mapping if a grid mapping variable
  (e.g. spatial_ref or crs) encodes a geographic CRS
  (CF grid mapping name "latitude_longitude") and the related geographical 
  1-D coordinates were named "x" and "y". (#706) 
* Fixed typo in metadata of demo cubes in `examples/serve/demo`. 
  Demo cubes now all have consolidated metadata.
* When writing multi-level datasets with file data stores, i.e.,
  ```python
  store.write_data(dataset, data_id="test.levels", use_saved_levels=True)
  ``` 
  and where `dataset` has different spatial resolutions in x and y, 
  an exception was raised. This is no longer the case. 
* xcube Server can now also compute spatial 2D datasets from users' 
  Python code. In former versions, spatio-temporal 3D cubes were enforced.

### Other important changes

* Deprecated all functions and classes defined in `xcube.core.dsio` 
  in favor of the xcube data store API defined by `xcube.core.store`.

## Changes in 0.11.2

### Enhancements

* `xcube serve` now provides new metadata details of a dataset:
  - The spatial reference is now given by property `spatialRef` 
    and provides a textual representation of the spatial CRS.
  - The dataset boundary is now given as property `geometry`
    and provides a GeoJSON Polygon in geographic coordinates. 
    
* `xcube serve` now publishes the chunk size of a variable's 
  time dimension for either for an associated time-chunked dataset or the
  dataset itself (new variable integer property `timeChunkSize`).
  This helps clients (e.g. xcube Viewer) to improve the 
  server performance for time-series requests.

* The functions
  - `mask_dataset_by_geometry()` 
  - `rasterize_features()`
  of module `xcube.core.geom` have been reimplemented to generate 
  lazy dask arrays. Both should now be applicable to datasets
  that have arbitrarily large spatial dimensions. 
  The spatial chunk sizes to be used can be specified using 
  keyword argument `tile_size`. (#666)

### Fixes

* Fixed ESA CCI example notebook. (#680)

* `xcube serve` now provides datasets after changes of the service 
  configuration while the server is running.
  Previously, it was necessary to restart the server to load the changes. (#678)

### Other changes

* `xcube.core.resampling.affine_transform_dataset()` has a new 
  keyword argument `reuse_coords: bool = False`. If set to `True` 
  the returned dataset will reuse the _same_ spatial coordinates 
  as the target. This is a workaround for xarray issue 
  https://github.com/pydata/xarray/issues/6573.

* Deprecated following functions of module `xcube.core.geom`:
  - `is_dataset_y_axis_inverted()` is no longer used;
  - `get_geometry_mask()` is no longer used;
  - `convert_geometry()` has been renamed to `normalize_geometry()`.
  
## Changes in 0.11.1

* Fixed broken generation of composite RGBA tiles. (#668)
* Fixing broken URLs in xcube viewer documentation, more revision still needed.

## Changes in 0.11.0

### Enhancements

* `xcube serve` can now serve datasets with arbitrary spatial 
  coordinate reference systems. Before xcube 0.11, datasets where forced
  to have a geographical CRS such as EPSG:4326 or CRS84. 

* `xcube serve` can now provide image tiles for two popular tile grids:
  1. global geographic grid, with 2 x 1 tiles at level zero (the default);
  2. global web mercator grid, with 1 x 1 tiles at level 
     zero ("Google projection", OSM tile grid).
  
  The general form of the new xcube tile URL is (currently)
       
      /datasets/{ds_id}/vars/{var_name}/tile2/{z}/{y}/{x}
    
  The following query parameters can be used

  - `crs`: set to `CRS84` to use the geographical grid (the default),
    or `EPSG:3857` to use the web mercator grid. 
  - `cbar`: color bar name such as `viridis` or `plasma`, 
     see color bar names of matplotlib. Defaults to `bone`.
  - `vmin`: minimum value to be used for color mapping. Defaults to `0`.
  - `vmax`: maximum value to be used for color mapping. Defaults to `1`.
  - `retina`: if set to `1`, tile size will be 512 instead of 256.

* The WMTS provided by `xcube serve` has been reimplemented from scratch.
  It now provides two common tile matrix sets:
  1. `WorldCRS84Quad` global geographic grid, with 2 x 1 tiles at level zero; 
  2. `WorldWebMercatorQuad` global web mercator grid, with 1 x 1 tiles 
     at level zero. 
  
  New RESTful endpoints have been added to reflect this:

      /wmts/1.0.0/{TileMatrixSet}/WMTSCapabilities.xml
      /wmts/1.0.0/tile/{Dataset}/{Variable}/{TileMatrixSet}/{TileMatrix}/{TileRow}/{TileCol}.png
  
  The existing RESTful endpoints now use tile matrix set `WorldCRS84Quad` by default:

      /wmts/1.0.0/WMTSCapabilities.xml
      /wmts/1.0.0/tile/{Dataset}/{Variable}/{TileMatrix}/{TileRow}/{TileCol}.png

  The key-value pair (KVP) endpoint `/wmts/kvp` now recognises the
  `TileMatrixSet` key for the two values described above.

* Support for multi-level datasets aka ND image pyramids has been 
  further improved (#655):
  - Introduced new parameter `agg_methods` for writing multi-level datasets 
    with the "file", "s3", and "memory" data stores. 
    The value of `agg_methods` is either a string `"first"`,
    `"min"`, `"max"`, `"mean"`, `"median"` or a dictionary that maps
    a variable name to an aggregation method. Variable names can be patterns
    that may contain wildcard characters '*' and '?'. The special aggregation
    method `"auto"` can be used to select `"first"` for integer variables 
    and `"mean"` for floating point variables. 
  - The `xcube level` CLI tool now has a new option `--agg-methods` (or `-A`)
    for the same purpose.

* The xcube package now consistently makes use of logging.
  We distinguish general logging and specific xcube logging.
  General logging refers to the log messages emitted by any Python module 
  while xcube logging only refers to log messages emitted by xcube modules.

  * The output of general logging from xcube CLI tools can now be 
    configured with two new CLI options: 
    
    - `--loglevel LEVEL`: Can be one of `CRITICAL`, `ERROR`,
      `WARNING`, `INFO`, `DETAIL`, `DEBUG`, `TRACE`, or `OFF` (the default).
    - `--logfile PATH`: Effective only if log level is not `OFF`.
      If given, log messages will be written into the file
      given by PATH. If omitted, log messages will be redirected 
      to standard error (`sys.stderr`).

    The output of general logging from xcube CLI is disabled by default.
    If enabled, the log message format includes the level, date-time,
    logger name, and message.

  * All xcube modules use the logger named `xcube` 
    (i.e. `LOG = logging.getLogger("xcube")`) to emit 
    messages regarding progress, debugging, errors. Packages that extend
    the xcube package should use a dot suffix for their logger names, e.g.
    `xcube.cci` for the xcube plugin package `xcube-cci`.
  
  * All xcube CLI tools will output log messages, if any, 
    on standard error (`sys.stderr`). 
    Only the actual result, if any, 
    is written to standard out (`sys.stdout`).

  * Some xcube CLI tools have a `--quiet`/`-q` option to disable output
    of log messages on the console and a `--verbose`/`-v` option to enable 
    it and control the log level. For this purpose the option `-v` 
    can be given multiple times and even be combined: `-v` = `INFO`, 
    `-vv` = `DETAIL`, `-vvv` = `DEBUG`, `-vvvv` = `TRACE`.
    The `quiet` and `verbose` settings only affect the logger named `xcube`
    and its children. 
    If enabled, a simple message format will be used, unless the general 
    logging is redirected to stdout.

### Fixes

* Fixed a problem where the `DataStores` configuration of `xcube serve` 
  did not recognize multi-level datasets. (#653)

* Opening of multi-level datasets with filesystem data stores now 
  recognizes the `cache_size` open parameter.

* It is possible again to build and run docker containers from the docker file 
  in the Github Repository. (#651)
  For more information, see 
  https://xcube.readthedocs.io/en/latest/installation.html#docker 

### Other changes

* The `xcube tile` CLI tool has been deprecated. A new tool is planned that can work
  concurrently on dask clusters and also supports common tile grids such as
  global geographic and web mercator.

* The `xcube.util.tiledimage` module has been deprecated and is no longer 
  used in xcube. It has no replacement.

* The `xcube.util.tilegrid` module has been deprecated and is no longer 
  used in xcube. 
  A new implementation is provided by `xcube.core.tilingscheme` 
  which is used instead. 

* All existing functions of the `xcube.core.tile` module have been 
  deprecated and are no longer used in xcube. A newly exported function
  is `xcube.core.tile.compute_rgba_tile()` which is used in place of
  other tile generating functions.
  

## Changes in 0.10.2

### Enhancements

* Added new module `xcube.core.subsampling` for function
  `subsample_dataset(dataset, step)` that is now used by default 
  to generate the datasets level of multi-level datasets.

* Added new setting `Authentication.IsRequired` to the `xcube serve` 
  configuration. If set to `true`, xcube Server will reject unauthorized 
  dataset requests by returning HTTP code 401.
  
* For authorized clients, the xcube Web API provided by `xcube serve`
  now allows granted scopes to contain wildcard characters `*`, `**`,
  and `?`. This is useful to give access to groups of datasets, e.g.
  the scope `read:dataset:*/S2-*.zarr` permits access to any Zarr 
  dataset in a subdirectory of the configured data stores and 
  whose name starts with "S2-". (#632)

* `xcube serve` used to shut down with an error message 
  if it encountered datasets it could not open. New behaviour 
  is to emit a warning and ignore such datasets. (#630)

* Introduced helper function `add_spatial_ref()`
  of package `xcube.core.gridmapping.cfconv` that allows 
  adding a spatial coordinate reference system to an existing  
  Zarr dataset. (#629)

* Support for multi-level datasets has been improved:
  - Introduced new parameters for writing multi-level datasets with the 
    "file", "s3", and "memory" data stores (#617). They are 
    + `base_dataset_id`: If given, the base dataset will be linked only 
      with the value of `base_dataset_id`, instead of being copied as-is.
      This can save large amounts of storage space. 
    + `tile_size`: If given, it forces the spatial dimensions to be 
       chunked accordingly. `tile_size` can be a positive integer 
       or a pair of positive integers.
    + `num_levels`: If given, restricts the number of resolution levels 
       to the given value. Must be a positive integer to be effective.
  - Added a new example notebook 
    [5_multi_level_datasets.ipynb](https://github.com/dcs4cop/xcube/blob/master/examples/notebooks/datastores/5_multi_level_datasets.ipynb) 
    that demonstrates writing and opening multi-level datasets with the 
    xcube filesystem data stores.
  - Specified [xcube Multi-Resolution Datasets](https://github.com/dcs4cop/xcube/blob/master/docs/source/mldatasets.md)
    definition and format.

* `xcube gen2` returns more expressive error messages.
  
### Fixes

* Fixed problem where the dataset levels of multi-level datasets were 
  written without spatial coordinate reference system. In fact, 
  only spatial variables were written. (#646)

* Fixed problem where xcube Server instances that required 
  user authentication published datasets and variables for 
  unauthorised users.

* Fixed `FsDataAccessor.write_data()` implementations, 
  which now always return the passed in `data_id`. (#623)

* Fixes an issue where some datasets seemed to be shifted in the 
  y-(latitude-) direction and were misplaced on maps whose tiles 
  are served by `xcube serve`. Images with ascending y-values are 
  now tiled correctly. (#626)

### Other

* The `xcube level` CLI tool has been rewritten from scratch to make use 
  of xcube filesystem data stores. (#617)

* Deprecated numerous classes and functions around multi-level datasets.
  The non-deprecated functions and classes of `xcube.core.mldataset` should 
  be used instead along with the xcube filesystem data stores for 
  multi-level dataset i/o. (#516)
  - Deprecated all functions of the `xcube.core.level` module
    + `compute_levels()`
    + `read_levels()`
    + `write_levels()`
  - Deprecated numerous classes and functions of the `xcube.core.mldataset`
    module
    + `FileStorageMultiLevelDataset`
    + `ObjectStorageMultiLevelDataset`
    + `open_ml_dataset()`
    + `open_ml_dataset_from_object_storage()`
    + `open_ml_dataset_from_local_fs()`
    + `write_levels()`

* Added packages `python-blosc` and `lz4` to the xcube Python environment 
  for better support of Dask `distributed` and the Dask service 
  [Coiled](https://coiled.io/).

* Replace the dependency on the `rfc3339-validator` PyPI package with a
  dependency on its recently created conda-forge package.

* Remove unneeded dependency on the no longer used `strict-rfc3339` package.

## Changes in 0.10.1

### Fixes

* Deprecated argument `xy_var_names` in function `GridMapping.from_dataset`,
  thereby preventing a NotImplementedError. (#551) 

### Other Changes

* For compatibility, now also `xcube.__version__` contains the xcube 
  version number.

## Changes in 0.10.0

### Incompatible Changes 

* The configuration `DataStores` for `xcube serve` changed in an
  incompatible way with xcube 0.9.x: The value of former `Identifier` 
  must now be assigned to `Path`, which is a mandatory parameter. 
  `Path` may contain wildcard characters \*\*, \*, ?. 
  `Identifier` is now optional, the default is 
  `"${store_id}~${data_id}"`. If given, it should only be used to 
  uniquely identify single datasets within a data store
  pointed to by `Path`. (#516) 

### Enhancements

* It is now possible to use environment variables in most  
  xcube configuration files. Unix bash syntax is used, i.e. 
  `${ENV_VAR_NAME}` or `$ENV_VAR_NAME`. (#580)
  
  Supported tools include
  - `xcube gen --config CONFIG` 
  - `xcube gen2 --stores STORES_CONFIG --service SERVICE_CONFIG` 
  - `xcube serve -c CONFIG` 

* Changed the `xcube gen` tool to extract metadata for pre-sorting inputs
  from other than NetCDF inputs, e.g. GeoTIFF.

* Optimized function `xcube.core.geom.rasterize_features()`.
  It is now twice as fast while its memory usage dropped to the half. (#593)
  
### Fixes

* `xcube serve` now also serves datasets that are located in 
  subdirectories of filesystem-based data stores such as
  "file", "s3", "memory". (#579)

* xcube serve now accepts datasets whose spatial 
  resolutions differ up to 1%. (#590)
  It also no longer rejects datasets with large dimension 
  sizes. (Formerly, an integer-overflow occurred in size 
  computation.) 

* `DatasetChunkCacheSize` is now optional in `xcube serve`
  configuration. (Formerly, when omitted, the server crashed.)
  
* Fixed bug that would cause that requesting data ids on some s3 stores would
  fail with a confusing ValueError.
  
* Fixed that only last dataset of a directory listing was published via 
  `xcube serve` when using the `DataStores` configuration with 
  filesystem-based datastores such as "s3" or "file". (#576)
  
### Other

* Pinned Python version to < 3.10 to avoid import errors caused by a 
  third-party library.

* Values `obs` and `local` for the `FileSystem` parameter in xcube 
  configuration files have been replaced by `s3` and `file`, but are kept 
  temporarily for the sake of backwards compatibility.

## Changes in 0.9.2

### Fixes

* A `xcube.core.store.fs.impl.FSDataStore` no longer raises exceptions when 
  root directories in data store configurations do not exist. Instead, they 
  are created when data is written.

## Changes in 0.9.1

### New features

* The `xcube.core.maskset.MaskSet` class no longer allocates static numpy 
  arrays for masks. Instead, it uses lazy dask arrays. (#556)

* Function `xcube.core.geom.mask_dataset_by_geometry` has a new parameter 
  `all_touched`: If `True`, all pixels intersected by geometry outlines will 
  be included in the mask. If `False`, only pixels whose center is within the 
  polygon or that are selected by Bresenham’s line algorithm will be included  
  in the mask. The default value is set to `False`. 

### Other

* Updated `Dockerfile`: Removed the usage of a no-longer-maintained base image.
  Ensured that the version tag 'latest' can be used with installation mode 
  'release' for xcube plugins.

* The `xcube` package now requires `xarray >= 0.19`, `zarr >= 2.8`, 
  `pandas >= 1.3`.

## Changes in 0.9.0

### New features

* The implementations of the default data stores `s3`, `directory`, 
  and `memory` have been replaced entirely by a new implementation
  that utilize the [fsspec](https://filesystem-spec.readthedocs.io/) 
  Python package. The preliminary filesystem-based data stores 
  are now `s3`, `file`, and `memory`. All share a common implementations 
  and tests. Others filesystem-based data stores can be added easily
  and will follow soon, for example `hdfs`. 
  All filesystem-based data stores now support xarray
  datasets (type `xarray.Dataset`) in Zarr and NetCDF format as 
  well as image pyramids (type`xcube.core.multilevel.MultiLevelDataset`) 
  using a Zarr-based multi-level format. (#446)

* Several changes became necessary on the xcube Generator
  package `xcube.core.gen2` and CLI `xcube gen2`. 
  They are mostly not backward compatible:
  - The only supported way to instantiate cube generators is the
    `CubeGenerator.new()` factory method. 
  - `CubeGenerator.generate_cube()` and `CubeGenerator.get_cube_info()`
    both now receive the request object that has formerly been passed 
    to the generator constructors.
  - The `CubeGenerator.generate_cube()` method now returns a 
    `CubeGeneratorResult` object rather than a simple string 
    (the written `data_id`).  
  - Empty cubes are no longer written, a warning status is 
    generated instead.
  - The xcube gen2 CLI `xcube gen2` has a new option `--output RESULT` 
    to write the result to a JSON file. If it is omitted, 
    the CLI will dump the result as JSON to stdout.

* Numerous breaking changes have been applied to this version
  in order to address generic resampling (#391), to support other
  CRS than WGS-84 (#112), and to move from the struct data cube 
  specification to a more relaxed cube convention (#488): 
  * The following components have been removed entirely 
    - module `xcube.core.imgeom` with class `ImageGeom` 
    - module `xcube.core.geocoding` with class `GeoCoding`
    - module `xcube.core.reproject` and all its functions
  * The following components have been added 
    - module `xcube.core.gridmapping` with new class `GridMapping`
      is a CF compliant replacement for classes `ImageGeom` and `GeoCoding`
  * The following components have changed in an incompatible way:
    - Function`xcube.core.rectify.rectify_dataset()` now uses 
      `source_gm: GridMapping` and `target_gm: GridMapping` instead of 
      `geo_coding: GeoCoding` and `output_geom: ImageGeom`. 
    - Function`xcube.core.gen.iproc.InputProcessor.process()` now uses 
      `source_gm: GridMapping` and `target_gm: GridMapping` instead of 
      `geo_coding: GeoCoding` and `output_geom: ImageGeom`. 
  * xcube no longer depends on GDAL (at least not directly).
    
* Added a new feature to xcube called "BYOA" - Bring your own Algorithm.
  It is a generic utility that allows for execution of user-supplied 
  Python code in both local and remote contexts. (#467)
  The new `xcube.core.byoa` package hosts the BYOA implementation and API.
  The entry point to the functionality is the `xcube.core.byoa.CodeConfig`
  class. It is currently utilized by the xcube Cube Generator that can now
  deal with an optional `code_config` request parameter. If given,
  the generated data cube will be post-processed by the configured user-code.
  The xcube Cube Generator with the BYOA feature is made available through the 
  1. Generator API `xcube.core.gen2.LocalCubeGenerator` and
    `xcube.core.gen2.service.RemoteCubeGenerator`;
  2. Generator CLI `xcube gen2`.
  
* A dataset's cube subset and its grid mapping can now be accessed through
  the `xcube` property of `xarray.Dataset` instances. This feature requires 
  importing the `xcube.core.xarray`package. Let `dataset` be an 
  instance of `xarray.Dataset`, then
  - `dataset.xcube.cube` is a `xarray.Dataset` that contains all cube 
     variables of `dataset`, namely the ones with dimensions 
     `("time", [...,], y_dim_name, x_dim_name)`, where `y_dim_name`, 
    `x_dim_name` are determined by the dataset's grid mapping.
     May be empty, if `dataset` has no cube variables.
  - `dataset.xcube.gm` is a `xcube.core.gridmapping.GridMapping` that 
     describes the CF-compliant grid mapping of `dataset`. 
     May be `None`, if `dataset` does not define a grid mapping.
  - `dataset.xcube.non_cube` is a `xarray.Dataset` that contains all
     variables of `dataset` that are not in `dataset.xcube.cube`.
     May be same as `dataset`, if `dataset.xcube.cube` is empty.
  
* Added a new utility module `xcube.util.temp` that allows for creating 
  temporary files and directories that will be deleted when the current 
  process ends.
* Added function `xcube.util.versions.get_xcube_versions()`  
  that outputs the versions of packages relevant for xcube.
  Also added a new CLI `xcube versions` that outputs the result of the  
  new function in JSON or YAML. (#522)

### Other

* The xcube cube generator (API `xcube.core.gen2`, CLI `xcube gen2`) 
  will now write consolidated Zarrs by default. (#500)
* xcube now issues a warning, if a data cube is opened from object 
  storage, and credentials have neither been passed nor can be found, 
  and the object storage has been opened with the default `anon=False`. (#412)
* xcube no longer internally caches directory listings, which prevents 
  the situation where a data cube that has recently been written into object 
  storage cannot be found. 
* Removed example notebooks that used hard-coded local file paths. (#400)
* Added a GitHub action that will run xcube unit tests, and build and 
  push Docker images. The version tag of the image is either `latest` when 
  the master changed or equals the release tag. 
* Removed warning `module 'xcube_xyz' looks like an xcube-plugin but 
  lacks a callable named 'init_plugin`.
* Fixed an issue where `xcube serve` provided wrong layer source options for 
  [OpenLayers XYZ](https://openlayers.org/en/latest/apidoc/module-ol_source_XYZ-XYZ.html) 
  when latitude coordinates where increasing with the coordinate index. (#251)
* Function `xcube.core.normalize.adjust_spatial_attrs()` no longer removes
  existing global attributes of the form `geospatial_vertical_<property>`.
* Numerous classes and functions became obsolete in the xcube 0.9 
  code base and have been removed, also because we believe there is 
  quite rare outside use, if at all. 
  
  Removed from `xcube.util.tiledimage`:
  * class `DownsamplingImage`
  * class `PilDownsamplingImage`
  * class `NdarrayDownsamplingImage`
  * class `FastNdarrayDownsamplingImage`
  * class `ImagePyramid`
  * function `create_pil_downsampling_image()`
  * function `create_ndarray_downsampling_image()`
  * function `downsample_ndarray()`
  * functions `aggregate_ndarray_xxx()`
  
  Removed from `xcube.util.tilegrid`:
  * functions `pow2_2d_subdivision()`
  * functions `pow2_1d_subdivision()`
  
## Changes in 0.8.2

* Fixed the issue that xcube gen2 would not print tracebacks to stderr 
  when raising errors of type `CubeGeneratorError` (#448).
* Enhanced `xcube.core.normalize.normalize_dataset()` function to also 
  normalize datasets with latitudes given as 
  `latitude_centers` and to invert decreasing latitude coordinate values.
* Introduced `xcube.core.normalize.cubify_dataset()` function to normalize 
  a dataset and finally assert the result complies to the 
  [xcube dataset conventions](https://github.com/dcs4cop/xcube/blob/master/docs/source/cubespec.md).
* Fixed that data stores `directory` and `s3` were not able to handle data 
  identifiers that they had assigned themselves during `write_data()`.  
  (#450)
* The `xcube prune` tool is no longer restricted to data cube datasets 
  and should now be able to deal with datasets that comprise very many 
  chunks. (#469)
* The `xcube.core.extract.get_cube_values_for_points()` function has been 
  enhanced to also accept lists or tuples in the item values of 
  the `points` arguments. (#431)   
* Fixed exception raised in `xcube extract` CLI tool when called with the 
  `--ref` option. This issue occurred with `xarray 0.18.2+`.

## Changes in 0.8.1

* Improved support of datasets with time given as `cftime.DatetimeGregorian` 
  or `cftime.DatetimeJulian`.
* Fixed out-of-memory error raised if spatial subsets were created from 
  cubes with large spatial dimensions. (#442)
* Fixed example Notebook `compute_dask_array` and renamed it 
  into `compute_array_from_func`. (#385)
* Fixed a problem with the S3 data store that occurred if the store was 
  configured without `bucket_name` and the (Zarr) data was opened 
  with `consolidated=True`.

* The functions `xcube.core.compute.compute_cube()` 
  and `xcube.core.compute.compute_dataset()`
  can now alter the shape of input datasets. (#289)  

## Changes in 0.8.0

* Harmonized retrieval of spatial and temporal bounds of a dataset: 
  To determine spatial bounds, use `xcube.core.geom.get_dataset_bounds()`, 
  to determine temporal bounds, use `xcube.core.timecoord.get_time_range_from_data()`. 
  Both methods will attempt to get the values from associated bounds arrays first. 
* Fixed broken JSON object serialisation of objects returned by 
  `DataStore.describe_object()`. (#432)
* Changed behaviour and signature of `xcube.core.store.DataStore.get_dataset_ids()`.
  The keyword argument `include_titles: str = True` has been replaced by 
  `include_attrs: Sequence[str] = None` and the return value changes accordingly:
  - If `include_attrs` is None (the default), the method returns an iterator
    of dataset identifiers *data_id* of type `str`.
  - If `include_attrs` is a sequence of attribute names, the method returns
    an iterator of tuples (*data_id*, *attrs*) of type `Tuple[str, Dict]`.
  Hence `include_attrs`  can be used to obtain a minimum set of dataset 
  metadata attributes for each returned *data_id*.
  However, `include_attrs` is not yet implemented so far in the "s3", 
  "memory", and "directory" data stores. (#420)
* Directory and S3 Data Store consider format of data denoted by *data id* when 
  using `get_opener_ids()`.
* S3 Data Store will only recognise a `consolidated = True` parameter setting,
  if the file `{bucket}/{data_id}/.zmetadata` exists. 
* `xcube gen2` will now ensure that temporal subsets can be created. (#430)
* Enhance `xcube serve` for use in containers: (#437)
  * In addition to option `--config` or `-c`, dataset configurations can now 
    be passed via environment variable `XCUBE_SERVE_CONFIG_FILE`.
  * Added new option `--base-dir` or `-b` to pass the base directory to
    resolve relative paths in dataset configurations. In addition, the value
    can be passed via environment variable `XCUBE_SERVE_BASE_DIR`.

## Changes in 0.7.2

* `xcube gen2` now allows for specifying the final data cube's chunk
  sizes. The new `cube_config` parameter is named `chunks`, is optional
  and if given, must be a dictionary that maps a dimension name to a 
  chunk size or to `None` (= no chunking). The chunk sizes only apply 
  to data variables. Coordinate variables will not be affected, e.g. 
  "time", "lat", "lon" will not be chunked. (#426)

* `xcube gen2` now creates subsets from datasets returned by data stores that
  do not recognize cube subset parameters `variable_names`, `bbox`, and
  `time_range`. (#423)

* Fixed a problem where S3 data store returned outdated bucket items. (#422)

## Changes in 0.7.1

* Dataset normalisation no longer includes reordering increasing
  latitude coordinates, as this creates datasets that are no longer writable 
  to Zarr. (#347)
* Updated package requirements
  - Added `s3fs`  requirement that has been removed by accident.
  - Added missing requirements `requests` and `urllib3`.

## Changes in 0.7.0

* Introduced abstract base class `xcube.util.jsonschema.JsonObject` which 
  is now the super class of many classes that have JSON object representations.
  In Jupyter notebooks, instances of such classes are automatically rendered 
  as JSON trees.
* `xcube gen2` CLI tool can now have multiple `-v` options, e.g. `-vvv`
  will now output detailed requests and responses.  
* Added new Jupyter notebooks in `examples/notebooks/gen2` 
  for the _data cube generators_ in the package `xcube.core.gen2`.
* Fixed a problem in `JsonArraySchema` that occurred if a valid 
  instance was `None`. A TypeError `TypeError: 'NoneType' object is not iterable` was 
  raised in this case.
* The S3 data store  `xcube.core.store.stores.s3.S3DataStore` now implements the `describe_data()` method. 
  It therefore can also be used as a data store from which data is queried and read.  
* The `xcube gen2` data cube generator tool has been hidden from
  the set of "official" xcube tools. It is considered as an internal tool 
  that is subject to change at any time until its interface has stabilized.
  Please refer to `xcube gen2 --help` for more information.
* Added `coords` property to `DatasetDescriptor` class. 
  The `data_vars` property of the `DatasetDescriptor` class is now a dictionary. 
* Added `chunks` property to `VariableDescriptor` class. 
* Removed function `reproject_crs_to_wgs84()` and tests (#375) because  
  - it seemed to be no longer be working with GDAL 3.1+; 
  - there was no direct use in xcube itself;
  - xcube plans to get rid of GDAL dependencies.
* CLI tool `xcube gen2` may now also ingest non-cube datasets.
* Fixed unit tests broken by accident. (#396)
* Added new context manager `xcube.util.observe_dask_progress()` that can be used
  to observe tasks that known to be dominated by Dask computations: 
  ```python
  with observe_dask_progress('Writing dataset', 100):
      dataset.to_zarr(store)  
  ```
* The xcube normalisation process, which ensures that a dataset meets the requirements 
  of a cube, internally requested a lot of data, causing the process to be slow and
  expensive in terms of memory consumption. This problem was resolved by avoiding to
  read in these large amounts of data. (#392)

## Changes in 0.6.1

* Updated developer guide (#382)

Changes relating to maintenance of xcube's Python environment requirements in `envrionment.yml`:

* Removed explicit `blas` dependency (which required MKL as of `blas =*.*=mkl`) 
  for better interoperability with existing environments.  
* Removed restrictions of `fsspec <=0.6.2` which was required due to 
  [Zarr #650](https://github.com/zarr-developers/zarr-python/pull/650). As #650 has been fixed, 
  `zarr=2.6.1` has been added as new requirement. (#360)

## Changes in 0.6.0

### Enhancements 

* Added four new Jupyter Notebooks about xcube's new Data Store Framework in 
  `examples/notebooks/datastores`.

* CLI tool `xcube io dump` now has new `--config` and `--type` options. (#370)

* New function `xcube.core.store.get_data_store()` and new class `xcube.core.store.DataStorePool` 
  allow for maintaining a set of pre-configured data store instances. This will be used
  in future xcube tools that utilise multiple data stores, e.g. "xcube gen", "xcube serve". (#364)

* Replaced the concept of `type_id` used by several `xcube.core.store.DataStore` methods 
  by a more flexible `type_specifier`. Documentation is provided in `docs/source/storeconv.md`. 
  
  The `DataStore` interface changed as follows:
  - class method `get_type_id()` replaced by `get_type_specifiers()` replaces `get_type_id()`;
  - new instance method `get_type_specifiers_for_data()`;
  - replaced keyword-argument in `get_data_ids()`;
  - replaced keyword-argument in `has_data()`;
  - replaced keyword-argument in `describe_data()`;
  - replaced keyword-argument in `get_search_params_schema()`;
  - replaced keyword-argument in `search_data()`;
  - replaced keyword-argument in `get_data_opener_ids()`.
  
  The `WritableDataStore` interface changed as follows:
  - replaced keyword-argument in `get_data_writer_ids()`.

* The JSON Schema classes in `xcube.util.jsonschema` have been extended:
  - `date` and `date-time` formats are now validated along with the rest of the schema
  - the `JsonDateSchema` and `JsonDatetimeSchema` subclasses of `JsonStringSchema` have been introduced, 
    including a non-standard extension to specify date and time limits

* Extended `xcube.core.store.DataStore` docstring to include a basic convention for store 
  open parameters. (#330)

* Added documentation for the use of the open parameters passed to 
  `xcube.core.store.DataOpener.open_data()`.

### Fixes

* `xcube serve` no longer crashes, if configuration is lacking a `Styles` entry.

* `xcube gen` can now interpret `start_date` and `stop_date` from NetCDF dataset attributes. 
  This is relevant for using `xcube gen` for Sentinel-2 Level 2 data products generated and 
  provided by Brockmann Consult. (#352)


* Fixed both `xcube.core.dsio.open_cube()` and `open_dataset()` which failed with message 
  `"ValueError: group not found at path ''"` if called with a bucket URL but no credentials given
  in case the bucket is not publicly readable. (#337)
  The fix for that issue now requires an additional `s3_kwargs` parameter when accessing datasets 
  in _public_ buckets:
  ```python
  from xcube.core.dsio import open_cube 
    
  public_url = "https://s3.eu-central-1.amazonaws.com/xcube-examples/OLCI-SNS-RAW-CUBE-2.zarr"
  public_cube = open_cube(public_url, s3_kwargs=dict(anon=True))
  ```  
* xcube now requires `s3fs >= 0.5` which implies using faster async I/O when accessing object storage.
* xcube now requires `gdal >= 3.0`. (#348)
* xcube now only requires `matplotlib-base` package rather than `matplotlib`. (#361)

### Other

* Restricted `s3fs` version in envrionment.yml in order to use a version which can handle pruned xcube datasets.
  This restriction will be removed once changes in zarr PR https://github.com/zarr-developers/zarr-python/pull/650 
  are merged and released. (#360)
* Added a note in the `xcube chunk` CLI help, saying that there is a possibly more efficient way 
  to (re-)chunk datasets through the dedicated tool "rechunker", see https://rechunker.readthedocs.io
  (thanks to Ryan Abernathey for the hint). (#335)
* For `xcube serve` dataset configurations where `FileSystem: obs`, users must now also 
  specify `Anonymous: True` for datasets in public object storage buckets. For example:
  ```yaml
  - Identifier: "OLCI-SNS-RAW-CUBE-2"
    FileSystem: "obs"
    Endpoint: "https://s3.eu-central-1.amazonaws.com"
    Path: "xcube-examples/OLCI-SNS-RAW-CUBE-2.zarr"
    Anyonymous: true
    ...
  - ...
  ```  
* In `environment.yml`, removed unnecessary explicit dependencies on `proj4` 
  and `pyproj` and restricted `gdal` version to >=3.0,<3.1. 

## Changes in 0.5.1

* `normalize_dataset` now ensures that latitudes are decreasing.

## Changes in 0.5.0

### New 

* `xcube gen2 CONFIG` will generate a cube from a data input store and a user given cube configuration.
   It will write the resulting cube in a user defined output store.
    - Input Stores: CCIODP, CDS, SentinelHub
    - Output stores: memory, directory, S3

* `xcube serve CUBE` will now use the last path component of `CUBE` as dataset title.

* `xcube serve` can now be run with AWS credentials (#296). 
  - In the form `xcube serve --config CONFIG`, a `Datasets` entry in `CONFIG`
    may now contain the two new keys `AccessKeyId: ...` and `SecretAccessKey: ...` 
    given that `FileSystem: obs`.
  - In the form `xcube serve --aws-prof PROFILE CUBE`
    the cube stored in bucket with URL `CUBE` will be accessed using the
    credentials found in section `[PROFILE]` of your `~/.aws/credentials` file.
  - In the form `xcube serve --aws-env CUBE`
    the cube stored in bucket with URL `CUBE` will be accessed using the
    credentials found in environment variables `AWS_ACCESS_KEY_ID` and
    `AWS_SECRET_ACCESS_KEY`.


* xcube has been extended by a new *Data Store Framework* (#307).
  It is provided by the `xcube.core.store` package.
  It's usage is currently documented only in the form of Jupyter Notebook examples, 
  see `examples/store/*.ipynb`.
   
* During the development of the new *Data Store Framework*, some  
  utility packages have been added:
  * `xcube.util.jsonschema` - classes that represent JSON Schemas for types null, boolean,
     number, string, object, and array. Schema instances are used for JSON validation,
     and object marshalling.
  * `xcube.util.assertions` - numerous `assert_*` functions that are used for function 
     parameter validation. All functions raise `ValueError` in case an assertion is not met.
  * `xcube.util.ipython` - functions that can be called for better integration of objects with
     Jupyter Notebooks.

### Enhancements

* Added possibility to specify packing of variables within the configuration of
  `xcube gen` (#269). The user now may specify a different packing variables, 
  which might be useful for reducing the storage size of the datacubes.
  Currently it is only implemented for zarr format.
  This may be done by passing the parameters for packing as the following:  
   
   
  ```yaml  
  output_writer_params: 

    packing: 
      analysed_sst: 
        scale_factor: 0.07324442274239326
        add_offset: -300.0
        dtype: 'uint16'
        _FillValue: 0.65535
  ```

* Example configurations for `xcube gen2` were added.

### Fixes

* From 0.4.1: Fixed time-series performance drop (#299). 

* Fixed `xcube gen` CLI tool to correctly insert time slices into an 
  existing cube stored as Zarr (#317).  

* When creating an ImageGeom from a dataset, correct the height if it would
  otherwise give a maximum latitude >90°.

* Disable the display of warnings in the CLI by default, only showing them if
  a `--warnings` flag is given.

* Fixed a regression when running "xcube serve" with cube path as parameter (#314)

* From 0.4.3: Extended `xcube serve` by reverse URL prefix option. 

* From 0.4.1: Fixed time-series performance drop (#299). 


## Changes in 0.4.3

* Extended `xcube serve` by reverse URL prefix option `--revprefix REFPREFIX`.
  This can be used in cases where only URLs returned by the service need to be prefixed, 
  e.g. by a web server's proxy pass.

## Changes in 0.4.2 

* Fixed a problem during release process. No code changes.

## Changes in 0.4.1 

* Fixed time-series performance drop (#299). 

## Changes in 0.4.0

### New

* Added new `/timeseries/{dataset}/{variable}` POST operation to xcube web API.
  It extracts time-series for a given GeoJSON object provided as body.
  It replaces all of the `/ts/{dataset}/{variable}/{geom-type}` operations.
  The latter are still maintained for compatibility with the "VITO viewer". 
  
* The xcube web API provided through `xcube serve` can now serve RGBA tiles using the 
  `dataset/{dataset}/rgb/tiles/{z}/{y}/{x}` operation. The red, green, blue 
  channels are computed from three configurable variables and normalisation ranges, 
  the alpha channel provides transparency for missing values. To specify a default
  RGB schema for a dataset, a colour mapping for the "pseudo-variable" named `rbg` 
  is provided in the configuration of `xcube serve`:
  ```yaml  
  Datasets:
    - Identifyer: my_dataset
      Style: my_style
      ...
    ...
  Styles:
    - Identifier: my_style
      ColorMappings:
        rgb:
          Red:
            Variable: rtoa_8
            ValueRange: [0., 0.25]
          Green:
            Variable: rtoa_6
            ValueRange: [0., 0.25]
          Blue:
            Variable: rtoa_4
            ValueRange: [0., 0.25]
        ...
  ```
  Note that this concept works nicely in conjunction with the new `Augmentation` feature (#272) used
  to compute new variables that could be input to the RGB generation. 
  
* Introduced new (ortho-)rectification algorithm allowing reprojection of 
  satellite images that come with (terrain-corrected) geo-locations for every pixel.

  - new CLI tool `xcube rectify`
  - new API function `xcube.core.rectify.rectify_dataset()`

* Utilizing the new rectification in `xcube gen` tool. It is now the default 
  reprojection method in `xcube.core.gen.iproc.XYInputProcessor` and
  `xcube.core.gen.iproc.DefaultInputProcessor`, if ground control points are not 
  specified, i.e. the input processor is configured with `xy_gcp_step=None`. (#206)
* Tile sizes for rectification in `xcube gen` are now derived from `output_writer_params` if given in configuration and 
  if it contains a `chunksizes` parameter for 'lat' or 'lon'. This will force the generation of a chunked xcube dataset 
  and will utilize Dask arrays for out-of-core computations. This is very useful for large data cubes whose time slices 
  would otherwise not fit into memory.
* Introduced new function `xcube.core.select.select_spatial_subset()`.

* Renamed function `xcube.core.select.select_vars()` into `xcube.core.select.select_variables_subset()`.
  
* Now supporting xarray and numpy functions in expressions used by the
  `xcube.core.evaluate.evaluate_dataset()` function and in the configuration of the 
  `xcube gen` tool. You can now use `xr` and `np` contexts in expressions, e.g. 
  `xr.where(CHL >= 0.0, CHL)`. (#257)

* The performance of the `xcube gen` tool for the case that expressions or 
  expression parts are reused across multiple variables can now be improved. 
  Such as expressions can now be assigned to intermediate variables and loaded 
  into memory, so they are not recomputed again.
  For example, let the expression `quality_flags.cloudy and CHL > 25.0` occur often
  in the configuration, then this is how recomputation can be avoided:
  ```
    processed_variables:
      no_cloud_risk:
        expression: not (quality_flags.cloudy and CHL_raw > 25.0)
        load: True
      CHL:
        expression: CHL_raw
        valid_pixel_expression: no_cloud_risk
      ...        
  ```      
* Added ability to write xcube datasets in Zarr format into object storage bucket using the xcube python api
  `xcube.core.dsio.write_cube()`. (#224) The user needs to pass provide user credentials via 
  ```
  client_kwargs = {'provider_access_key_id': 'user_id', 'provider_secret_access_key': 'user_secret'}
  ```
  and 
  write to existing bucket by executing 
  
  ```
  write_cube(ds1, 'https://s3.amazonaws.com/upload_bucket/cube-1-250-250.zarr', 'zarr',
                       client_kwargs=client_kwargs)
  ```
* Added new CLI tool `xcube tile` which is used to generate a tiled RGB image 
  pyramid from any xcube dataset. The format and file organisation of the generated 
  tile sets conforms to the [TMS 1.0 Specification](https://wiki.osgeo.org/wiki/Tile_Map_Service_Specification) 
  (#209).

* The configuration of `xcube serve` has been enhanced to support
  augmentation of data cubes by new variables computed on-the-fly (#272).
  You can now add a section `Augmentation` into a dataset descriptor, e.g.:
  
  ```yaml 
    Datasets:
      - Identifier: abc
        ...
        Augmentation:
          Path: compute_new_vars.py
          Function: compute_variables
          InputParameters:
            ...
      - ...
  ```
  
  where `compute_variables` is a function that receives the parent xcube dataset
  and is expected to return a new dataset with new variables. 
  
* The `xcube serve` tool now provides basic access control via OAuth2 bearer tokens (#263).
  To configure a service instance with access control, add the following to the 
  `xcube serve` configuration file:
  
  ```
    Authentication:
      Domain: "<your oauth2 domain>"
      Audience: "<your audience or API identifier>"
  ```
  
  Individual datasets can now be protected using the new `AccessControl` entry
  by configuring the `RequiredScopes` entry whose value is a list
  of required scopes, e.g. "read:datasets":
  
  ```
    Datasets:
      ...
      - Identifier: <some dataset id>
        ...
        AccessControl:
          RequiredScopes:
            - "read:datasets"
  ```
  
  If you want a dataset to disappear for authorized requests, set the 
  `IsSubstitute` flag:
  
  ```
    Datasets:
      ...
      - Identifier: <some dataset id>
        ...
        AccessControl:
          IsSubstitute: true
  ```

### Enhancements

* The `xcube serve` tool now also allows for per-dataset configuration
  of *chunk caches* for datasets read from remote object storage locations. 
  Chunk caching avoids recurring fetching of remote data chunks for same
  region of interest.
  It can be configured as default for all remote datasets at top-level of 
  the configuration file:
  ```
  DatasetChunkCacheSize: 100M
  ```
  or in individual dataset definitions:
  ```
  Datasets: 
     - Identifier: ...
       ChunkCacheSize: 2G
       ...
  ```
* Retrieval of time series in Python API function `xcube.core.timeseries.get_time_series()` 
  has been optimized and is now much faster for point geometries. 
  This enhances time-series performance of `xcube serve`. 
  * The log-output of `xcube serve` now contains some more details time-series request 
    so performance bottlenecks can be identified more easily from `xcube-serve.log`, 
    if the server is started together with the flag `--traceperf`.
* CLI command `xcube resample` has been enhanced by a new value for the 
  frequency option `--frequency all`
  With this value it will be possible to create mean, max , std, ... of the whole dataset,
  in other words, create an overview of a cube. 
  By [Alberto S. Rabaneda](https://github.com/rabaneda).
 
* The `xcube serve` tool now also serves dataset attribution information which will be 
  displayed in the xcube-viewer's map. To add attribution information, use the `DatasetAttribution` 
  in to your `xcube serve` configuration. It can be used on top-level (for all dataset), 
  or on individual datasets. Its value may be a single text entry or a list of texts:
  For example: 
  ```yaml
  DatasetAttribution: 
    - "© by Brockmann Consult GmbH 2020, contains modified Copernicus Data 2019, processed by ESA."
    - "Funded by EU H2020 DCS4COP project."
  ```
* The `xcube gen` tool now always produces consolidated xcube datasets when the output format is zarr. 
  Furthermore when appending to an existing zarr xcube dataset, the output now will be consolidated as well. 
  In addition, `xcube gen` can now append input time slices to existing optimized (consolidated) zarr xcube datasets.
* The `unchunk_coords` keyword argument of Python API function 
  `xcube.core.optimize.optimize_dataset()` can now be a name, or list of names  
  of the coordinate variable(s) to be consolidated. If boolean ``True`` is used
  all variables will be consolidated.
* The `xcube serve` API operations `datasets/` and `datasets/{ds_id}` now also
  return the metadata attributes of a given dataset and it variables in a property
  named `attrs`. For variables we added a new metadata property `htmlRepr` that is
  a string returned by a variable's `var.data._repr_html_()` method, if any.
* Renamed default log file for `xcube serve` command to `xcube-serve.log`.
* `xcube gen` now immediately flushes logging output to standard out
  
## Changes in 0.3.1 

### Fixes

* Removing false user warning about custom SNAP colormaps when starting 
  `xcube serve` command.
  
## Changes in 0.3.0

### New

* Added new parameter in `xcube gen` called `--no_sort`. Using `--no_sort`, 
  the input file list wont be sorted before creating the xcube dataset. 
  If `--no_sort` parameter is passed, order the input list will be kept. 
  The parameter `--sort` is deprecated and the input files will be sorted 
  by default. 
* xcube now discovers plugin modules by module naming convention
  and by Setuptools entry points. See new chapter 
  [Plugins](https://xcube.readthedocs.io/en/latest/plugins.html) 
  in xcube's documentation for details. (#211)  
* Added new `xcube compute` CLI command and `xcube.core.compute.compute_cube()` API 
  function that can be used to generate an output cube computed from a Python
  function that is applied to one or more input cubes. Replaces the formerly 
  hidden `xcube apply` command. (#167) 
* Added new function `xcube.core.geom.rasterize_features()` 
  to rasterize vector-data features into a dataset. (#222)
* Extended CLI command `xcube verify` and API function `xcube.core.verify.verify_cube` to check whether spatial
  coordinate variables and their associated bounds variables are equidistant. (#231)
* Made xarray version 0.14.1 minimum requirement due to deprecation of xarray's `Dataset.drop`
  method and replaced it with `drop_sel` and `drop_vars` accordingly. 


### Enhancements

* CLI commands execute much faster now when invoked with the `--help` and `--info` options.
* Added `serverPID` property to response of web API info handler. 
* Functions and classes exported by following modules no longer require data cubes to use
  the `lon` and `lat` coordinate variables, i.e. using WGS84 CRS coordinates. Instead, the 
  coordinates' CRS may be a projected coordinate system and coordinate variables may be called
  `x` and `y` (#112):
  - `xcube.core.new`
  - `xcube.core.geom`
  - `xcube.core.schema`
  - `xcube.core.verify`
* Sometimes the cell bounds coordinate variables of a given coordinate variables are not in a proper, 
  [CF compliant](http://cfconventions.org/Data/cf-conventions/cf-conventions-1.7/cf-conventions.html#cell-boundaries) 
  order, e.g. for decreasing latitudes `lat` the respective bounds coordinate
  `lat_bnds` is decreasing for `lat_bnds[:, 0]` and `lat_bnds[:, 1]`, but `lat_bnds[i, 0] < lat_bnds[i, 1]`
  for all `i`. xcube is now more tolerant w.r.t. to such wrong ordering of cell boundaries and will 
  compute the correct spatial extent. (#233)
* For `xcube serve`, any undefined color bar name will default to `"viridis"`. (#238)
    
 
### Fixes

* `xcube resample` now correctly re-chunks its output. By default, chunking of the 
  `time` dimension is set to one. (#212)

### Incompatible changes

The following changes introduce incompatibilities with former xcube 0.2.x 
versions. 

* The function specified by `xcube_plugins` entry points now receives an single argument of 
  type `xcube.api.ExtensionRegistry`. Plugins are asked to add their extensions
  to this registry. As an example, have a look at the default `xcube_plugins` entry points 
  in `./setup.py`.   
 
* `xcube.api.compute_dataset()` function has been renamed to 
  `xcube.api.evaluate_dataset()`. This has been done in order avoid confusion
  with new API function `xcube.api.compute_cube()`.
  
* xcube's package structure has been drastically changed: 
  - all of xcube's `__init__.py` files are now empty and no longer 
    have side effects such as sub-module aggregations. 
    Therefore, components need to be imported from individual modules.
  - renamed `xcube.api` into `xcube.core`
  - moved several modules from `xcube.util` into `xcube.core`
  - the new `xcube.constants` module contains package level constants
  - the new `xcube.plugin` module now registers all standard extensions
  - moved contents of module `xcube.api.readwrite` into `xcube.core.dsio`.
  - removed functions `read_cube` and `read_dataset` as `open_cube` and `open_dataset` are sufficient
  - all internal module imports are now absolute, rather than relative  

## Changes in 0.2.1

### Enhancements

- Added new CLI tool `xcube edit` and API function `xcube.api.edit_metadata`
  which allows editing the metadata of an existing xcube dataset. (#170)
- `xcube serve` now recognises xcube datasets with
  metadata consolidated by the `xcube opmimize` command. (#141)

### Fixes
- `xcube gen` now parses time stamps correcly from input data. (#207)
- Dataset multi-resolution pyramids (`*.levels` directories) can be stored in cloud object storage
  and are now usable with `xcube serve` (#179)
- `xcube optimize` now consolidates metadata only after consolidating
  coordinate variables. (#194)
- Removed broken links from `./README.md` (#197)
- Removed obsolete entry points from `./setup.py`.

## Changes in 0.2.0

### New

* Added first version of the [xcube documentation](https://xcube.readthedocs.io/) generated from
  `./docs` folder.

### Enhancements

* Reorganisation of the Documentation and Examples Section (partly addressing #106)
* Loosened python conda environment to satisfy conda-forge requirements
* xcube is now available as a conda package on the conda-forge channel. To install
  latest xcube package, you can now type: `conda install -c conda-forge xcube`
* Changed the unittesting code to minimize warnings reported by 3rd-party packages
* Making CLI parameters consistent and removing or changing parameter abbreviations
  in case they were used twice for different params. (partly addressing #91)
  For every CLI command which is generating an output a path must be provided by the
  option `-o`, `--output`. If not provided by the user, a default output_path is generated.
  The following CLI parameter have changed and their abbreviation is not enabled anymore : 

    - `xcube gen -v` is now only `xcube gen --vars` or `xcube gen --variables` 
    - `xcube gen -p` is now  `xcube gen -P` 
    - `xcube gen -i` is now  `xcube gen -I` 
    - `xcube gen -r` is now  `xcube gen -R`
    - `xcube gen -s` is now  `xcube gen -S` 
    - `xcube chunk -c`  is now  `xcube chunk -C`
    - `xcube level -l` is now `xcube level -L`
    - `xcube dump -v` is now `xcube dump --variable` or `xcube dump --var`
    - `xcube dump -e` is now `xcube dump -E` 
    - `xcube vars2dim -v` is now `xcube vars2dim --variable` or `xcube vars2dim --var`
    - `xcube vars2dim --var_name` is now `xcube vars2dim --variable` or `xcube vars2dim --var`
    - `xcube vars2dim -d` is now `xcube vars2dim -D` 
    - `xcube grid res -d` is now `xcube grid res -D`
    - `xcube grid res -c` is now `xcube grid res --cov` or `xcube grid res --coverage` 
    - `xcube grid res -n` is now `xcube grid res -N` or `xcube grid res --num_results` 
    - `xcube serve -p` is now `xcube serve -P` 
    - `xcube serve -a` is now `xcube serve -A` 
    
* Added option `inclStDev` and `inclCount` query parameters to `ts/{dataset}/{variable}/geometry` and derivates.
  If used with `inclStDev=1`, Xcube Viewer will show error bars for each time series point.
* `xcube.api.new_cube` function now accepts callables as values for variables.
  This allows to compute variable values depending on the (t, y, x) position
  in the cube. Useful for testing.
* `xcube.api` now exports the `MaskSet` class which is useful for decoding flag values encoding following the
  [CF conventions](http://cfconventions.org/Data/cf-conventions/cf-conventions-1.7/cf-conventions.html#flags).
* Added new CLI tool `xcube optimize` and API function `xcube.api.optimize_dataset` 
  optimizes data cubes for cloud object storage deployment. (#141)
* Added two new spatial dataset operations to Python API `xcube.api` (#148):
  * `mask_dataset_by_geometry(dataset, geometry)` clip and mask a dataset by geometry
  * `clip_dataset_by_geometry(dataset, geometry)` just clip a dataset by geometry 
* Changed the dev version tag from 0.2.0.dev3 to 0.2.0.dev
* The behavior of web API `/datasets?details=1` has changed.
  The call no longer includes associated vector data as GeoJSON. Instead new API
  has beed added to fetch new vector data on demand:
  `/datasets/{dataset}/places` and `/datasets/{dataset}/places/{place}` (#130)
* `xcube serve` accepts custom SNAP colormaps. The path to a SAP .cpd file can be passed via the server
   configuration file with the paramter [ColorFile] instead of [ColorBar]. (#84)
* `xcube serve` can now be configured to serve cubes that are associated 
   with another cube with same data but different chunking (#115). 
   E.g. using chunks such as `time=512,lat=1,lon=1` can drastically improve 
   time-series extractions. 
   Have a look at the demo config in `xube/webapi/res/demo/config.yml`.     
* `xcube serve` does now offer a AWS S3 compatible data access API (#97):
   - List bucket objects: `/s3bucket`, see AWS 
     docs [GET](https://docs.aws.amazon.com/AmazonS3/latest/API/v2-RESTBucketGET.html)
   - Get bucket object: `/s3bucket/{ds_id}/{path}`, 
     see AWS docs [HEAD](https://docs.aws.amazon.com/AmazonS3/latest/API/RESTObjectHEAD.html) 
     and [GET](https://docs.aws.amazon.com/AmazonS3/latest/API/RESTObjectGET.html)
* `xcube serve` now verifies that a configured cube is valid once it is opened. (#107)
* Added new CLI command `xcube verify` performing xcube dataset verification. (#19)
* Reworked `xcube extract` to be finally useful and effective for point data extraction. (#102) 
* `xcube server`can now filter datasets by point coordinate, e.g. `/datasets?point=12.5,52.8`. (#50) 
* `xcube server`can now limit time series to a maximum number of 
  valid (not NaN) values. To activate, pass optional query parameter `maxValids` to the various `/ts`
  functions. The special value `-1` will restrict the result to contain only valid values. (#113) 
* Reworked `xcube gen` to be more user-friendly and more consistent with other tools. 
  The changes are
  - Removed `--dir` and `--name` options and replaced it by single `--output` option, 
    whose default value is `out.zarr`. (#45)
  - The `--format` option no longer has a default value. If not given, 
    format is guessed from `--output` option.
  - Renamed following parameters in the configuration file:
    + `input_files` into `input_paths`, also because paths may point into object storage 
      locations (buckets);  
    + `output_file` into `output_path`, to be consistent with `input_paths`.  
* Added new CLI command `xcube prune`. The tool deletes all block files associated with empty (NaN-
  only) chunks in given INPUT cube, which must have ZARR format. This can drastically reduce files 
  in sparse cubes and improve cube reading performance. (#92)
* `xcube serve` has a new `prefix` option which is a path appended to the server's host.
  The `prefix` option replaces the `name` option which is now deprecated but kept 
  for backward compatibility. (#79)
* Added new CLI command `xcube resample` that is used to generate temporarily up- or downsampled
  data cubes from other data cubes.
* `xcube serve` can now be run with xcube dataset paths and styling information given via the CLI rather 
  than a configuration file. For example `xcube serve --styles conc_chl=(0,20,"viridis") /path/to/my/chl-cube.zarr`.
  This allows for quick inspection of newly generated cubes via `xcube gen`.
  Also added option `--show` that starts the Xcube viewer on desktop environments in a browser. 
* Added new `xcube apply` command that can be used to generate an output cube computed from a Python function 
  that is applied to one or more input cubes. 
  The command is still in development and therefore hidden.
* Added new `xcube timeit` command that can be used to measure the time required for 
  parameterized command invocations. 
  The command is still in development and therefore hidden.
* Added global `xcube --scheduler SCHEDULER` option for Dask distributed computing (#58)
* Added global `xcube --traceback` option, removed local `xcube gen --traceback` option
* Completed version 1 of an xcube developer guide.
* Added `xcube serve` command (#43) 
* `xcube serve`: Time-series web API now also returns "uncertainty" (#48)
* Added `xcube level` command to allow for creating spatial pyramid levels (#38)
* `xcube gen` accepts multiple configuration files that will be merged in order (#21)
* Added `xcube gen` option `--sort` when input data list should be sorted (#33)    
* Added `xcube vars2dim` command to make variables a cube dimension (#31)
* Added `xcube serve` option `--traceperf` that allows switching on performance diagnostics.
* Included possibility to read the input file paths from a text file. (#47)
* Restructured and clarified code base (#27)
* Moved to Python 3.7 (#25)
* Excluding all input processors except for the default one. They are now plugins and have own repositories within the 
  xcube's organisation. (#49)


### Fixes

* `xcube gen` CLI now updates metadata correctly. (#181)
* It was no longer possible to use the `xcube gen` CLI with `--proc` option. (#120)
* `totalCount` attribute of time series returned by Web API `ts/{dataset}/{variable}/{geom-type}` now
   contains the correct number of possible observations. Was always `1` before.
* Renamed Web API function `ts/{dataset}/{variable}/places` into
  `ts/{dataset}/{variable}/features`.
* `xcube gen` is now taking care that when new time slices are added to an existing
   cube, this is done by maintaining the chronological order. New time slices are
   either appended, inserted, or replaced. (#64) (#139)
* Fixed `xcube serve` issue with WMTS KVP method `GetTile` with query parameter `time` 
  whose value can now also have the two forms `<start-date>/<end-date>` and just `<date>`. (#132) 
* Fixed `xcube extract` regression that stopped working after Pandas update (#95) 
* Fixed problem where CTRL+C didn't function anymore with `xcube serve`. (#87)
* Fixed error `indexes along dimension 'y' are not equal` occurred when using 
  `xcube gen` with processed variables that used flag values (#86)
* Fixed `xcube serve` WMTS KVP API to allow for case-insensitive query parameters. (#77)
* Fixed error in plugins when importing `xcube.api.gen` (#62)
* Fixed import of plugins only when executing `xcube.cli` (#66)

## Changes in 0.1.0

* Respecting chunk sizes when computing tile sizes [#44](https://github.com/dcs4cop/xcube-server/issues/44)
* The RESTful tile operations now have a query parameter `debug=1` which toggles tile 
  computation performance diagnostics.
* Can now associate place groups with datasets.
* Major revision of API. URLs are now more consistent.
* Request for obtaining a legend for a layer of given by a variable of a data set was added.
* Added a Dockerfile to build an xcube docker image and to run the demo
* The RESTful time-series API now returns ISO-formatted UTC dates [#26](https://github.com/dcs4cop/xcube-server/issues/26)<|MERGE_RESOLUTION|>--- conflicted
+++ resolved
@@ -32,12 +32,6 @@
   `xarray >= 2022.6` and `zarr >= 2.11` to ensure sparse 
   Zarr datasets can be written using `dataset.to_zarr(store)`. (#688)
 
-<<<<<<< HEAD
-* Added new class `xcube.util.jsonencoder.NumpyJSONEncoder` that 
-  is used to serialize numpy-like scalar values to JSON.
-  The new encoder is required because `xcube io dump` was broken 
-  due to the updated env.
-=======
 * Added new module `xcube.util.jsonencoder` that offers the class 
   `NumpyJSONEncoder` used to serialize numpy-like scalar values to JSON. 
   It also offers the function `to_json_value()` to convert Python objects 
@@ -45,7 +39,6 @@
   to ensure dataset attributes that are JSON-serializable. For example,
   the latest version of the `rioxarray` package generates a `_FillValue` 
   attribute with datatype `np.uint8`. 
->>>>>>> 4166bd25
 
 ### Fixes
 
