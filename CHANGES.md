## Changes in 0.13.1 (in development)

<<<<<<< HEAD
### Enhancements

* Added Notebook 
  [xcube-viewer-in-jl.ipynb](examples/notebooks/viewer/xcube-viewer-in-jl.ipynb)
  that explains how xcube Viewer can now be utilised in JupyterLab
  using the new (still experimental) xcube JupyterLab extension
  [xcube-jl-ext](https://github.com/dcs4cop/xcube-jl-ext).

* Added Notebook
  [test_AzureBlobFS.ipynb](/test/test_AzureBlobFS.ipynb). This notebook shows how a
  new data store instance can connect and list zarr files from Azure bolb storage using 
  'abfs' as store id, blob container as root, account_name and account_key or connection_string as store
  params. 

* Included support for Azure Blob Storage filesystem by adding `AzureFsAccessor()` with support 
  for the 'abfs' protocol (fsspec adlfs package) class in `/xcube/core/store/fs/impl/fs.py` 
  and `/xcube/core/store/fs/registry.py`.
  
  These changes will enable access to data cubes (`.zarr` or `.levels`) in Azure blob storage. This
  has been tested with xcube `new_data_store()` function and xcube server configuration file for DataStores.
  
  ```python
    new_data_store(
        "abfs", # Azure fs protocol
        root="blob_container",  # Azure blob container name
        storage_options= {'anon':True, 'account_name':"xxx", 'account_key':'xxx...'} # or connection_string:xxxxxxxx
    )
    ```
  Configuration file sample for Azure Blob
  Here you can either use `account_name` and `account_key` or use only the `connection_string` which contain both name and key
  
  ```yaml
  DataStores:
  - Identifier: siec
    StoreId: abfs
    StoreParams:
      root: zarr_cubes
      max_depth: 1
      storage_options:
        anon: true
        account_name': "xxx"
        account_key': 'xxx...' # or

        connection_string: xxxxxxxx
    Datasets:
      - Path: "*.levels"
        Style: default
        



### Fixes


* Intermediate: Ensure `Viewer()` creates a server with reverse prefix set. 

* Intermediate: Ensure `Viewer.add_dataset()` provides a dataset title. 

* Intermediate: Fixed `xcube.webapi.viewer.Viewer` 
  so it can find `~/.xcube/jupyterlab/lab-info.json`.

### Other

* Removed deprecated example `examples/tile`.

## Changes in 0.13.0.dev10

### Fixes

* Replaced usages of deprecated numpy dtype `numpy.bool` 
  by Python type `bool`. 

## Changes in 0.13.0.dev9
=======

## Changes in 0.13.0
>>>>>>> 722e56dd

### Enhancements

* xcube Server has been rewritten almost from scratch.

  - Introduced a new endpoint `${server_url}/s3` that emulates
    and AWS S3 object storage for the published datasets. (#717)
    The `bucket` name can be either:
    * `s3://datasets` - publishes all datasets in Zarr format.
    * `s3://pyramids` - publishes all datasets in a multi-level `levels`
      format (multi-resolution N-D images)
      that comprises level datasets in Zarr format.
    
    Datasets published through the S3 API are slightly 
    renamed for clarity. For bucket `s3://pyramids`:
    * if a dataset identifier has suffix `.levels`, the identifier remains;
    * if a dataset identifier has suffix `.zarr`, it will be replaced by 
      `.levels` only if such a dataset doesn't exist;
    * otherwise, the suffix `.levels` is appended to the identifier.
    For bucket `s3://datasets` the opposite is true:
    * if a dataset identifier has suffix `.zarr`, the identifier remains;
    * if a dataset identifier has suffix `.levels`, it will be replaced by 
      `.zarr` only if such a dataset doesn't exist;
    * otherwise, the suffix `.zarr` is appended to the identifier.

    With the new S3 endpoints in place, xcube Server instances can be used
    as xcube data stores as follows:
    
    ```python
    store = new_data_store(
        "s3", 
        root="datasets",   # bucket "datasets", use also "pyramids"
        max_depth=2,       # optional, but we may have nested datasets
        storage_options=dict(
            anon=True,
            client_kwargs=dict(
                endpoint_url='http://localhost:8080/s3' 
            )
        )
    )
    ```


  - The limited `s3bucket` endpoints are no longer available and are 
    replaced by `s3` endpoints. 

  - Added new endpoint `/viewer` that serves a self-contained, 
    packaged build of 
    [xcube Viewer](https://github.com/dcs4cop/xcube-viewer). 
    The packaged viewer can be overridden by environment variable 
    `XCUBE_VIEWER_PATH` that must point to a directory with a 
    build of a compatible viewer.

  - The `--show` option of `xcube serve` 
    has been renamed to `--open-viewer`. 
    It now uses the self-contained, packaged build of 
    [xcube Viewer](https://github.com/dcs4cop/xcube-viewer). (#750)

  - The `--show` option of `xcube serve` 
    now outputs various aspects of the server configuration. 
  
  - Added experimental endpoint `/volumes`.
    It is used by xcube Viewer to render 3-D volumes.

* xcube Server is now more tolerant with respect to datasets it can not 
  open without errors. Implementation detail: It no longer fails if 
  opening datasets raises any exception other than `DatasetIsNotACubeError`.
  (#789)

* xcube Server's colormap management has been improved in several ways:
  - Colormaps are no longer managed globally. E.g., on server configuration 
    change, new custom colormaps are reloaded from files. 
  - Colormaps are loaded dynamically from underlying 
    matplotlib and cmocean registries, and custom SNAP color palette files. 
    That means, latest matplotlib colormaps are now always available. (#687)
  - Colormaps can now be reversed (name suffix `"_r"`), 
    can have alpha blending (name suffix `"_alpha"`),
    or both (name suffix `"_r_alpha"`).
  - Loading of custom colormaps from SNAP `*.cpd` has been rewritten.
    Now also the `isLogScaled` property of the colormap is recognized. (#661)
  - The module `xcube.util.cmaps` has been redesigned and now offers
    three new classes for colormap management:
    * `Colormap` - a colormap 
    * `ColormapCategory` - represents a colormap category
    * `ColormapRegistry` - manages colormaps and their categories


* The xcube filesystem data stores such as "file", "s3", "memory"
  can now filter the data identifiers reported by `get_data_ids()`. (#585)
  For this purpose, the data stores now accept two new optional keywords
  which both can take the form of a wildcard pattern or a sequence 
  of wildcard patterns:

  1. `excludes`: if given and if any pattern matches the identifier, 
     the identifier is not reported. 
  2. `includes`: if not given or if any pattern matches the identifier, 
     the identifier is reported.
  
* Added convenience method `DataStore.list_data_ids()` that works 
  like `get_data_ids()`, but returns a list instead of an iterator. (#776)

* Added Notebook 
  [xcube-viewer-in-jl.ipynb](examples/notebooks/viewer/xcube-viewer-in-jl.ipynb)
  that explains how xcube Viewer can now be utilised in JupyterLab
  using the new (still experimental) xcube JupyterLab extension
  [xcube-jl-ext](https://github.com/dcs4cop/xcube-jl-ext).

* Replaced usages of deprecated numpy dtype `numpy.bool` 
  by Python type `bool`. 


### Fixes

* xcube CLI tools no longer emit warnings when trying to import
  installed packages named `xcube_*` as xcube plugins.
  
* The `xcube.util.timeindex` module can now handle 0-dimensional 
  `ndarray`s as indexers. This effectively avoids the warning 
  `Can't determine indexer timezone; leaving it unmodified.`
  which was emitted in such cases.

* `xcube serve` will now also accept datasets with coordinate names
  `longitude` and `latitude`, even if the attribute `long_name` isn't set.
  (#763)

* Function `xcube.core.resampling.affine.affine_transform_dataset()`
  now assumes that geographic coordinate systems are equal by default and
  hence a resampling based on an affine transformation can be performed.

* Fixed a problem with xcube server's WMTS implementation.
  For multi-level resolution datasets with very coarse low resolution levels, 
  the tile matrix sets `WorldCRS84Quad` and `WorldWebMercatorQuad` have 
  reported a negative minimum z-level.

* Implementation of function `xcube.core.geom.rasterize_features()` 
  has been changed to account for consistent use of a target variable's
  `fill_value` and `dtype` for a given feature.
  In-memory (decoded) variables now always use dtype `float64` and use 
  `np.nan` to represent missing values. Persisted (encoded) variable data
  will make use of the target `fill_value` and `dtype`. (#778)

* Relative local filesystem paths to datasets are now correctly resolved 
  against the base directory of the xcube Server's configuration, i.e.
  configuration parameter `base_dir`. (#758)

* Fixed problem with `xcube gen` raising `FileNotFoundError`
  with Zarr >= 2.13.

* Provided backward compatibility with Python 3.8. (#760)

### Other

* The CLI tool `xcube edit` has been deprecated in favour of the 
  `xcube patch`. (#748)

* Deprecated CLI `xcube tile` has been removed.

* Deprecated modules, classes, methods, and functions
  have finally been removed:
  - `xcube.core.geom.get_geometry_mask()`
  - `xcube.core.mldataset.FileStorageMultiLevelDataset`
  - `xcube.core.mldataset.open_ml_dataset()`
  - `xcube.core.mldataset.open_ml_dataset_from_local_fs()`
  - `xcube.core.mldataset.open_ml_dataset_from_object_storage()`
  - `xcube.core.subsampling.get_dataset_subsampling_slices()`
  - `xcube.core.tiledimage`
  - `xcube.core.tilegrid`

* The following classes, methods, and functions have been deprecated:
  - `xcube.core.xarray.DatasetAccessor.levels()`
  - `xcube.util.cmaps.get_cmap()`
  - `xcube.util.cmaps.get_cmaps()`
  
* A new function `compute_tiles()` has been 
  refactored out from function `xcube.core.tile.compute_rgba_tile()`.

* Added method `get_level_for_resolution(xy_res)` to 
  abstract base class `xcube.core.mldataset.MultiLevelDataset`. 

* Removed outdated example resources from `examples/serve/demo`.

* Account for different spatial resolutions in x and y in 
  `xcube.core.geom.get_dataset_bounds()`.

* Make code robust against 0-size coordinates in 
  `xcube.core.update._update_dataset_attrs()`.

* xcube Server has been enhanced to load multi-module Python code 
  for dynamic cubes both from both directories and zip archives.
  For example, the following dataset definition computes a dynamic 
  cube from dataset "local" using function "compute_dataset" in 
  Python module "resample_in_time.py":
  ```yaml
    Path: resample_in_time.py
    Function: compute_dataset
    InputDatasets: ["local"]
  ```
  Users can now pack "resample_in_time.py" among any other modules and 
  packages into a zip archive. Note that the original module name 
  is now a prefix to the function name:
  ```yaml
    Path: modules.zip
    Function: resample_in_time:compute_dataset
    InputDatasets: ["local"]
  ```
  
  Implementation note: this has been achieved by using 
  `xcube.core.byoa.CodeConfig` in
  `xcube.core.mldataset.ComputedMultiLevelDataset`.

* Instead of the `Function` keyword it is now
  possible to use the `Class` keyword.
  While `Function` references a function that receives one or 
  more datasets (type `xarray.Dataset`) and returns a new one, 
  `Class` references a callable that receives one or 
  more multi-level datasets and returns a new one.
  The callable is either a class derived from  
  or a function that returns an instance of 
  `xcube.core.mldataset.MultiLevelDataset`. 

* Module `xcube.core.mldataset` has been refactored into 
  a sub-package for clarity and maintainability.

* Removed deprecated example `examples/tile`.


## Changes in 0.12.1 

### Enhancements

* Added a new package `xcube.core.zarrstore` that exports a number
  of useful 
  [Zarr store](https://zarr.readthedocs.io/en/stable/api/storage.html) 
  implementations and Zarr store utilities: 
  * `xcube.core.zarrstore.GenericZarrStore` comprises 
    user-defined, generic array definitions. Arrays will compute 
    their chunks either from a function or a static data array. 
  * `xcube.core.zarrstore.LoggingZarrStore` is used to log 
    Zarr store access performance and therefore useful for 
    runtime optimisation and debugging. 
  * `xcube.core.zarrstore.DiagnosticZarrStore` is used for testing
    Zarr store implementations. 
  * Added a xarray dataset accessor 
    `xcube.core.zarrstore.ZarrStoreHolder` that enhances instances of
    `xarray.Dataset` by a new property `zarr_store`. It holds a Zarr store
    instance that represents the datasets as a key-value mapping.
    This will prepare later versions of xcube Server for publishing all 
    datasets via an emulated S3 API.

    In turn, the classes of module `xcube.core.chunkstore` have been
    deprecated.
    
* Added a new function `xcube.core.select.select_label_subset()` that 
  is used to select dataset labels along a given dimension using
  user-defined predicate functions.

* The xcube Python environment is now requiring 
  `xarray >= 2022.6` and `zarr >= 2.11` to ensure sparse 
  Zarr datasets can be written using `dataset.to_zarr(store)`. (#688)

* Added new module `xcube.util.jsonencoder` that offers the class 
  `NumpyJSONEncoder` used to serialize numpy-like scalar values to JSON. 
  It also offers the function `to_json_value()` to convert Python objects 
  into JSON-serializable versions. The new functionality is required 
  to ensure dataset attributes that are JSON-serializable. For example,
  the latest version of the `rioxarray` package generates a `_FillValue` 
  attribute with datatype `np.uint8`. 

### Fixes

* The filesystem-based data stores for the "s3", "file", and "memory"
  protocols can now provide `xr.Dataset` instances from image pyramids
  formats, i.e. the `levels` and `geotiff` formats.

## Changes in 0.12.0

### Enhancements

* Allow xcube Server to work with any OIDC-compliant auth service such as
  Auth0, Keycloak, or Google. Permissions of the form 
  `"read:dataset:\<dataset\>"` and `"read:variable:\<dataset\>"` can now be
  passed by two id token claims: 
  - `permissions` must be a JSON list of permissions;
  - `scope` must be a space-separated character string of permissions.

  It is now also possible to include id token claim values into the 
  permissions as template variables. For example, if the currently
  authenticated user is `demo_user`, the permission 
  `"read:dataset:$username/*"` will effectively be
  `"read:dataset:demo_user/*"` and only allow access to datasets
  with resource identifiers having the prefix `demo_user/`.

  With this change, server configuration has changed:     
  #### Example of OIDC configuration for auth0
  
  Please note, there **must be** a trailing slash in the "Authority" URL.
  
  ```yaml
  Authentication:
    Authority: https://some-demo-service.eu.auth0.com/
    Audience: https://some-demo-service/api/
  ```  
  #### Example of OIDC configuration for Keycloak
  
  Please note, **no** trailing slash in the "Authority" URL.

  ```yaml
  Authentication: 
    Authority: https://kc.some-demo-service.de/auth/realms/some-kc-realm
    Audience: some-kc-realm-xc-api
  ```
* Filesystem-based data stores like "file" and "s3" support reading 
  GeoTIFF and Cloud Optimized GeoTIFF (COG). (#489) 

* `xcube server` now also allows publishing also 2D datasets 
  such as opened from GeoTIFF / COG files.

* Removed all upper version bounds of package dependencies.
  This increases compatibility with existing Python environments.

* A new CLI tool `xcube patch` has been added. It allows for in-place
  metadata patches of Zarr data cubes stored in almost any filesystem 
  supported by [fsspec](https://filesystem-spec.readthedocs.io/en/latest/) 
  including the protocols "s3" and "file". It also allows patching
  xcube multi-level datasets (`*.levels` format).
  
* In the configuration for `xcube server`, datasets defined in `DataStores` 
  may now have user-defined identifiers. In case the path does not unambiguously 
  define a dataset (because it contains wildcards), providing a 
  user-defined identifier will raise an error. 

### Fixes

* xcube Server did not find any grid mapping if a grid mapping variable
  (e.g. spatial_ref or crs) encodes a geographic CRS
  (CF grid mapping name "latitude_longitude") and the related geographical 
  1-D coordinates were named "x" and "y". (#706) 
* Fixed typo in metadata of demo cubes in `examples/serve/demo`. 
  Demo cubes now all have consolidated metadata.
* When writing multi-level datasets with file data stores, i.e.,
  ```python
  store.write_data(dataset, data_id="test.levels", use_saved_levels=True)
  ``` 
  and where `dataset` has different spatial resolutions in x and y, 
  an exception was raised. This is no longer the case. 
* xcube Server can now also compute spatial 2D datasets from users' 
  Python code. In former versions, spatio-temporal 3D cubes were enforced.

### Other important changes

* Deprecated all functions and classes defined in `xcube.core.dsio` 
  in favor of the xcube data store API defined by `xcube.core.store`.

## Changes in 0.11.2

### Enhancements

* `xcube serve` now provides new metadata details of a dataset:
  - The spatial reference is now given by property `spatialRef` 
    and provides a textual representation of the spatial CRS.
  - The dataset boundary is now given as property `geometry`
    and provides a GeoJSON Polygon in geographic coordinates. 
    
* `xcube serve` now publishes the chunk size of a variable's 
  time dimension for either for an associated time-chunked dataset or the
  dataset itself (new variable integer property `timeChunkSize`).
  This helps clients (e.g. xcube Viewer) to improve the 
  server performance for time-series requests.

* The functions
  - `mask_dataset_by_geometry()` 
  - `rasterize_features()`
  of module `xcube.core.geom` have been reimplemented to generate 
  lazy dask arrays. Both should now be applicable to datasets
  that have arbitrarily large spatial dimensions. 
  The spatial chunk sizes to be used can be specified using 
  keyword argument `tile_size`. (#666)

### Fixes

* Fixed ESA CCI example notebook. (#680)

* `xcube serve` now provides datasets after changes of the service 
  configuration while the server is running.
  Previously, it was necessary to restart the server to load the changes. (#678)

### Other changes

* `xcube.core.resampling.affine_transform_dataset()` has a new 
  keyword argument `reuse_coords: bool = False`. If set to `True` 
  the returned dataset will reuse the _same_ spatial coordinates 
  as the target. This is a workaround for xarray issue 
  https://github.com/pydata/xarray/issues/6573.

* Deprecated following functions of module `xcube.core.geom`:
  - `is_dataset_y_axis_inverted()` is no longer used;
  - `get_geometry_mask()` is no longer used;
  - `convert_geometry()` has been renamed to `normalize_geometry()`.
  
## Changes in 0.11.1

* Fixed broken generation of composite RGBA tiles. (#668)
* Fixing broken URLs in xcube viewer documentation, more revision still needed.

## Changes in 0.11.0

### Enhancements

* `xcube serve` can now serve datasets with arbitrary spatial 
  coordinate reference systems. Before xcube 0.11, datasets where forced
  to have a geographical CRS such as EPSG:4326 or CRS84. 

* `xcube serve` can now provide image tiles for two popular tile grids:
  1. global geographic grid, with 2 x 1 tiles at level zero (the default);
  2. global web mercator grid, with 1 x 1 tiles at level 
     zero ("Google projection", OSM tile grid).
  
  The general form of the new xcube tile URL is (currently)
       
      /datasets/{ds_id}/vars/{var_name}/tile2/{z}/{y}/{x}
    
  The following query parameters can be used

  - `crs`: set to `CRS84` to use the geographical grid (the default),
    or `EPSG:3857` to use the web mercator grid. 
  - `cbar`: color bar name such as `viridis` or `plasma`, 
     see color bar names of matplotlib. Defaults to `bone`.
  - `vmin`: minimum value to be used for color mapping. Defaults to `0`.
  - `vmax`: maximum value to be used for color mapping. Defaults to `1`.
  - `retina`: if set to `1`, tile size will be 512 instead of 256.

* The WMTS provided by `xcube serve` has been reimplemented from scratch.
  It now provides two common tile matrix sets:
  1. `WorldCRS84Quad` global geographic grid, with 2 x 1 tiles at level zero; 
  2. `WorldWebMercatorQuad` global web mercator grid, with 1 x 1 tiles 
     at level zero. 
  
  New RESTful endpoints have been added to reflect this:

      /wmts/1.0.0/{TileMatrixSet}/WMTSCapabilities.xml
      /wmts/1.0.0/tile/{Dataset}/{Variable}/{TileMatrixSet}/{TileMatrix}/{TileRow}/{TileCol}.png
  
  The existing RESTful endpoints now use tile matrix set `WorldCRS84Quad` by default:

      /wmts/1.0.0/WMTSCapabilities.xml
      /wmts/1.0.0/tile/{Dataset}/{Variable}/{TileMatrix}/{TileRow}/{TileCol}.png

  The key-value pair (KVP) endpoint `/wmts/kvp` now recognises the
  `TileMatrixSet` key for the two values described above.

* Support for multi-level datasets aka ND image pyramids has been 
  further improved (#655):
  - Introduced new parameter `agg_methods` for writing multi-level datasets 
    with the "file", "s3", and "memory" data stores. 
    The value of `agg_methods` is either a string `"first"`,
    `"min"`, `"max"`, `"mean"`, `"median"` or a dictionary that maps
    a variable name to an aggregation method. Variable names can be patterns
    that may contain wildcard characters '*' and '?'. The special aggregation
    method `"auto"` can be used to select `"first"` for integer variables 
    and `"mean"` for floating point variables. 
  - The `xcube level` CLI tool now has a new option `--agg-methods` (or `-A`)
    for the same purpose.

* The xcube package now consistently makes use of logging.
  We distinguish general logging and specific xcube logging.
  General logging refers to the log messages emitted by any Python module 
  while xcube logging only refers to log messages emitted by xcube modules.

  * The output of general logging from xcube CLI tools can now be 
    configured with two new CLI options: 
    
    - `--loglevel LEVEL`: Can be one of `CRITICAL`, `ERROR`,
      `WARNING`, `INFO`, `DETAIL`, `DEBUG`, `TRACE`, or `OFF` (the default).
    - `--logfile PATH`: Effective only if log level is not `OFF`.
      If given, log messages will be written into the file
      given by PATH. If omitted, log messages will be redirected 
      to standard error (`sys.stderr`).

    The output of general logging from xcube CLI is disabled by default.
    If enabled, the log message format includes the level, date-time,
    logger name, and message.

  * All xcube modules use the logger named `xcube` 
    (i.e. `LOG = logging.getLogger("xcube")`) to emit 
    messages regarding progress, debugging, errors. Packages that extend
    the xcube package should use a dot suffix for their logger names, e.g.
    `xcube.cci` for the xcube plugin package `xcube-cci`.
  
  * All xcube CLI tools will output log messages, if any, 
    on standard error (`sys.stderr`). 
    Only the actual result, if any, 
    is written to standard out (`sys.stdout`).

  * Some xcube CLI tools have a `--quiet`/`-q` option to disable output
    of log messages on the console and a `--verbose`/`-v` option to enable 
    it and control the log level. For this purpose the option `-v` 
    can be given multiple times and even be combined: `-v` = `INFO`, 
    `-vv` = `DETAIL`, `-vvv` = `DEBUG`, `-vvvv` = `TRACE`.
    The `quiet` and `verbose` settings only affect the logger named `xcube`
    and its children. 
    If enabled, a simple message format will be used, unless the general 
    logging is redirected to stdout.

### Fixes

* Fixed a problem where the `DataStores` configuration of `xcube serve` 
  did not recognize multi-level datasets. (#653)

* Opening of multi-level datasets with filesystem data stores now 
  recognizes the `cache_size` open parameter.

* It is possible again to build and run docker containers from the docker file 
  in the Github Repository. (#651)
  For more information, see 
  https://xcube.readthedocs.io/en/latest/installation.html#docker 

### Other changes

* The `xcube tile` CLI tool has been deprecated. A new tool is planned that can work
  concurrently on dask clusters and also supports common tile grids such as
  global geographic and web mercator.

* The `xcube.util.tiledimage` module has been deprecated and is no longer 
  used in xcube. It has no replacement.

* The `xcube.util.tilegrid` module has been deprecated and is no longer 
  used in xcube. 
  A new implementation is provided by `xcube.core.tilingscheme` 
  which is used instead. 

* All existing functions of the `xcube.core.tile` module have been 
  deprecated and are no longer used in xcube. A newly exported function
  is `xcube.core.tile.compute_rgba_tile()` which is used in place of
  other tile generating functions.
  

## Changes in 0.10.2

### Enhancements

* Added new module `xcube.core.subsampling` for function
  `subsample_dataset(dataset, step)` that is now used by default 
  to generate the datasets level of multi-level datasets.

* Added new setting `Authentication.IsRequired` to the `xcube serve` 
  configuration. If set to `true`, xcube Server will reject unauthorized 
  dataset requests by returning HTTP code 401.
  
* For authorized clients, the xcube Web API provided by `xcube serve`
  now allows granted scopes to contain wildcard characters `*`, `**`,
  and `?`. This is useful to give access to groups of datasets, e.g.
  the scope `read:dataset:*/S2-*.zarr` permits access to any Zarr 
  dataset in a subdirectory of the configured data stores and 
  whose name starts with "S2-". (#632)

* `xcube serve` used to shut down with an error message 
  if it encountered datasets it could not open. New behaviour 
  is to emit a warning and ignore such datasets. (#630)

* Introduced helper function `add_spatial_ref()`
  of package `xcube.core.gridmapping.cfconv` that allows 
  adding a spatial coordinate reference system to an existing  
  Zarr dataset. (#629)

* Support for multi-level datasets has been improved:
  - Introduced new parameters for writing multi-level datasets with the 
    "file", "s3", and "memory" data stores (#617). They are 
    + `base_dataset_id`: If given, the base dataset will be linked only 
      with the value of `base_dataset_id`, instead of being copied as-is.
      This can save large amounts of storage space. 
    + `tile_size`: If given, it forces the spatial dimensions to be 
       chunked accordingly. `tile_size` can be a positive integer 
       or a pair of positive integers.
    + `num_levels`: If given, restricts the number of resolution levels 
       to the given value. Must be a positive integer to be effective.
  - Added a new example notebook 
    [5_multi_level_datasets.ipynb](https://github.com/dcs4cop/xcube/blob/master/examples/notebooks/datastores/5_multi_level_datasets.ipynb) 
    that demonstrates writing and opening multi-level datasets with the 
    xcube filesystem data stores.
  - Specified [xcube Multi-Resolution Datasets](https://github.com/dcs4cop/xcube/blob/master/docs/source/mldatasets.md)
    definition and format.

* `xcube gen2` returns more expressive error messages.
  
### Fixes

* Fixed problem where the dataset levels of multi-level datasets were 
  written without spatial coordinate reference system. In fact, 
  only spatial variables were written. (#646)

* Fixed problem where xcube Server instances that required 
  user authentication published datasets and variables for 
  unauthorised users.

* Fixed `FsDataAccessor.write_data()` implementations, 
  which now always return the passed in `data_id`. (#623)

* Fixes an issue where some datasets seemed to be shifted in the 
  y-(latitude-) direction and were misplaced on maps whose tiles 
  are served by `xcube serve`. Images with ascending y-values are 
  now tiled correctly. (#626)

### Other

* The `xcube level` CLI tool has been rewritten from scratch to make use 
  of xcube filesystem data stores. (#617)

* Deprecated numerous classes and functions around multi-level datasets.
  The non-deprecated functions and classes of `xcube.core.mldataset` should 
  be used instead along with the xcube filesystem data stores for 
  multi-level dataset i/o. (#516)
  - Deprecated all functions of the `xcube.core.level` module
    + `compute_levels()`
    + `read_levels()`
    + `write_levels()`
  - Deprecated numerous classes and functions of the `xcube.core.mldataset`
    module
    + `FileStorageMultiLevelDataset`
    + `ObjectStorageMultiLevelDataset`
    + `open_ml_dataset()`
    + `open_ml_dataset_from_object_storage()`
    + `open_ml_dataset_from_local_fs()`
    + `write_levels()`

* Added packages `python-blosc` and `lz4` to the xcube Python environment 
  for better support of Dask `distributed` and the Dask service 
  [Coiled](https://coiled.io/).

* Replace the dependency on the `rfc3339-validator` PyPI package with a
  dependency on its recently created conda-forge package.

* Remove unneeded dependency on the no longer used `strict-rfc3339` package.

## Changes in 0.10.1

### Fixes

* Deprecated argument `xy_var_names` in function `GridMapping.from_dataset`,
  thereby preventing a NotImplementedError. (#551) 

### Other Changes

* For compatibility, now also `xcube.__version__` contains the xcube 
  version number.

## Changes in 0.10.0

### Incompatible Changes 

* The configuration `DataStores` for `xcube serve` changed in an
  incompatible way with xcube 0.9.x: The value of former `Identifier` 
  must now be assigned to `Path`, which is a mandatory parameter. 
  `Path` may contain wildcard characters \*\*, \*, ?. 
  `Identifier` is now optional, the default is 
  `"${store_id}~${data_id}"`. If given, it should only be used to 
  uniquely identify single datasets within a data store
  pointed to by `Path`. (#516) 

### Enhancements

* It is now possible to use environment variables in most  
  xcube configuration files. Unix bash syntax is used, i.e. 
  `${ENV_VAR_NAME}` or `$ENV_VAR_NAME`. (#580)
  
  Supported tools include
  - `xcube gen --config CONFIG` 
  - `xcube gen2 --stores STORES_CONFIG --service SERVICE_CONFIG` 
  - `xcube serve -c CONFIG` 

* Changed the `xcube gen` tool to extract metadata for pre-sorting inputs
  from other than NetCDF inputs, e.g. GeoTIFF.

* Optimized function `xcube.core.geom.rasterize_features()`.
  It is now twice as fast while its memory usage dropped to the half. (#593)
  
### Fixes

* `xcube serve` now also serves datasets that are located in 
  subdirectories of filesystem-based data stores such as
  "file", "s3", "memory". (#579)

* xcube serve now accepts datasets whose spatial 
  resolutions differ up to 1%. (#590)
  It also no longer rejects datasets with large dimension 
  sizes. (Formerly, an integer-overflow occurred in size 
  computation.) 

* `DatasetChunkCacheSize` is now optional in `xcube serve`
  configuration. (Formerly, when omitted, the server crashed.)
  
* Fixed bug that would cause that requesting data ids on some s3 stores would
  fail with a confusing ValueError.
  
* Fixed that only last dataset of a directory listing was published via 
  `xcube serve` when using the `DataStores` configuration with 
  filesystem-based datastores such as "s3" or "file". (#576)
  
### Other

* Pinned Python version to < 3.10 to avoid import errors caused by a 
  third-party library.

* Values `obs` and `local` for the `FileSystem` parameter in xcube 
  configuration files have been replaced by `s3` and `file`, but are kept 
  temporarily for the sake of backwards compatibility.

## Changes in 0.9.2

### Fixes

* A `xcube.core.store.fs.impl.FSDataStore` no longer raises exceptions when 
  root directories in data store configurations do not exist. Instead, they 
  are created when data is written.

## Changes in 0.9.1

### New features

* The `xcube.core.maskset.MaskSet` class no longer allocates static numpy 
  arrays for masks. Instead, it uses lazy dask arrays. (#556)

* Function `xcube.core.geom.mask_dataset_by_geometry` has a new parameter 
  `all_touched`: If `True`, all pixels intersected by geometry outlines will 
  be included in the mask. If `False`, only pixels whose center is within the 
  polygon or that are selected by Bresenham’s line algorithm will be included  
  in the mask. The default value is set to `False`. 

### Other

* Updated `Dockerfile`: Removed the usage of a no-longer-maintained base image.
  Ensured that the version tag 'latest' can be used with installation mode 
  'release' for xcube plugins.

* The `xcube` package now requires `xarray >= 0.19`, `zarr >= 2.8`, 
  `pandas >= 1.3`.

## Changes in 0.9.0

### New features

* The implementations of the default data stores `s3`, `directory`, 
  and `memory` have been replaced entirely by a new implementation
  that utilize the [fsspec](https://filesystem-spec.readthedocs.io/) 
  Python package. The preliminary filesystem-based data stores 
  are now `s3`, `file`, and `memory`. All share a common implementations 
  and tests. Others filesystem-based data stores can be added easily
  and will follow soon, for example `hdfs`. 
  All filesystem-based data stores now support xarray
  datasets (type `xarray.Dataset`) in Zarr and NetCDF format as 
  well as image pyramids (type`xcube.core.multilevel.MultiLevelDataset`) 
  using a Zarr-based multi-level format. (#446)

* Several changes became necessary on the xcube Generator
  package `xcube.core.gen2` and CLI `xcube gen2`. 
  They are mostly not backward compatible:
  - The only supported way to instantiate cube generators is the
    `CubeGenerator.new()` factory method. 
  - `CubeGenerator.generate_cube()` and `CubeGenerator.get_cube_info()`
    both now receive the request object that has formerly been passed 
    to the generator constructors.
  - The `CubeGenerator.generate_cube()` method now returns a 
    `CubeGeneratorResult` object rather than a simple string 
    (the written `data_id`).  
  - Empty cubes are no longer written, a warning status is 
    generated instead.
  - The xcube gen2 CLI `xcube gen2` has a new option `--output RESULT` 
    to write the result to a JSON file. If it is omitted, 
    the CLI will dump the result as JSON to stdout.

* Numerous breaking changes have been applied to this version
  in order to address generic resampling (#391), to support other
  CRS than WGS-84 (#112), and to move from the struct data cube 
  specification to a more relaxed cube convention (#488): 
  * The following components have been removed entirely 
    - module `xcube.core.imgeom` with class `ImageGeom` 
    - module `xcube.core.geocoding` with class `GeoCoding`
    - module `xcube.core.reproject` and all its functions
  * The following components have been added 
    - module `xcube.core.gridmapping` with new class `GridMapping`
      is a CF compliant replacement for classes `ImageGeom` and `GeoCoding`
  * The following components have changed in an incompatible way:
    - Function`xcube.core.rectify.rectify_dataset()` now uses 
      `source_gm: GridMapping` and `target_gm: GridMapping` instead of 
      `geo_coding: GeoCoding` and `output_geom: ImageGeom`. 
    - Function`xcube.core.gen.iproc.InputProcessor.process()` now uses 
      `source_gm: GridMapping` and `target_gm: GridMapping` instead of 
      `geo_coding: GeoCoding` and `output_geom: ImageGeom`. 
  * xcube no longer depends on GDAL (at least not directly).
    
* Added a new feature to xcube called "BYOA" - Bring your own Algorithm.
  It is a generic utility that allows for execution of user-supplied 
  Python code in both local and remote contexts. (#467)
  The new `xcube.core.byoa` package hosts the BYOA implementation and API.
  The entry point to the functionality is the `xcube.core.byoa.CodeConfig`
  class. It is currently utilized by the xcube Cube Generator that can now
  deal with an optional `code_config` request parameter. If given,
  the generated data cube will be post-processed by the configured user-code.
  The xcube Cube Generator with the BYOA feature is made available through the 
  1. Generator API `xcube.core.gen2.LocalCubeGenerator` and
    `xcube.core.gen2.service.RemoteCubeGenerator`;
  2. Generator CLI `xcube gen2`.
  
* A dataset's cube subset and its grid mapping can now be accessed through
  the `xcube` property of `xarray.Dataset` instances. This feature requires 
  importing the `xcube.core.xarray`package. Let `dataset` be an 
  instance of `xarray.Dataset`, then
  - `dataset.xcube.cube` is a `xarray.Dataset` that contains all cube 
     variables of `dataset`, namely the ones with dimensions 
     `("time", [...,], y_dim_name, x_dim_name)`, where `y_dim_name`, 
    `x_dim_name` are determined by the dataset's grid mapping.
     May be empty, if `dataset` has no cube variables.
  - `dataset.xcube.gm` is a `xcube.core.gridmapping.GridMapping` that 
     describes the CF-compliant grid mapping of `dataset`. 
     May be `None`, if `dataset` does not define a grid mapping.
  - `dataset.xcube.non_cube` is a `xarray.Dataset` that contains all
     variables of `dataset` that are not in `dataset.xcube.cube`.
     May be same as `dataset`, if `dataset.xcube.cube` is empty.
  
* Added a new utility module `xcube.util.temp` that allows for creating 
  temporary files and directories that will be deleted when the current 
  process ends.
* Added function `xcube.util.versions.get_xcube_versions()`  
  that outputs the versions of packages relevant for xcube.
  Also added a new CLI `xcube versions` that outputs the result of the  
  new function in JSON or YAML. (#522)

### Other

* The xcube cube generator (API `xcube.core.gen2`, CLI `xcube gen2`) 
  will now write consolidated Zarrs by default. (#500)
* xcube now issues a warning, if a data cube is opened from object 
  storage, and credentials have neither been passed nor can be found, 
  and the object storage has been opened with the default `anon=False`. (#412)
* xcube no longer internally caches directory listings, which prevents 
  the situation where a data cube that has recently been written into object 
  storage cannot be found. 
* Removed example notebooks that used hard-coded local file paths. (#400)
* Added a GitHub action that will run xcube unit tests, and build and 
  push Docker images. The version tag of the image is either `latest` when 
  the master changed or equals the release tag. 
* Removed warning `module 'xcube_xyz' looks like an xcube-plugin but 
  lacks a callable named 'init_plugin`.
* Fixed an issue where `xcube serve` provided wrong layer source options for 
  [OpenLayers XYZ](https://openlayers.org/en/latest/apidoc/module-ol_source_XYZ-XYZ.html) 
  when latitude coordinates where increasing with the coordinate index. (#251)
* Function `xcube.core.normalize.adjust_spatial_attrs()` no longer removes
  existing global attributes of the form `geospatial_vertical_<property>`.
* Numerous classes and functions became obsolete in the xcube 0.9 
  code base and have been removed, also because we believe there is 
  quite rare outside use, if at all. 
  
  Removed from `xcube.util.tiledimage`:
  * class `DownsamplingImage`
  * class `PilDownsamplingImage`
  * class `NdarrayDownsamplingImage`
  * class `FastNdarrayDownsamplingImage`
  * class `ImagePyramid`
  * function `create_pil_downsampling_image()`
  * function `create_ndarray_downsampling_image()`
  * function `downsample_ndarray()`
  * functions `aggregate_ndarray_xxx()`
  
  Removed from `xcube.util.tilegrid`:
  * functions `pow2_2d_subdivision()`
  * functions `pow2_1d_subdivision()`
  
## Changes in 0.8.2

* Fixed the issue that xcube gen2 would not print tracebacks to stderr 
  when raising errors of type `CubeGeneratorError` (#448).
* Enhanced `xcube.core.normalize.normalize_dataset()` function to also 
  normalize datasets with latitudes given as 
  `latitude_centers` and to invert decreasing latitude coordinate values.
* Introduced `xcube.core.normalize.cubify_dataset()` function to normalize 
  a dataset and finally assert the result complies to the 
  [xcube dataset conventions](https://github.com/dcs4cop/xcube/blob/master/docs/source/cubespec.md).
* Fixed that data stores `directory` and `s3` were not able to handle data 
  identifiers that they had assigned themselves during `write_data()`.  
  (#450)
* The `xcube prune` tool is no longer restricted to data cube datasets 
  and should now be able to deal with datasets that comprise very many 
  chunks. (#469)
* The `xcube.core.extract.get_cube_values_for_points()` function has been 
  enhanced to also accept lists or tuples in the item values of 
  the `points` arguments. (#431)   
* Fixed exception raised in `xcube extract` CLI tool when called with the 
  `--ref` option. This issue occurred with `xarray 0.18.2+`.

## Changes in 0.8.1

* Improved support of datasets with time given as `cftime.DatetimeGregorian` 
  or `cftime.DatetimeJulian`.
* Fixed out-of-memory error raised if spatial subsets were created from 
  cubes with large spatial dimensions. (#442)
* Fixed example Notebook `compute_dask_array` and renamed it 
  into `compute_array_from_func`. (#385)
* Fixed a problem with the S3 data store that occurred if the store was 
  configured without `bucket_name` and the (Zarr) data was opened 
  with `consolidated=True`.

* The functions `xcube.core.compute.compute_cube()` 
  and `xcube.core.compute.compute_dataset()`
  can now alter the shape of input datasets. (#289)  

## Changes in 0.8.0

* Harmonized retrieval of spatial and temporal bounds of a dataset: 
  To determine spatial bounds, use `xcube.core.geom.get_dataset_bounds()`, 
  to determine temporal bounds, use `xcube.core.timecoord.get_time_range_from_data()`. 
  Both methods will attempt to get the values from associated bounds arrays first. 
* Fixed broken JSON object serialisation of objects returned by 
  `DataStore.describe_object()`. (#432)
* Changed behaviour and signature of `xcube.core.store.DataStore.get_dataset_ids()`.
  The keyword argument `include_titles: str = True` has been replaced by 
  `include_attrs: Sequence[str] = None` and the return value changes accordingly:
  - If `include_attrs` is None (the default), the method returns an iterator
    of dataset identifiers *data_id* of type `str`.
  - If `include_attrs` is a sequence of attribute names, the method returns
    an iterator of tuples (*data_id*, *attrs*) of type `Tuple[str, Dict]`.
  Hence `include_attrs`  can be used to obtain a minimum set of dataset 
  metadata attributes for each returned *data_id*.
  However, `include_attrs` is not yet implemented so far in the "s3", 
  "memory", and "directory" data stores. (#420)
* Directory and S3 Data Store consider format of data denoted by *data id* when 
  using `get_opener_ids()`.
* S3 Data Store will only recognise a `consolidated = True` parameter setting,
  if the file `{bucket}/{data_id}/.zmetadata` exists. 
* `xcube gen2` will now ensure that temporal subsets can be created. (#430)
* Enhance `xcube serve` for use in containers: (#437)
  * In addition to option `--config` or `-c`, dataset configurations can now 
    be passed via environment variable `XCUBE_SERVE_CONFIG_FILE`.
  * Added new option `--base-dir` or `-b` to pass the base directory to
    resolve relative paths in dataset configurations. In addition, the value
    can be passed via environment variable `XCUBE_SERVE_BASE_DIR`.

## Changes in 0.7.2

* `xcube gen2` now allows for specifying the final data cube's chunk
  sizes. The new `cube_config` parameter is named `chunks`, is optional
  and if given, must be a dictionary that maps a dimension name to a 
  chunk size or to `None` (= no chunking). The chunk sizes only apply 
  to data variables. Coordinate variables will not be affected, e.g. 
  "time", "lat", "lon" will not be chunked. (#426)

* `xcube gen2` now creates subsets from datasets returned by data stores that
  do not recognize cube subset parameters `variable_names`, `bbox`, and
  `time_range`. (#423)

* Fixed a problem where S3 data store returned outdated bucket items. (#422)

## Changes in 0.7.1

* Dataset normalisation no longer includes reordering increasing
  latitude coordinates, as this creates datasets that are no longer writable 
  to Zarr. (#347)
* Updated package requirements
  - Added `s3fs`  requirement that has been removed by accident.
  - Added missing requirements `requests` and `urllib3`.

## Changes in 0.7.0

* Introduced abstract base class `xcube.util.jsonschema.JsonObject` which 
  is now the super class of many classes that have JSON object representations.
  In Jupyter notebooks, instances of such classes are automatically rendered 
  as JSON trees.
* `xcube gen2` CLI tool can now have multiple `-v` options, e.g. `-vvv`
  will now output detailed requests and responses.  
* Added new Jupyter notebooks in `examples/notebooks/gen2` 
  for the _data cube generators_ in the package `xcube.core.gen2`.
* Fixed a problem in `JsonArraySchema` that occurred if a valid 
  instance was `None`. A TypeError `TypeError: 'NoneType' object is not iterable` was 
  raised in this case.
* The S3 data store  `xcube.core.store.stores.s3.S3DataStore` now implements the `describe_data()` method. 
  It therefore can also be used as a data store from which data is queried and read.  
* The `xcube gen2` data cube generator tool has been hidden from
  the set of "official" xcube tools. It is considered as an internal tool 
  that is subject to change at any time until its interface has stabilized.
  Please refer to `xcube gen2 --help` for more information.
* Added `coords` property to `DatasetDescriptor` class. 
  The `data_vars` property of the `DatasetDescriptor` class is now a dictionary. 
* Added `chunks` property to `VariableDescriptor` class. 
* Removed function `reproject_crs_to_wgs84()` and tests (#375) because  
  - it seemed to be no longer be working with GDAL 3.1+; 
  - there was no direct use in xcube itself;
  - xcube plans to get rid of GDAL dependencies.
* CLI tool `xcube gen2` may now also ingest non-cube datasets.
* Fixed unit tests broken by accident. (#396)
* Added new context manager `xcube.util.observe_dask_progress()` that can be used
  to observe tasks that known to be dominated by Dask computations: 
  ```python
  with observe_dask_progress('Writing dataset', 100):
      dataset.to_zarr(store)  
  ```
* The xcube normalisation process, which ensures that a dataset meets the requirements 
  of a cube, internally requested a lot of data, causing the process to be slow and
  expensive in terms of memory consumption. This problem was resolved by avoiding to
  read in these large amounts of data. (#392)

## Changes in 0.6.1

* Updated developer guide (#382)

Changes relating to maintenance of xcube's Python environment requirements in `envrionment.yml`:

* Removed explicit `blas` dependency (which required MKL as of `blas =*.*=mkl`) 
  for better interoperability with existing environments.  
* Removed restrictions of `fsspec <=0.6.2` which was required due to 
  [Zarr #650](https://github.com/zarr-developers/zarr-python/pull/650). As #650 has been fixed, 
  `zarr=2.6.1` has been added as new requirement. (#360)

## Changes in 0.6.0

### Enhancements 

* Added four new Jupyter Notebooks about xcube's new Data Store Framework in 
  `examples/notebooks/datastores`.

* CLI tool `xcube io dump` now has new `--config` and `--type` options. (#370)

* New function `xcube.core.store.get_data_store()` and new class `xcube.core.store.DataStorePool` 
  allow for maintaining a set of pre-configured data store instances. This will be used
  in future xcube tools that utilise multiple data stores, e.g. "xcube gen", "xcube serve". (#364)

* Replaced the concept of `type_id` used by several `xcube.core.store.DataStore` methods 
  by a more flexible `type_specifier`. Documentation is provided in `docs/source/storeconv.md`. 
  
  The `DataStore` interface changed as follows:
  - class method `get_type_id()` replaced by `get_type_specifiers()` replaces `get_type_id()`;
  - new instance method `get_type_specifiers_for_data()`;
  - replaced keyword-argument in `get_data_ids()`;
  - replaced keyword-argument in `has_data()`;
  - replaced keyword-argument in `describe_data()`;
  - replaced keyword-argument in `get_search_params_schema()`;
  - replaced keyword-argument in `search_data()`;
  - replaced keyword-argument in `get_data_opener_ids()`.
  
  The `WritableDataStore` interface changed as follows:
  - replaced keyword-argument in `get_data_writer_ids()`.

* The JSON Schema classes in `xcube.util.jsonschema` have been extended:
  - `date` and `date-time` formats are now validated along with the rest of the schema
  - the `JsonDateSchema` and `JsonDatetimeSchema` subclasses of `JsonStringSchema` have been introduced, 
    including a non-standard extension to specify date and time limits

* Extended `xcube.core.store.DataStore` docstring to include a basic convention for store 
  open parameters. (#330)

* Added documentation for the use of the open parameters passed to 
  `xcube.core.store.DataOpener.open_data()`.

### Fixes

* `xcube serve` no longer crashes, if configuration is lacking a `Styles` entry.

* `xcube gen` can now interpret `start_date` and `stop_date` from NetCDF dataset attributes. 
  This is relevant for using `xcube gen` for Sentinel-2 Level 2 data products generated and 
  provided by Brockmann Consult. (#352)


* Fixed both `xcube.core.dsio.open_cube()` and `open_dataset()` which failed with message 
  `"ValueError: group not found at path ''"` if called with a bucket URL but no credentials given
  in case the bucket is not publicly readable. (#337)
  The fix for that issue now requires an additional `s3_kwargs` parameter when accessing datasets 
  in _public_ buckets:
  ```python
  from xcube.core.dsio import open_cube 
    
  public_url = "https://s3.eu-central-1.amazonaws.com/xcube-examples/OLCI-SNS-RAW-CUBE-2.zarr"
  public_cube = open_cube(public_url, s3_kwargs=dict(anon=True))
  ```  
* xcube now requires `s3fs >= 0.5` which implies using faster async I/O when accessing object storage.
* xcube now requires `gdal >= 3.0`. (#348)
* xcube now only requires `matplotlib-base` package rather than `matplotlib`. (#361)

### Other

* Restricted `s3fs` version in envrionment.yml in order to use a version which can handle pruned xcube datasets.
  This restriction will be removed once changes in zarr PR https://github.com/zarr-developers/zarr-python/pull/650 
  are merged and released. (#360)
* Added a note in the `xcube chunk` CLI help, saying that there is a possibly more efficient way 
  to (re-)chunk datasets through the dedicated tool "rechunker", see https://rechunker.readthedocs.io
  (thanks to Ryan Abernathey for the hint). (#335)
* For `xcube serve` dataset configurations where `FileSystem: obs`, users must now also 
  specify `Anonymous: True` for datasets in public object storage buckets. For example:
  ```yaml
  - Identifier: "OLCI-SNS-RAW-CUBE-2"
    FileSystem: "obs"
    Endpoint: "https://s3.eu-central-1.amazonaws.com"
    Path: "xcube-examples/OLCI-SNS-RAW-CUBE-2.zarr"
    Anyonymous: true
    ...
  - ...
  ```  
* In `environment.yml`, removed unnecessary explicit dependencies on `proj4` 
  and `pyproj` and restricted `gdal` version to >=3.0,<3.1. 

## Changes in 0.5.1

* `normalize_dataset` now ensures that latitudes are decreasing.

## Changes in 0.5.0

### New 

* `xcube gen2 CONFIG` will generate a cube from a data input store and a user given cube configuration.
   It will write the resulting cube in a user defined output store.
    - Input Stores: CCIODP, CDS, SentinelHub
    - Output stores: memory, directory, S3

* `xcube serve CUBE` will now use the last path component of `CUBE` as dataset title.

* `xcube serve` can now be run with AWS credentials (#296). 
  - In the form `xcube serve --config CONFIG`, a `Datasets` entry in `CONFIG`
    may now contain the two new keys `AccessKeyId: ...` and `SecretAccessKey: ...` 
    given that `FileSystem: obs`.
  - In the form `xcube serve --aws-prof PROFILE CUBE`
    the cube stored in bucket with URL `CUBE` will be accessed using the
    credentials found in section `[PROFILE]` of your `~/.aws/credentials` file.
  - In the form `xcube serve --aws-env CUBE`
    the cube stored in bucket with URL `CUBE` will be accessed using the
    credentials found in environment variables `AWS_ACCESS_KEY_ID` and
    `AWS_SECRET_ACCESS_KEY`.


* xcube has been extended by a new *Data Store Framework* (#307).
  It is provided by the `xcube.core.store` package.
  It's usage is currently documented only in the form of Jupyter Notebook examples, 
  see `examples/store/*.ipynb`.
   
* During the development of the new *Data Store Framework*, some  
  utility packages have been added:
  * `xcube.util.jsonschema` - classes that represent JSON Schemas for types null, boolean,
     number, string, object, and array. Schema instances are used for JSON validation,
     and object marshalling.
  * `xcube.util.assertions` - numerous `assert_*` functions that are used for function 
     parameter validation. All functions raise `ValueError` in case an assertion is not met.
  * `xcube.util.ipython` - functions that can be called for better integration of objects with
     Jupyter Notebooks.

### Enhancements

* Added possibility to specify packing of variables within the configuration of
  `xcube gen` (#269). The user now may specify a different packing variables, 
  which might be useful for reducing the storage size of the datacubes.
  Currently it is only implemented for zarr format.
  This may be done by passing the parameters for packing as the following:  
   
   
  ```yaml  
  output_writer_params: 

    packing: 
      analysed_sst: 
        scale_factor: 0.07324442274239326
        add_offset: -300.0
        dtype: 'uint16'
        _FillValue: 0.65535
  ```

* Example configurations for `xcube gen2` were added.

### Fixes

* From 0.4.1: Fixed time-series performance drop (#299). 

* Fixed `xcube gen` CLI tool to correctly insert time slices into an 
  existing cube stored as Zarr (#317).  

* When creating an ImageGeom from a dataset, correct the height if it would
  otherwise give a maximum latitude >90°.

* Disable the display of warnings in the CLI by default, only showing them if
  a `--warnings` flag is given.

* Fixed a regression when running "xcube serve" with cube path as parameter (#314)

* From 0.4.3: Extended `xcube serve` by reverse URL prefix option. 

* From 0.4.1: Fixed time-series performance drop (#299). 


## Changes in 0.4.3

* Extended `xcube serve` by reverse URL prefix option `--revprefix REFPREFIX`.
  This can be used in cases where only URLs returned by the service need to be prefixed, 
  e.g. by a web server's proxy pass.

## Changes in 0.4.2 

* Fixed a problem during release process. No code changes.

## Changes in 0.4.1 

* Fixed time-series performance drop (#299). 

## Changes in 0.4.0

### New

* Added new `/timeseries/{dataset}/{variable}` POST operation to xcube web API.
  It extracts time-series for a given GeoJSON object provided as body.
  It replaces all of the `/ts/{dataset}/{variable}/{geom-type}` operations.
  The latter are still maintained for compatibility with the "VITO viewer". 
  
* The xcube web API provided through `xcube serve` can now serve RGBA tiles using the 
  `dataset/{dataset}/rgb/tiles/{z}/{y}/{x}` operation. The red, green, blue 
  channels are computed from three configurable variables and normalisation ranges, 
  the alpha channel provides transparency for missing values. To specify a default
  RGB schema for a dataset, a colour mapping for the "pseudo-variable" named `rbg` 
  is provided in the configuration of `xcube serve`:
  ```yaml  
  Datasets:
    - Identifyer: my_dataset
      Style: my_style
      ...
    ...
  Styles:
    - Identifier: my_style
      ColorMappings:
        rgb:
          Red:
            Variable: rtoa_8
            ValueRange: [0., 0.25]
          Green:
            Variable: rtoa_6
            ValueRange: [0., 0.25]
          Blue:
            Variable: rtoa_4
            ValueRange: [0., 0.25]
        ...
  ```
  Note that this concept works nicely in conjunction with the new `Augmentation` feature (#272) used
  to compute new variables that could be input to the RGB generation. 
  
* Introduced new (ortho-)rectification algorithm allowing reprojection of 
  satellite images that come with (terrain-corrected) geo-locations for every pixel.

  - new CLI tool `xcube rectify`
  - new API function `xcube.core.rectify.rectify_dataset()`

* Utilizing the new rectification in `xcube gen` tool. It is now the default 
  reprojection method in `xcube.core.gen.iproc.XYInputProcessor` and
  `xcube.core.gen.iproc.DefaultInputProcessor`, if ground control points are not 
  specified, i.e. the input processor is configured with `xy_gcp_step=None`. (#206)
* Tile sizes for rectification in `xcube gen` are now derived from `output_writer_params` if given in configuration and 
  if it contains a `chunksizes` parameter for 'lat' or 'lon'. This will force the generation of a chunked xcube dataset 
  and will utilize Dask arrays for out-of-core computations. This is very useful for large data cubes whose time slices 
  would otherwise not fit into memory.
* Introduced new function `xcube.core.select.select_spatial_subset()`.

* Renamed function `xcube.core.select.select_vars()` into `xcube.core.select.select_variables_subset()`.
  
* Now supporting xarray and numpy functions in expressions used by the
  `xcube.core.evaluate.evaluate_dataset()` function and in the configuration of the 
  `xcube gen` tool. You can now use `xr` and `np` contexts in expressions, e.g. 
  `xr.where(CHL >= 0.0, CHL)`. (#257)

* The performance of the `xcube gen` tool for the case that expressions or 
  expression parts are reused across multiple variables can now be improved. 
  Such as expressions can now be assigned to intermediate variables and loaded 
  into memory, so they are not recomputed again.
  For example, let the expression `quality_flags.cloudy and CHL > 25.0` occur often
  in the configuration, then this is how recomputation can be avoided:
  ```
    processed_variables:
      no_cloud_risk:
        expression: not (quality_flags.cloudy and CHL_raw > 25.0)
        load: True
      CHL:
        expression: CHL_raw
        valid_pixel_expression: no_cloud_risk
      ...        
  ```      
* Added ability to write xcube datasets in Zarr format into object storage bucket using the xcube python api
  `xcube.core.dsio.write_cube()`. (#224) The user needs to pass provide user credentials via 
  ```
  client_kwargs = {'provider_access_key_id': 'user_id', 'provider_secret_access_key': 'user_secret'}
  ```
  and 
  write to existing bucket by executing 
  
  ```
  write_cube(ds1, 'https://s3.amazonaws.com/upload_bucket/cube-1-250-250.zarr', 'zarr',
                       client_kwargs=client_kwargs)
  ```
* Added new CLI tool `xcube tile` which is used to generate a tiled RGB image 
  pyramid from any xcube dataset. The format and file organisation of the generated 
  tile sets conforms to the [TMS 1.0 Specification](https://wiki.osgeo.org/wiki/Tile_Map_Service_Specification) 
  (#209).

* The configuration of `xcube serve` has been enhanced to support
  augmentation of data cubes by new variables computed on-the-fly (#272).
  You can now add a section `Augmentation` into a dataset descriptor, e.g.:
  
  ```yaml 
    Datasets:
      - Identifier: abc
        ...
        Augmentation:
          Path: compute_new_vars.py
          Function: compute_variables
          InputParameters:
            ...
      - ...
  ```
  
  where `compute_variables` is a function that receives the parent xcube dataset
  and is expected to return a new dataset with new variables. 
  
* The `xcube serve` tool now provides basic access control via OAuth2 bearer tokens (#263).
  To configure a service instance with access control, add the following to the 
  `xcube serve` configuration file:
  
  ```
    Authentication:
      Domain: "<your oauth2 domain>"
      Audience: "<your audience or API identifier>"
  ```
  
  Individual datasets can now be protected using the new `AccessControl` entry
  by configuring the `RequiredScopes` entry whose value is a list
  of required scopes, e.g. "read:datasets":
  
  ```
    Datasets:
      ...
      - Identifier: <some dataset id>
        ...
        AccessControl:
          RequiredScopes:
            - "read:datasets"
  ```
  
  If you want a dataset to disappear for authorized requests, set the 
  `IsSubstitute` flag:
  
  ```
    Datasets:
      ...
      - Identifier: <some dataset id>
        ...
        AccessControl:
          IsSubstitute: true
  ```

### Enhancements

* The `xcube serve` tool now also allows for per-dataset configuration
  of *chunk caches* for datasets read from remote object storage locations. 
  Chunk caching avoids recurring fetching of remote data chunks for same
  region of interest.
  It can be configured as default for all remote datasets at top-level of 
  the configuration file:
  ```
  DatasetChunkCacheSize: 100M
  ```
  or in individual dataset definitions:
  ```
  Datasets: 
     - Identifier: ...
       ChunkCacheSize: 2G
       ...
  ```
* Retrieval of time series in Python API function `xcube.core.timeseries.get_time_series()` 
  has been optimized and is now much faster for point geometries. 
  This enhances time-series performance of `xcube serve`. 
  * The log-output of `xcube serve` now contains some more details time-series request 
    so performance bottlenecks can be identified more easily from `xcube-serve.log`, 
    if the server is started together with the flag `--traceperf`.
* CLI command `xcube resample` has been enhanced by a new value for the 
  frequency option `--frequency all`
  With this value it will be possible to create mean, max , std, ... of the whole dataset,
  in other words, create an overview of a cube. 
  By [Alberto S. Rabaneda](https://github.com/rabaneda).
 
* The `xcube serve` tool now also serves dataset attribution information which will be 
  displayed in the xcube-viewer's map. To add attribution information, use the `DatasetAttribution` 
  in to your `xcube serve` configuration. It can be used on top-level (for all dataset), 
  or on individual datasets. Its value may be a single text entry or a list of texts:
  For example: 
  ```yaml
  DatasetAttribution: 
    - "© by Brockmann Consult GmbH 2020, contains modified Copernicus Data 2019, processed by ESA."
    - "Funded by EU H2020 DCS4COP project."
  ```
* The `xcube gen` tool now always produces consolidated xcube datasets when the output format is zarr. 
  Furthermore when appending to an existing zarr xcube dataset, the output now will be consolidated as well. 
  In addition, `xcube gen` can now append input time slices to existing optimized (consolidated) zarr xcube datasets.
* The `unchunk_coords` keyword argument of Python API function 
  `xcube.core.optimize.optimize_dataset()` can now be a name, or list of names  
  of the coordinate variable(s) to be consolidated. If boolean ``True`` is used
  all variables will be consolidated.
* The `xcube serve` API operations `datasets/` and `datasets/{ds_id}` now also
  return the metadata attributes of a given dataset and it variables in a property
  named `attrs`. For variables we added a new metadata property `htmlRepr` that is
  a string returned by a variable's `var.data._repr_html_()` method, if any.
* Renamed default log file for `xcube serve` command to `xcube-serve.log`.
* `xcube gen` now immediately flushes logging output to standard out
  
## Changes in 0.3.1 

### Fixes

* Removing false user warning about custom SNAP colormaps when starting 
  `xcube serve` command.
  
## Changes in 0.3.0

### New

* Added new parameter in `xcube gen` called `--no_sort`. Using `--no_sort`, 
  the input file list wont be sorted before creating the xcube dataset. 
  If `--no_sort` parameter is passed, order the input list will be kept. 
  The parameter `--sort` is deprecated and the input files will be sorted 
  by default. 
* xcube now discovers plugin modules by module naming convention
  and by Setuptools entry points. See new chapter 
  [Plugins](https://xcube.readthedocs.io/en/latest/plugins.html) 
  in xcube's documentation for details. (#211)  
* Added new `xcube compute` CLI command and `xcube.core.compute.compute_cube()` API 
  function that can be used to generate an output cube computed from a Python
  function that is applied to one or more input cubes. Replaces the formerly 
  hidden `xcube apply` command. (#167) 
* Added new function `xcube.core.geom.rasterize_features()` 
  to rasterize vector-data features into a dataset. (#222)
* Extended CLI command `xcube verify` and API function `xcube.core.verify.verify_cube` to check whether spatial
  coordinate variables and their associated bounds variables are equidistant. (#231)
* Made xarray version 0.14.1 minimum requirement due to deprecation of xarray's `Dataset.drop`
  method and replaced it with `drop_sel` and `drop_vars` accordingly. 


### Enhancements

* CLI commands execute much faster now when invoked with the `--help` and `--info` options.
* Added `serverPID` property to response of web API info handler. 
* Functions and classes exported by following modules no longer require data cubes to use
  the `lon` and `lat` coordinate variables, i.e. using WGS84 CRS coordinates. Instead, the 
  coordinates' CRS may be a projected coordinate system and coordinate variables may be called
  `x` and `y` (#112):
  - `xcube.core.new`
  - `xcube.core.geom`
  - `xcube.core.schema`
  - `xcube.core.verify`
* Sometimes the cell bounds coordinate variables of a given coordinate variables are not in a proper, 
  [CF compliant](http://cfconventions.org/Data/cf-conventions/cf-conventions-1.7/cf-conventions.html#cell-boundaries) 
  order, e.g. for decreasing latitudes `lat` the respective bounds coordinate
  `lat_bnds` is decreasing for `lat_bnds[:, 0]` and `lat_bnds[:, 1]`, but `lat_bnds[i, 0] < lat_bnds[i, 1]`
  for all `i`. xcube is now more tolerant w.r.t. to such wrong ordering of cell boundaries and will 
  compute the correct spatial extent. (#233)
* For `xcube serve`, any undefined color bar name will default to `"viridis"`. (#238)
    
 
### Fixes

* `xcube resample` now correctly re-chunks its output. By default, chunking of the 
  `time` dimension is set to one. (#212)

### Incompatible changes

The following changes introduce incompatibilities with former xcube 0.2.x 
versions. 

* The function specified by `xcube_plugins` entry points now receives an single argument of 
  type `xcube.api.ExtensionRegistry`. Plugins are asked to add their extensions
  to this registry. As an example, have a look at the default `xcube_plugins` entry points 
  in `./setup.py`.   
 
* `xcube.api.compute_dataset()` function has been renamed to 
  `xcube.api.evaluate_dataset()`. This has been done in order avoid confusion
  with new API function `xcube.api.compute_cube()`.
  
* xcube's package structure has been drastically changed: 
  - all of xcube's `__init__.py` files are now empty and no longer 
    have side effects such as sub-module aggregations. 
    Therefore, components need to be imported from individual modules.
  - renamed `xcube.api` into `xcube.core`
  - moved several modules from `xcube.util` into `xcube.core`
  - the new `xcube.constants` module contains package level constants
  - the new `xcube.plugin` module now registers all standard extensions
  - moved contents of module `xcube.api.readwrite` into `xcube.core.dsio`.
  - removed functions `read_cube` and `read_dataset` as `open_cube` and `open_dataset` are sufficient
  - all internal module imports are now absolute, rather than relative  

## Changes in 0.2.1

### Enhancements

- Added new CLI tool `xcube edit` and API function `xcube.api.edit_metadata`
  which allows editing the metadata of an existing xcube dataset. (#170)
- `xcube serve` now recognises xcube datasets with
  metadata consolidated by the `xcube opmimize` command. (#141)

### Fixes
- `xcube gen` now parses time stamps correcly from input data. (#207)
- Dataset multi-resolution pyramids (`*.levels` directories) can be stored in cloud object storage
  and are now usable with `xcube serve` (#179)
- `xcube optimize` now consolidates metadata only after consolidating
  coordinate variables. (#194)
- Removed broken links from `./README.md` (#197)
- Removed obsolete entry points from `./setup.py`.

## Changes in 0.2.0

### New

* Added first version of the [xcube documentation](https://xcube.readthedocs.io/) generated from
  `./docs` folder.

### Enhancements

* Reorganisation of the Documentation and Examples Section (partly addressing #106)
* Loosened python conda environment to satisfy conda-forge requirements
* xcube is now available as a conda package on the conda-forge channel. To install
  latest xcube package, you can now type: `conda install -c conda-forge xcube`
* Changed the unittesting code to minimize warnings reported by 3rd-party packages
* Making CLI parameters consistent and removing or changing parameter abbreviations
  in case they were used twice for different params. (partly addressing #91)
  For every CLI command which is generating an output a path must be provided by the
  option `-o`, `--output`. If not provided by the user, a default output_path is generated.
  The following CLI parameter have changed and their abbreviation is not enabled anymore : 

    - `xcube gen -v` is now only `xcube gen --vars` or `xcube gen --variables` 
    - `xcube gen -p` is now  `xcube gen -P` 
    - `xcube gen -i` is now  `xcube gen -I` 
    - `xcube gen -r` is now  `xcube gen -R`
    - `xcube gen -s` is now  `xcube gen -S` 
    - `xcube chunk -c`  is now  `xcube chunk -C`
    - `xcube level -l` is now `xcube level -L`
    - `xcube dump -v` is now `xcube dump --variable` or `xcube dump --var`
    - `xcube dump -e` is now `xcube dump -E` 
    - `xcube vars2dim -v` is now `xcube vars2dim --variable` or `xcube vars2dim --var`
    - `xcube vars2dim --var_name` is now `xcube vars2dim --variable` or `xcube vars2dim --var`
    - `xcube vars2dim -d` is now `xcube vars2dim -D` 
    - `xcube grid res -d` is now `xcube grid res -D`
    - `xcube grid res -c` is now `xcube grid res --cov` or `xcube grid res --coverage` 
    - `xcube grid res -n` is now `xcube grid res -N` or `xcube grid res --num_results` 
    - `xcube serve -p` is now `xcube serve -P` 
    - `xcube serve -a` is now `xcube serve -A` 
    
* Added option `inclStDev` and `inclCount` query parameters to `ts/{dataset}/{variable}/geometry` and derivates.
  If used with `inclStDev=1`, Xcube Viewer will show error bars for each time series point.
* `xcube.api.new_cube` function now accepts callables as values for variables.
  This allows to compute variable values depending on the (t, y, x) position
  in the cube. Useful for testing.
* `xcube.api` now exports the `MaskSet` class which is useful for decoding flag values encoding following the
  [CF conventions](http://cfconventions.org/Data/cf-conventions/cf-conventions-1.7/cf-conventions.html#flags).
* Added new CLI tool `xcube optimize` and API function `xcube.api.optimize_dataset` 
  optimizes data cubes for cloud object storage deployment. (#141)
* Added two new spatial dataset operations to Python API `xcube.api` (#148):
  * `mask_dataset_by_geometry(dataset, geometry)` clip and mask a dataset by geometry
  * `clip_dataset_by_geometry(dataset, geometry)` just clip a dataset by geometry 
* Changed the dev version tag from 0.2.0.dev3 to 0.2.0.dev
* The behavior of web API `/datasets?details=1` has changed.
  The call no longer includes associated vector data as GeoJSON. Instead new API
  has beed added to fetch new vector data on demand:
  `/datasets/{dataset}/places` and `/datasets/{dataset}/places/{place}` (#130)
* `xcube serve` accepts custom SNAP colormaps. The path to a SAP .cpd file can be passed via the server
   configuration file with the paramter [ColorFile] instead of [ColorBar]. (#84)
* `xcube serve` can now be configured to serve cubes that are associated 
   with another cube with same data but different chunking (#115). 
   E.g. using chunks such as `time=512,lat=1,lon=1` can drastically improve 
   time-series extractions. 
   Have a look at the demo config in `xube/webapi/res/demo/config.yml`.     
* `xcube serve` does now offer a AWS S3 compatible data access API (#97):
   - List bucket objects: `/s3bucket`, see AWS 
     docs [GET](https://docs.aws.amazon.com/AmazonS3/latest/API/v2-RESTBucketGET.html)
   - Get bucket object: `/s3bucket/{ds_id}/{path}`, 
     see AWS docs [HEAD](https://docs.aws.amazon.com/AmazonS3/latest/API/RESTObjectHEAD.html) 
     and [GET](https://docs.aws.amazon.com/AmazonS3/latest/API/RESTObjectGET.html)
* `xcube serve` now verifies that a configured cube is valid once it is opened. (#107)
* Added new CLI command `xcube verify` performing xcube dataset verification. (#19)
* Reworked `xcube extract` to be finally useful and effective for point data extraction. (#102) 
* `xcube server`can now filter datasets by point coordinate, e.g. `/datasets?point=12.5,52.8`. (#50) 
* `xcube server`can now limit time series to a maximum number of 
  valid (not NaN) values. To activate, pass optional query parameter `maxValids` to the various `/ts`
  functions. The special value `-1` will restrict the result to contain only valid values. (#113) 
* Reworked `xcube gen` to be more user-friendly and more consistent with other tools. 
  The changes are
  - Removed `--dir` and `--name` options and replaced it by single `--output` option, 
    whose default value is `out.zarr`. (#45)
  - The `--format` option no longer has a default value. If not given, 
    format is guessed from `--output` option.
  - Renamed following parameters in the configuration file:
    + `input_files` into `input_paths`, also because paths may point into object storage 
      locations (buckets);  
    + `output_file` into `output_path`, to be consistent with `input_paths`.  
* Added new CLI command `xcube prune`. The tool deletes all block files associated with empty (NaN-
  only) chunks in given INPUT cube, which must have ZARR format. This can drastically reduce files 
  in sparse cubes and improve cube reading performance. (#92)
* `xcube serve` has a new `prefix` option which is a path appended to the server's host.
  The `prefix` option replaces the `name` option which is now deprecated but kept 
  for backward compatibility. (#79)
* Added new CLI command `xcube resample` that is used to generate temporarily up- or downsampled
  data cubes from other data cubes.
* `xcube serve` can now be run with xcube dataset paths and styling information given via the CLI rather 
  than a configuration file. For example `xcube serve --styles conc_chl=(0,20,"viridis") /path/to/my/chl-cube.zarr`.
  This allows for quick inspection of newly generated cubes via `xcube gen`.
  Also added option `--show` that starts the Xcube viewer on desktop environments in a browser. 
* Added new `xcube apply` command that can be used to generate an output cube computed from a Python function 
  that is applied to one or more input cubes. 
  The command is still in development and therefore hidden.
* Added new `xcube timeit` command that can be used to measure the time required for 
  parameterized command invocations. 
  The command is still in development and therefore hidden.
* Added global `xcube --scheduler SCHEDULER` option for Dask distributed computing (#58)
* Added global `xcube --traceback` option, removed local `xcube gen --traceback` option
* Completed version 1 of an xcube developer guide.
* Added `xcube serve` command (#43) 
* `xcube serve`: Time-series web API now also returns "uncertainty" (#48)
* Added `xcube level` command to allow for creating spatial pyramid levels (#38)
* `xcube gen` accepts multiple configuration files that will be merged in order (#21)
* Added `xcube gen` option `--sort` when input data list should be sorted (#33)    
* Added `xcube vars2dim` command to make variables a cube dimension (#31)
* Added `xcube serve` option `--traceperf` that allows switching on performance diagnostics.
* Included possibility to read the input file paths from a text file. (#47)
* Restructured and clarified code base (#27)
* Moved to Python 3.7 (#25)
* Excluding all input processors except for the default one. They are now plugins and have own repositories within the 
  xcube's organisation. (#49)


### Fixes

* `xcube gen` CLI now updates metadata correctly. (#181)
* It was no longer possible to use the `xcube gen` CLI with `--proc` option. (#120)
* `totalCount` attribute of time series returned by Web API `ts/{dataset}/{variable}/{geom-type}` now
   contains the correct number of possible observations. Was always `1` before.
* Renamed Web API function `ts/{dataset}/{variable}/places` into
  `ts/{dataset}/{variable}/features`.
* `xcube gen` is now taking care that when new time slices are added to an existing
   cube, this is done by maintaining the chronological order. New time slices are
   either appended, inserted, or replaced. (#64) (#139)
* Fixed `xcube serve` issue with WMTS KVP method `GetTile` with query parameter `time` 
  whose value can now also have the two forms `<start-date>/<end-date>` and just `<date>`. (#132) 
* Fixed `xcube extract` regression that stopped working after Pandas update (#95) 
* Fixed problem where CTRL+C didn't function anymore with `xcube serve`. (#87)
* Fixed error `indexes along dimension 'y' are not equal` occurred when using 
  `xcube gen` with processed variables that used flag values (#86)
* Fixed `xcube serve` WMTS KVP API to allow for case-insensitive query parameters. (#77)
* Fixed error in plugins when importing `xcube.api.gen` (#62)
* Fixed import of plugins only when executing `xcube.cli` (#66)

## Changes in 0.1.0

* Respecting chunk sizes when computing tile sizes [#44](https://github.com/dcs4cop/xcube-server/issues/44)
* The RESTful tile operations now have a query parameter `debug=1` which toggles tile 
  computation performance diagnostics.
* Can now associate place groups with datasets.
* Major revision of API. URLs are now more consistent.
* Request for obtaining a legend for a layer of given by a variable of a data set was added.
* Added a Dockerfile to build an xcube docker image and to run the demo
* The RESTful time-series API now returns ISO-formatted UTC dates [#26](https://github.com/dcs4cop/xcube-server/issues/26)<|MERGE_RESOLUTION|>--- conflicted
+++ resolved
@@ -1,59 +1,9 @@
 ## Changes in 0.13.1 (in development)
 
-<<<<<<< HEAD
-### Enhancements
-
-* Added Notebook 
-  [xcube-viewer-in-jl.ipynb](examples/notebooks/viewer/xcube-viewer-in-jl.ipynb)
-  that explains how xcube Viewer can now be utilised in JupyterLab
-  using the new (still experimental) xcube JupyterLab extension
-  [xcube-jl-ext](https://github.com/dcs4cop/xcube-jl-ext).
-
-* Added Notebook
-  [test_AzureBlobFS.ipynb](/test/test_AzureBlobFS.ipynb). This notebook shows how a
-  new data store instance can connect and list zarr files from Azure bolb storage using 
-  'abfs' as store id, blob container as root, account_name and account_key or connection_string as store
-  params. 
-
-* Included support for Azure Blob Storage filesystem by adding `AzureFsAccessor()` with support 
-  for the 'abfs' protocol (fsspec adlfs package) class in `/xcube/core/store/fs/impl/fs.py` 
-  and `/xcube/core/store/fs/registry.py`.
-  
-  These changes will enable access to data cubes (`.zarr` or `.levels`) in Azure blob storage. This
-  has been tested with xcube `new_data_store()` function and xcube server configuration file for DataStores.
-  
-  ```python
-    new_data_store(
-        "abfs", # Azure fs protocol
-        root="blob_container",  # Azure blob container name
-        storage_options= {'anon':True, 'account_name':"xxx", 'account_key':'xxx...'} # or connection_string:xxxxxxxx
-    )
-    ```
-  Configuration file sample for Azure Blob
-  Here you can either use `account_name` and `account_key` or use only the `connection_string` which contain both name and key
-  
-  ```yaml
-  DataStores:
-  - Identifier: siec
-    StoreId: abfs
-    StoreParams:
-      root: zarr_cubes
-      max_depth: 1
-      storage_options:
-        anon: true
-        account_name': "xxx"
-        account_key': 'xxx...' # or
-
-        connection_string: xxxxxxxx
-    Datasets:
-      - Path: "*.levels"
-        Style: default
-        
-
-
+
+## Changes in 0.13.0
 
 ### Fixes
-
 
 * Intermediate: Ensure `Viewer()` creates a server with reverse prefix set. 
 
@@ -74,10 +24,6 @@
   by Python type `bool`. 
 
 ## Changes in 0.13.0.dev9
-=======
-
-## Changes in 0.13.0
->>>>>>> 722e56dd
 
 ### Enhancements
 
