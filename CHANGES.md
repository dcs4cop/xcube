--- conflicted
+++ resolved
@@ -2,14 +2,12 @@
 
 ### Enhancements
 
-<<<<<<< HEAD
-The multi-level dataset specification has been enhanced. (#802) 
-=======
 * Added a catalog API compliant to [STAC](https://stacspec.org/en/) to 
   xcube server. (#455)
   It serves a single collection named "datasets" whose items are the
   datasets published by the service.
->>>>>>> a09c102a
+
+* The multi-level dataset specification has been enhanced. (#802) 
 
 ### Fixes
 
