--- conflicted
+++ resolved
@@ -1,9 +1,6 @@
 ## Changes in 0.4.0 (in development)
 
 ### New
-
-* Added new CLI command `xcube tile` allowing to generate RGB(A) imagery from given cube 
-  and variable. (#?) 
 
 * Introduced new (ortho-)rectification algorithm allowing reprojection of 
   satellite images that come with (terrain-corrected) geo-locations for every pixel.
@@ -47,7 +44,11 @@
   tile sets conforms to the [TMS 1.0 Specification](https://wiki.osgeo.org/wiki/Tile_Map_Service_Specification) 
   (#209).
 
-<<<<<<< HEAD
+* Added new CLI tool `xcube tile` which is used to generate a tiled RGB image 
+  pyramid from any xcube dataset. The format and file organisation of the generated 
+  tile sets conforms to the [TMS 1.0 Specification](https://wiki.osgeo.org/wiki/Tile_Map_Service_Specification) 
+  (#209).
+
 * The configuration of `xcube serve` has been enhanced to support
   augmentation of data cubes by new variables computed on-the-fly (#272).
   You can now add a section `Augmentation` into a dataset descriptor, e.g.:
@@ -103,8 +104,6 @@
           IsSubstitute: true
   ```
 
-=======
->>>>>>> 3b21e55a
 ### Other
 
 * The `xcube serve` API operations `datasets/` and `datasets/{ds_id}` now also
