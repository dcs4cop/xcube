## Changes in 0.13.1 (in development)

<<<<<<< HEAD
* Added Notebook
  [8_azure_blob_filesystem.ipynb](/examples/notebooks/datastores/8_azure_blob_filesystem.ipynb). This notebook shows how a
  new data store instance can connect and list zarr files from Azure bolb storage using 
  'abfs' as store id, blob container as root, account_name and account_key or connection_string as store
  params. 
=======
### Enhancements
>>>>>>> 15c45289

* Included support for Azure Blob Storage filesystem by adding `AzureFsAccessor()` with support 
  for the 'abfs' protocol (fsspec adlfs package) class in `/xcube/core/store/fs/impl/fs.py` 
  and `/xcube/core/store/fs/registry.py`.
  
  These changes will enable access to data cubes (`.zarr` or `.levels`) in Azure blob storage. This
  has been tested with xcube `new_data_store()` function and xcube server configuration file for DataStores.
  
  ```python
    new_data_store(
        "abfs",  # Azure fs protocol
        root="blob_container",  # Azure blob container name
        storage_options= {'anon':True, 'account_name':"xxx", 'account_key':'xxx...'}  # or connection_string:xxxxxxxx
    )
    ```
  Configuration file sample for Azure Blob
  Here you can either use `account_name` and `account_key` or use only the `connection_string` which contain both name and key
  
  ```yaml
  DataStores:
  - Identifier: siec
    StoreId: abfs
    StoreParams:
      root: zarr_cubes
      max_depth: 1
      storage_options:
        anon: true
        account_name': "xxx"
        account_key': 'xxx...'  # or

        connection_string: xxxxxxxx
    Datasets:
      - Path: "*.levels"
        Style: default

* Added Notebook
  [test_AzureBlobFS.ipynb](/test/test_AzureBlobFS.ipynb). This notebook shows how a
  new data store instance can connect and list zarr files from Azure bolb storage using 
  'abfs' as store id, blob container as root, account_name and account_key or connection_string as store
  params. 

* Added a catalog API compliant to [STAC](https://stacspec.org/en/) to 
  xcube server. 
  It serves a single collection named "datasets" whose items are the
  datasets published by the service. (#455)

* Simplified the cloud deployment of xcube server/viewer applications (#815). 
  This has been achieved by the following new xcube server features:
  - Configuration files can now also be URLs which allows 
    provisioning from S3-compatible object storage. 
    For example, it is now possible to invoke xcube server as follows: 
    ```bash
    $ xcube serve --config s3://cyanoalert/xcube/demo.yaml ...
    ```
  - A new endpoint `/viewer/config/{*path}` allows 
    for configuring the viewer accessible via endpoint `/viewer`. 
    The actual source for the configuration items is configured by xcube 
    server configuration using the new entry `Viewer/Configuration/Path`, 
    for example:
    ```yaml
    Viewer:
      Configuration:
        Path: s3://cyanoalert/xcube/viewer/ 
    ```
  - A typical xcube server configuration comprises many paths, and 
    relative paths of known configuration parameters are resolved against 
    the `base_dir` configuration parameter. However, for values of 
    parameters passed to user functions that represent paths in user code, 
    this cannot be done automatically. For such situations, expressions 
    can be used. An expression is any string between `"${"` and `"}"` in a 
    configuration value. An expression can contain the variables
    `base_dir` (a string), `ctx` the current server context 
    (type `xcube.webapi.datasets.DatasetsContext`), as well as the function
    `resolve_config_path(path)` that is used to make a path absolut with 
    respect to `base_dir` and to normalize it. For example
    ```yaml
    Augmentation:
      Path: augmentation/metadata.py
      Function: metadata:update_metadata
      InputParameters:
        bands_config: ${resolve_config_path("../common/bands.yaml")}
    ```

* Added a `new_cluster` function to `xcube.util.dask`, which can create
  Dask clusters with various configuration options.

### Fixes

* Tiles of datasets with forward slashes in their identifiers
  (originated from nested directories) now display again correctly
  in xcube Viewer. Tile URLs have not been URL-encoded in such cases. (#817)

* The xcube server configuration parameters `url_prefix` and 
  `reverse_url_prefix` can now be absolute URLs. This fixes a problem for 
  relative prefixes such as `"proxy/8000"` used for xcube server running 
  inside JupyterLab. Here, the expected returned self-referencing URL was
  `https://{host}/users/{user}/proxy/8000/{path}` but we got
  `http://{host}/proxy/8000/{path}`. (#806)


## Changes in 0.13.0

### Enhancements

* xcube Server has been rewritten almost from scratch.

  - Introduced a new endpoint `${server_url}/s3` that emulates
    and AWS S3 object storage for the published datasets. (#717)
    The `bucket` name can be either:
    * `s3://datasets` - publishes all datasets in Zarr format.
    * `s3://pyramids` - publishes all datasets in a multi-level `levels`
      format (multi-resolution N-D images)
      that comprises level datasets in Zarr format.
    
    Datasets published through the S3 API are slightly 
    renamed for clarity. For bucket `s3://pyramids`:
    * if a dataset identifier has suffix `.levels`, the identifier remains;
    * if a dataset identifier has suffix `.zarr`, it will be replaced by 
      `.levels` only if such a dataset doesn't exist;
    * otherwise, the suffix `.levels` is appended to the identifier.
    For bucket `s3://datasets` the opposite is true:
    * if a dataset identifier has suffix `.zarr`, the identifier remains;
    * if a dataset identifier has suffix `.levels`, it will be replaced by 
      `.zarr` only if such a dataset doesn't exist;
    * otherwise, the suffix `.zarr` is appended to the identifier.

    With the new S3 endpoints in place, xcube Server instances can be used
    as xcube data stores as follows:
    
    ```python
    store = new_data_store(
        "s3", 
        root="datasets",   # bucket "datasets", use also "pyramids"
        max_depth=2,       # optional, but we may have nested datasets
        storage_options=dict(
            anon=True,
            client_kwargs=dict(
                endpoint_url='http://localhost:8080/s3' 
            )
        )
    )
    ```

  - The limited `s3bucket` endpoints are no longer available and are 
    replaced by `s3` endpoints. 

  - Added new endpoint `/viewer` that serves a self-contained, 
    packaged build of 
    [xcube Viewer](https://github.com/dcs4cop/xcube-viewer). 
    The packaged viewer can be overridden by environment variable 
    `XCUBE_VIEWER_PATH` that must point to a directory with a 
    build of a compatible viewer.

  - The `--show` option of `xcube serve` 
    has been renamed to `--open-viewer`. 
    It now uses the self-contained, packaged build of 
    [xcube Viewer](https://github.com/dcs4cop/xcube-viewer). (#750)

  - The `--show` option of `xcube serve` 
    now outputs various aspects of the server configuration. 
  
  - Added experimental endpoint `/volumes`.
    It is used by xcube Viewer to render 3-D volumes.

* xcube Server is now more tolerant with respect to datasets it can not 
  open without errors. Implementation detail: It no longer fails if 
  opening datasets raises any exception other than `DatasetIsNotACubeError`.
  (#789)

* xcube Server's colormap management has been improved in several ways:
  - Colormaps are no longer managed globally. E.g., on server configuration 
    change, new custom colormaps are reloaded from files. 
  - Colormaps are loaded dynamically from underlying 
    matplotlib and cmocean registries, and custom SNAP color palette files. 
    That means, latest matplotlib colormaps are now always available. (#687)
  - Colormaps can now be reversed (name suffix `"_r"`), 
    can have alpha blending (name suffix `"_alpha"`),
    or both (name suffix `"_r_alpha"`).
  - Loading of custom colormaps from SNAP `*.cpd` has been rewritten.
    Now also the `isLogScaled` property of the colormap is recognized. (#661)
  - The module `xcube.util.cmaps` has been redesigned and now offers
    three new classes for colormap management:
    * `Colormap` - a colormap 
    * `ColormapCategory` - represents a colormap category
    * `ColormapRegistry` - manages colormaps and their categories


* The xcube filesystem data stores such as "file", "s3", "memory"
  can now filter the data identifiers reported by `get_data_ids()`. (#585)
  For this purpose, the data stores now accept two new optional keywords
  which both can take the form of a wildcard pattern or a sequence 
  of wildcard patterns:

  1. `excludes`: if given and if any pattern matches the identifier, 
     the identifier is not reported. 
  2. `includes`: if not given or if any pattern matches the identifier, 
     the identifier is reported.
  
* Added convenience method `DataStore.list_data_ids()` that works 
  like `get_data_ids()`, but returns a list instead of an iterator. (#776)

* Added Notebook 
  [xcube-viewer-in-jl.ipynb](examples/notebooks/viewer/xcube-viewer-in-jl.ipynb)
  that explains how xcube Viewer can now be utilised in JupyterLab
  using the new (still experimental) xcube JupyterLab extension
  [xcube-jl-ext](https://github.com/dcs4cop/xcube-jl-ext).

* Replaced usages of deprecated numpy dtype `numpy.bool` 
  by Python type `bool`. 


### Fixes

* xcube CLI tools no longer emit warnings when trying to import
  installed packages named `xcube_*` as xcube plugins.
  
* The `xcube.util.timeindex` module can now handle 0-dimensional 
  `ndarray`s as indexers. This effectively avoids the warning 
  `Can't determine indexer timezone; leaving it unmodified.`
  which was emitted in such cases.

* `xcube serve` will now also accept datasets with coordinate names
  `longitude` and `latitude`, even if the attribute `long_name` isn't set.
  (#763)

* Function `xcube.core.resampling.affine.affine_transform_dataset()`
  now assumes that geographic coordinate systems are equal by default and
  hence a resampling based on an affine transformation can be performed.

* Fixed a problem with xcube server's WMTS implementation.
  For multi-level resolution datasets with very coarse low resolution levels, 
  the tile matrix sets `WorldCRS84Quad` and `WorldWebMercatorQuad` have 
  reported a negative minimum z-level.

* Implementation of function `xcube.core.geom.rasterize_features()` 
  has been changed to account for consistent use of a target variable's
  `fill_value` and `dtype` for a given feature.
  In-memory (decoded) variables now always use dtype `float64` and use 
  `np.nan` to represent missing values. Persisted (encoded) variable data
  will make use of the target `fill_value` and `dtype`. (#778)

* Relative local filesystem paths to datasets are now correctly resolved 
  against the base directory of the xcube Server's configuration, i.e.
  configuration parameter `base_dir`. (#758)

* Fixed problem with `xcube gen` raising `FileNotFoundError`
  with Zarr >= 2.13.

* Provided backward compatibility with Python 3.8. (#760)

### Other

* The CLI tool `xcube edit` has been deprecated in favour of the 
  `xcube patch`. (#748)

* Deprecated CLI `xcube tile` has been removed.

* Deprecated modules, classes, methods, and functions
  have finally been removed:
  - `xcube.core.geom.get_geometry_mask()`
  - `xcube.core.mldataset.FileStorageMultiLevelDataset`
  - `xcube.core.mldataset.open_ml_dataset()`
  - `xcube.core.mldataset.open_ml_dataset_from_local_fs()`
  - `xcube.core.mldataset.open_ml_dataset_from_object_storage()`
  - `xcube.core.subsampling.get_dataset_subsampling_slices()`
  - `xcube.core.tiledimage`
  - `xcube.core.tilegrid`

* The following classes, methods, and functions have been deprecated:
  - `xcube.core.xarray.DatasetAccessor.levels()`
  - `xcube.util.cmaps.get_cmap()`
  - `xcube.util.cmaps.get_cmaps()`
  
* A new function `compute_tiles()` has been 
  refactored out from function `xcube.core.tile.compute_rgba_tile()`.

* Added method `get_level_for_resolution(xy_res)` to 
  abstract base class `xcube.core.mldataset.MultiLevelDataset`. 

* Removed outdated example resources from `examples/serve/demo`.

* Account for different spatial resolutions in x and y in 
  `xcube.core.geom.get_dataset_bounds()`.

* Make code robust against 0-size coordinates in 
  `xcube.core.update._update_dataset_attrs()`.

* xcube Server has been enhanced to load multi-module Python code 
  for dynamic cubes both from both directories and zip archives.
  For example, the following dataset definition computes a dynamic 
  cube from dataset "local" using function "compute_dataset" in 
  Python module "resample_in_time.py":
  ```yaml
    Path: resample_in_time.py
    Function: compute_dataset
    InputDatasets: ["local"]
  ```
  Users can now pack "resample_in_time.py" among any other modules and 
  packages into a zip archive. Note that the original module name 
  is now a prefix to the function name:
  ```yaml
    Path: modules.zip
    Function: resample_in_time:compute_dataset
    InputDatasets: ["local"]
  ```
  
  Implementation note: this has been achieved by using 
  `xcube.core.byoa.CodeConfig` in
  `xcube.core.mldataset.ComputedMultiLevelDataset`.

* Instead of the `Function` keyword it is now
  possible to use the `Class` keyword.
  While `Function` references a function that receives one or 
  more datasets (type `xarray.Dataset`) and returns a new one, 
  `Class` references a callable that receives one or 
  more multi-level datasets and returns a new one.
  The callable is either a class derived from  
  or a function that returns an instance of 
  `xcube.core.mldataset.MultiLevelDataset`. 

* Module `xcube.core.mldataset` has been refactored into 
  a sub-package for clarity and maintainability.

* Removed deprecated example `examples/tile`.


## Changes in 0.12.1 

### Enhancements

* Added a new package `xcube.core.zarrstore` that exports a number
  of useful 
  [Zarr store](https://zarr.readthedocs.io/en/stable/api/storage.html) 
  implementations and Zarr store utilities: 
  * `xcube.core.zarrstore.GenericZarrStore` comprises 
    user-defined, generic array definitions. Arrays will compute 
    their chunks either from a function or a static data array. 
  * `xcube.core.zarrstore.LoggingZarrStore` is used to log 
    Zarr store access performance and therefore useful for 
    runtime optimisation and debugging. 
  * `xcube.core.zarrstore.DiagnosticZarrStore` is used for testing
    Zarr store implementations. 
  * Added a xarray dataset accessor 
    `xcube.core.zarrstore.ZarrStoreHolder` that enhances instances of
    `xarray.Dataset` by a new property `zarr_store`. It holds a Zarr store
    instance that represents the datasets as a key-value mapping.
    This will prepare later versions of xcube Server for publishing all 
    datasets via an emulated S3 API.

    In turn, the classes of module `xcube.core.chunkstore` have been
    deprecated.
    
* Added a new function `xcube.core.select.select_label_subset()` that 
  is used to select dataset labels along a given dimension using
  user-defined predicate functions.

* The xcube Python environment is now requiring 
  `xarray >= 2022.6` and `zarr >= 2.11` to ensure sparse 
  Zarr datasets can be written using `dataset.to_zarr(store)`. (#688)

* Added new module `xcube.util.jsonencoder` that offers the class 
  `NumpyJSONEncoder` used to serialize numpy-like scalar values to JSON. 
  It also offers the function `to_json_value()` to convert Python objects 
  into JSON-serializable versions. The new functionality is required 
  to ensure dataset attributes that are JSON-serializable. For example,
  the latest version of the `rioxarray` package generates a `_FillValue` 
  attribute with datatype `np.uint8`. 

### Fixes

* The filesystem-based data stores for the "s3", "file", and "memory"
  protocols can now provide `xr.Dataset` instances from image pyramids
  formats, i.e. the `levels` and `geotiff` formats.

## Changes in 0.12.0

### Enhancements

* Allow xcube Server to work with any OIDC-compliant auth service such as
  Auth0, Keycloak, or Google. Permissions of the form 
  `"read:dataset:\<dataset\>"` and `"read:variable:\<dataset\>"` can now be
  passed by two id token claims: 
  - `permissions` must be a JSON list of permissions;
  - `scope` must be a space-separated character string of permissions.

  It is now also possible to include id token claim values into the 
  permissions as template variables. For example, if the currently
  authenticated user is `demo_user`, the permission 
  `"read:dataset:$username/*"` will effectively be
  `"read:dataset:demo_user/*"` and only allow access to datasets
  with resource identifiers having the prefix `demo_user/`.

  With this change, server configuration has changed:     
  #### Example of OIDC configuration for auth0
  
  Please note, there **must be** a trailing slash in the "Authority" URL.
  
  ```yaml
  Authentication:
    Authority: https://some-demo-service.eu.auth0.com/
    Audience: https://some-demo-service/api/
  ```  
  #### Example of OIDC configuration for Keycloak
  
  Please note, **no** trailing slash in the "Authority" URL.

  ```yaml
  Authentication: 
    Authority: https://kc.some-demo-service.de/auth/realms/some-kc-realm
    Audience: some-kc-realm-xc-api
  ```
* Filesystem-based data stores like "file" and "s3" support reading 
  GeoTIFF and Cloud Optimized GeoTIFF (COG). (#489) 

* `xcube server` now also allows publishing also 2D datasets 
  such as opened from GeoTIFF / COG files.

* Removed all upper version bounds of package dependencies.
  This increases compatibility with existing Python environments.

* A new CLI tool `xcube patch` has been added. It allows for in-place
  metadata patches of Zarr data cubes stored in almost any filesystem 
  supported by [fsspec](https://filesystem-spec.readthedocs.io/en/latest/) 
  including the protocols "s3" and "file". It also allows patching
  xcube multi-level datasets (`*.levels` format).
  
* In the configuration for `xcube server`, datasets defined in `DataStores` 
  may now have user-defined identifiers. In case the path does not unambiguously 
  define a dataset (because it contains wildcards), providing a 
  user-defined identifier will raise an error. 

### Fixes

* xcube Server did not find any grid mapping if a grid mapping variable
  (e.g. spatial_ref or crs) encodes a geographic CRS
  (CF grid mapping name "latitude_longitude") and the related geographical 
  1-D coordinates were named "x" and "y". (#706) 
* Fixed typo in metadata of demo cubes in `examples/serve/demo`. 
  Demo cubes now all have consolidated metadata.
* When writing multi-level datasets with file data stores, i.e.,
  ```python
  store.write_data(dataset, data_id="test.levels", use_saved_levels=True)
  ``` 
  and where `dataset` has different spatial resolutions in x and y, 
  an exception was raised. This is no longer the case. 
* xcube Server can now also compute spatial 2D datasets from users' 
  Python code. In former versions, spatio-temporal 3D cubes were enforced.

### Other important changes

* Deprecated all functions and classes defined in `xcube.core.dsio` 
  in favor of the xcube data store API defined by `xcube.core.store`.

## Changes in 0.11.2

### Enhancements

* `xcube serve` now provides new metadata details of a dataset:
  - The spatial reference is now given by property `spatialRef` 
    and provides a textual representation of the spatial CRS.
  - The dataset boundary is now given as property `geometry`
    and provides a GeoJSON Polygon in geographic coordinates. 
    
* `xcube serve` now publishes the chunk size of a variable's 
  time dimension for either for an associated time-chunked dataset or the
  dataset itself (new variable integer property `timeChunkSize`).
  This helps clients (e.g. xcube Viewer) to improve the 
  server performance for time-series requests.

* The functions
  - `mask_dataset_by_geometry()` 
  - `rasterize_features()`
  of module `xcube.core.geom` have been reimplemented to generate 
  lazy dask arrays. Both should now be applicable to datasets
  that have arbitrarily large spatial dimensions. 
  The spatial chunk sizes to be used can be specified using 
  keyword argument `tile_size`. (#666)

### Fixes

* Fixed ESA CCI example notebook. (#680)

* `xcube serve` now provides datasets after changes of the service 
  configuration while the server is running.
  Previously, it was necessary to restart the server to load the changes. (#678)

### Other changes

* `xcube.core.resampling.affine_transform_dataset()` has a new 
  keyword argument `reuse_coords: bool = False`. If set to `True` 
  the returned dataset will reuse the _same_ spatial coordinates 
  as the target. This is a workaround for xarray issue 
  https://github.com/pydata/xarray/issues/6573.

* Deprecated following functions of module `xcube.core.geom`:
  - `is_dataset_y_axis_inverted()` is no longer used;
  - `get_geometry_mask()` is no longer used;
  - `convert_geometry()` has been renamed to `normalize_geometry()`.
  
## Changes in 0.11.1

* Fixed broken generation of composite RGBA tiles. (#668)
* Fixing broken URLs in xcube viewer documentation, more revision still needed.

## Changes in 0.11.0

### Enhancements

* `xcube serve` can now serve datasets with arbitrary spatial 
  coordinate reference systems. Before xcube 0.11, datasets where forced
  to have a geographical CRS such as EPSG:4326 or CRS84. 

* `xcube serve` can now provide image tiles for two popular tile grids:
  1. global geographic grid, with 2 x 1 tiles at level zero (the default);
  2. global web mercator grid, with 1 x 1 tiles at level 
     zero ("Google projection", OSM tile grid).
  
  The general form of the new xcube tile URL is (currently)
       
      /datasets/{ds_id}/vars/{var_name}/tile2/{z}/{y}/{x}
    
  The following query parameters can be used

  - `crs`: set to `CRS84` to use the geographical grid (the default),
    or `EPSG:3857` to use the web mercator grid. 
  - `cbar`: color bar name such as `viridis` or `plasma`, 
     see color bar names of matplotlib. Defaults to `bone`.
  - `vmin`: minimum value to be used for color mapping. Defaults to `0`.
  - `vmax`: maximum value to be used for color mapping. Defaults to `1`.
  - `retina`: if set to `1`, tile size will be 512 instead of 256.

* The WMTS provided by `xcube serve` has been reimplemented from scratch.
  It now provides two common tile matrix sets:
  1. `WorldCRS84Quad` global geographic grid, with 2 x 1 tiles at level zero; 
  2. `WorldWebMercatorQuad` global web mercator grid, with 1 x 1 tiles 
     at level zero. 
  
  New RESTful endpoints have been added to reflect this:

      /wmts/1.0.0/{TileMatrixSet}/WMTSCapabilities.xml
      /wmts/1.0.0/tile/{Dataset}/{Variable}/{TileMatrixSet}/{TileMatrix}/{TileRow}/{TileCol}.png
  
  The existing RESTful endpoints now use tile matrix set `WorldCRS84Quad` by default:

      /wmts/1.0.0/WMTSCapabilities.xml
      /wmts/1.0.0/tile/{Dataset}/{Variable}/{TileMatrix}/{TileRow}/{TileCol}.png

  The key-value pair (KVP) endpoint `/wmts/kvp` now recognises the
  `TileMatrixSet` key for the two values described above.

* Support for multi-level datasets aka ND image pyramids has been 
  further improved (#655):
  - Introduced new parameter `agg_methods` for writing multi-level datasets 
    with the "file", "s3", and "memory" data stores. 
    The value of `agg_methods` is either a string `"first"`,
    `"min"`, `"max"`, `"mean"`, `"median"` or a dictionary that maps
    a variable name to an aggregation method. Variable names can be patterns
    that may contain wildcard characters '*' and '?'. The special aggregation
    method `"auto"` can be used to select `"first"` for integer variables 
    and `"mean"` for floating point variables. 
  - The `xcube level` CLI tool now has a new option `--agg-methods` (or `-A`)
    for the same purpose.

* The xcube package now consistently makes use of logging.
  We distinguish general logging and specific xcube logging.
  General logging refers to the log messages emitted by any Python module 
  while xcube logging only refers to log messages emitted by xcube modules.

  * The output of general logging from xcube CLI tools can now be 
    configured with two new CLI options: 
    
    - `--loglevel LEVEL`: Can be one of `CRITICAL`, `ERROR`,
      `WARNING`, `INFO`, `DETAIL`, `DEBUG`, `TRACE`, or `OFF` (the default).
    - `--logfile PATH`: Effective only if log level is not `OFF`.
      If given, log messages will be written into the file
      given by PATH. If omitted, log messages will be redirected 
      to standard error (`sys.stderr`).

    The output of general logging from xcube CLI is disabled by default.
    If enabled, the log message format includes the level, date-time,
    logger name, and message.

  * All xcube modules use the logger named `xcube` 
    (i.e. `LOG = logging.getLogger("xcube")`) to emit 
    messages regarding progress, debugging, errors. Packages that extend
    the xcube package should use a dot suffix for their logger names, e.g.
    `xcube.cci` for the xcube plugin package `xcube-cci`.
  
  * All xcube CLI tools will output log messages, if any, 
    on standard error (`sys.stderr`). 
    Only the actual result, if any, 
    is written to standard out (`sys.stdout`).

  * Some xcube CLI tools have a `--quiet`/`-q` option to disable output
    of log messages on the console and a `--verbose`/`-v` option to enable 
    it and control the log level. For this purpose the option `-v` 
    can be given multiple times and even be combined: `-v` = `INFO`, 
    `-vv` = `DETAIL`, `-vvv` = `DEBUG`, `-vvvv` = `TRACE`.
    The `quiet` and `verbose` settings only affect the logger named `xcube`
    and its children. 
    If enabled, a simple message format will be used, unless the general 
    logging is redirected to stdout.

### Fixes

* Fixed a problem where the `DataStores` configuration of `xcube serve` 
  did not recognize multi-level datasets. (#653)

* Opening of multi-level datasets with filesystem data stores now 
  recognizes the `cache_size` open parameter.

* It is possible again to build and run docker containers from the docker file 
  in the Github Repository. (#651)
  For more information, see 
  https://xcube.readthedocs.io/en/latest/installation.html#docker 

### Other changes

* The `xcube tile` CLI tool has been deprecated. A new tool is planned that can work
  concurrently on dask clusters and also supports common tile grids such as
  global geographic and web mercator.

* The `xcube.util.tiledimage` module has been deprecated and is no longer 
  used in xcube. It has no replacement.

* The `xcube.util.tilegrid` module has been deprecated and is no longer 
  used in xcube. 
  A new implementation is provided by `xcube.core.tilingscheme` 
  which is used instead. 

* All existing functions of the `xcube.core.tile` module have been 
  deprecated and are no longer used in xcube. A newly exported function
  is `xcube.core.tile.compute_rgba_tile()` which is used in place of
  other tile generating functions.
  

## Changes in 0.10.2

### Enhancements

* Added new module `xcube.core.subsampling` for function
  `subsample_dataset(dataset, step)` that is now used by default 
  to generate the datasets level of multi-level datasets.

* Added new setting `Authentication.IsRequired` to the `xcube serve` 
  configuration. If set to `true`, xcube Server will reject unauthorized 
  dataset requests by returning HTTP code 401.
  
* For authorized clients, the xcube Web API provided by `xcube serve`
  now allows granted scopes to contain wildcard characters `*`, `**`,
  and `?`. This is useful to give access to groups of datasets, e.g.
  the scope `read:dataset:*/S2-*.zarr` permits access to any Zarr 
  dataset in a subdirectory of the configured data stores and 
  whose name starts with "S2-". (#632)

* `xcube serve` used to shut down with an error message 
  if it encountered datasets it could not open. New behaviour 
  is to emit a warning and ignore such datasets. (#630)

* Introduced helper function `add_spatial_ref()`
  of package `xcube.core.gridmapping.cfconv` that allows 
  adding a spatial coordinate reference system to an existing  
  Zarr dataset. (#629)

* Support for multi-level datasets has been improved:
  - Introduced new parameters for writing multi-level datasets with the 
    "file", "s3", and "memory" data stores (#617). They are 
    + `base_dataset_id`: If given, the base dataset will be linked only 
      with the value of `base_dataset_id`, instead of being copied as-is.
      This can save large amounts of storage space. 
    + `tile_size`: If given, it forces the spatial dimensions to be 
       chunked accordingly. `tile_size` can be a positive integer 
       or a pair of positive integers.
    + `num_levels`: If given, restricts the number of resolution levels 
       to the given value. Must be a positive integer to be effective.
  - Added a new example notebook 
    [5_multi_level_datasets.ipynb](https://github.com/dcs4cop/xcube/blob/master/examples/notebooks/datastores/5_multi_level_datasets.ipynb) 
    that demonstrates writing and opening multi-level datasets with the 
    xcube filesystem data stores.
  - Specified [xcube Multi-Resolution Datasets](https://github.com/dcs4cop/xcube/blob/master/docs/source/mldatasets.md)
    definition and format.

* `xcube gen2` returns more expressive error messages.
  
### Fixes

* Fixed problem where the dataset levels of multi-level datasets were 
  written without spatial coordinate reference system. In fact, 
  only spatial variables were written. (#646)

* Fixed problem where xcube Server instances that required 
  user authentication published datasets and variables for 
  unauthorised users.

* Fixed `FsDataAccessor.write_data()` implementations, 
  which now always return the passed in `data_id`. (#623)

* Fixes an issue where some datasets seemed to be shifted in the 
  y-(latitude-) direction and were misplaced on maps whose tiles 
  are served by `xcube serve`. Images with ascending y-values are 
  now tiled correctly. (#626)

### Other

* The `xcube level` CLI tool has been rewritten from scratch to make use 
  of xcube filesystem data stores. (#617)

* Deprecated numerous classes and functions around multi-level datasets.
  The non-deprecated functions and classes of `xcube.core.mldataset` should 
  be used instead along with the xcube filesystem data stores for 
  multi-level dataset i/o. (#516)
  - Deprecated all functions of the `xcube.core.level` module
    + `compute_levels()`
    + `read_levels()`
    + `write_levels()`
  - Deprecated numerous classes and functions of the `xcube.core.mldataset`
    module
    + `FileStorageMultiLevelDataset`
    + `ObjectStorageMultiLevelDataset`
    + `open_ml_dataset()`
    + `open_ml_dataset_from_object_storage()`
    + `open_ml_dataset_from_local_fs()`
    + `write_levels()`

* Added packages `python-blosc` and `lz4` to the xcube Python environment 
  for better support of Dask `distributed` and the Dask service 
  [Coiled](https://coiled.io/).

* Replace the dependency on the `rfc3339-validator` PyPI package with a
  dependency on its recently created conda-forge package.

* Remove unneeded dependency on the no longer used `strict-rfc3339` package.

## Changes in 0.10.1

### Fixes

* Deprecated argument `xy_var_names` in function `GridMapping.from_dataset`,
  thereby preventing a NotImplementedError. (#551) 

### Other Changes

* For compatibility, now also `xcube.__version__` contains the xcube 
  version number.

## Changes in 0.10.0

### Incompatible Changes 

* The configuration `DataStores` for `xcube serve` changed in an
  incompatible way with xcube 0.9.x: The value of former `Identifier` 
  must now be assigned to `Path`, which is a mandatory parameter. 
  `Path` may contain wildcard characters \*\*, \*, ?. 
  `Identifier` is now optional, the default is 
  `"${store_id}~${data_id}"`. If given, it should only be used to 
  uniquely identify single datasets within a data store
  pointed to by `Path`. (#516) 

### Enhancements

* It is now possible to use environment variables in most  
  xcube configuration files. Unix bash syntax is used, i.e. 
  `${ENV_VAR_NAME}` or `$ENV_VAR_NAME`. (#580)
  
  Supported tools include
  - `xcube gen --config CONFIG` 
  - `xcube gen2 --stores STORES_CONFIG --service SERVICE_CONFIG` 
  - `xcube serve -c CONFIG` 

* Changed the `xcube gen` tool to extract metadata for pre-sorting inputs
  from other than NetCDF inputs, e.g. GeoTIFF.

* Optimized function `xcube.core.geom.rasterize_features()`.
  It is now twice as fast while its memory usage dropped to the half. (#593)
  
### Fixes

* `xcube serve` now also serves datasets that are located in 
  subdirectories of filesystem-based data stores such as
  "file", "s3", "memory". (#579)

* xcube serve now accepts datasets whose spatial 
  resolutions differ up to 1%. (#590)
  It also no longer rejects datasets with large dimension 
  sizes. (Formerly, an integer-overflow occurred in size 
  computation.) 

* `DatasetChunkCacheSize` is now optional in `xcube serve`
  configuration. (Formerly, when omitted, the server crashed.)
  
* Fixed bug that would cause that requesting data ids on some s3 stores would
  fail with a confusing ValueError.
  
* Fixed that only last dataset of a directory listing was published via 
  `xcube serve` when using the `DataStores` configuration with 
  filesystem-based datastores such as "s3" or "file". (#576)
  
### Other

* Pinned Python version to < 3.10 to avoid import errors caused by a 
  third-party library.

* Values `obs` and `local` for the `FileSystem` parameter in xcube 
  configuration files have been replaced by `s3` and `file`, but are kept 
  temporarily for the sake of backwards compatibility.

## Changes in 0.9.2

### Fixes

* A `xcube.core.store.fs.impl.FSDataStore` no longer raises exceptions when 
  root directories in data store configurations do not exist. Instead, they 
  are created when data is written.

## Changes in 0.9.1

### New features

* The `xcube.core.maskset.MaskSet` class no longer allocates static numpy 
  arrays for masks. Instead, it uses lazy dask arrays. (#556)

* Function `xcube.core.geom.mask_dataset_by_geometry` has a new parameter 
  `all_touched`: If `True`, all pixels intersected by geometry outlines will 
  be included in the mask. If `False`, only pixels whose center is within the 
  polygon or that are selected by Bresenham’s line algorithm will be included  
  in the mask. The default value is set to `False`. 

### Other

* Updated `Dockerfile`: Removed the usage of a no-longer-maintained base image.
  Ensured that the version tag 'latest' can be used with installation mode 
  'release' for xcube plugins.

* The `xcube` package now requires `xarray >= 0.19`, `zarr >= 2.8`, 
  `pandas >= 1.3`.

## Changes in 0.9.0

### New features

* The implementations of the default data stores `s3`, `directory`, 
  and `memory` have been replaced entirely by a new implementation
  that utilize the [fsspec](https://filesystem-spec.readthedocs.io/) 
  Python package. The preliminary filesystem-based data stores 
  are now `s3`, `file`, and `memory`. All share a common implementations 
  and tests. Others filesystem-based data stores can be added easily
  and will follow soon, for example `hdfs`. 
  All filesystem-based data stores now support xarray
  datasets (type `xarray.Dataset`) in Zarr and NetCDF format as 
  well as image pyramids (type`xcube.core.multilevel.MultiLevelDataset`) 
  using a Zarr-based multi-level format. (#446)

* Several changes became necessary on the xcube Generator
  package `xcube.core.gen2` and CLI `xcube gen2`. 
  They are mostly not backward compatible:
  - The only supported way to instantiate cube generators is the
    `CubeGenerator.new()` factory method. 
  - `CubeGenerator.generate_cube()` and `CubeGenerator.get_cube_info()`
    both now receive the request object that has formerly been passed 
    to the generator constructors.
  - The `CubeGenerator.generate_cube()` method now returns a 
    `CubeGeneratorResult` object rather than a simple string 
    (the written `data_id`).  
  - Empty cubes are no longer written, a warning status is 
    generated instead.
  - The xcube gen2 CLI `xcube gen2` has a new option `--output RESULT` 
    to write the result to a JSON file. If it is omitted, 
    the CLI will dump the result as JSON to stdout.

* Numerous breaking changes have been applied to this version
  in order to address generic resampling (#391), to support other
  CRS than WGS-84 (#112), and to move from the struct data cube 
  specification to a more relaxed cube convention (#488): 
  * The following components have been removed entirely 
    - module `xcube.core.imgeom` with class `ImageGeom` 
    - module `xcube.core.geocoding` with class `GeoCoding`
    - module `xcube.core.reproject` and all its functions
  * The following components have been added 
    - module `xcube.core.gridmapping` with new class `GridMapping`
      is a CF compliant replacement for classes `ImageGeom` and `GeoCoding`
  * The following components have changed in an incompatible way:
    - Function`xcube.core.rectify.rectify_dataset()` now uses 
      `source_gm: GridMapping` and `target_gm: GridMapping` instead of 
      `geo_coding: GeoCoding` and `output_geom: ImageGeom`. 
    - Function`xcube.core.gen.iproc.InputProcessor.process()` now uses 
      `source_gm: GridMapping` and `target_gm: GridMapping` instead of 
      `geo_coding: GeoCoding` and `output_geom: ImageGeom`. 
  * xcube no longer depends on GDAL (at least not directly).
    
* Added a new feature to xcube called "BYOA" - Bring your own Algorithm.
  It is a generic utility that allows for execution of user-supplied 
  Python code in both local and remote contexts. (#467)
  The new `xcube.core.byoa` package hosts the BYOA implementation and API.
  The entry point to the functionality is the `xcube.core.byoa.CodeConfig`
  class. It is currently utilized by the xcube Cube Generator that can now
  deal with an optional `code_config` request parameter. If given,
  the generated data cube will be post-processed by the configured user-code.
  The xcube Cube Generator with the BYOA feature is made available through the 
  1. Generator API `xcube.core.gen2.LocalCubeGenerator` and
    `xcube.core.gen2.service.RemoteCubeGenerator`;
  2. Generator CLI `xcube gen2`.
  
* A dataset's cube subset and its grid mapping can now be accessed through
  the `xcube` property of `xarray.Dataset` instances. This feature requires 
  importing the `xcube.core.xarray`package. Let `dataset` be an 
  instance of `xarray.Dataset`, then
  - `dataset.xcube.cube` is a `xarray.Dataset` that contains all cube 
     variables of `dataset`, namely the ones with dimensions 
     `("time", [...,], y_dim_name, x_dim_name)`, where `y_dim_name`, 
    `x_dim_name` are determined by the dataset's grid mapping.
     May be empty, if `dataset` has no cube variables.
  - `dataset.xcube.gm` is a `xcube.core.gridmapping.GridMapping` that 
     describes the CF-compliant grid mapping of `dataset`. 
     May be `None`, if `dataset` does not define a grid mapping.
  - `dataset.xcube.non_cube` is a `xarray.Dataset` that contains all
     variables of `dataset` that are not in `dataset.xcube.cube`.
     May be same as `dataset`, if `dataset.xcube.cube` is empty.
  
* Added a new utility module `xcube.util.temp` that allows for creating 
  temporary files and directories that will be deleted when the current 
  process ends.
* Added function `xcube.util.versions.get_xcube_versions()`  
  that outputs the versions of packages relevant for xcube.
  Also added a new CLI `xcube versions` that outputs the result of the  
  new function in JSON or YAML. (#522)

### Other

* The xcube cube generator (API `xcube.core.gen2`, CLI `xcube gen2`) 
  will now write consolidated Zarrs by default. (#500)
* xcube now issues a warning, if a data cube is opened from object 
  storage, and credentials have neither been passed nor can be found, 
  and the object storage has been opened with the default `anon=False`. (#412)
* xcube no longer internally caches directory listings, which prevents 
  the situation where a data cube that has recently been written into object 
  storage cannot be found. 
* Removed example notebooks that used hard-coded local file paths. (#400)
* Added a GitHub action that will run xcube unit tests, and build and 
  push Docker images. The version tag of the image is either `latest` when 
  the master changed or equals the release tag. 
* Removed warning `module 'xcube_xyz' looks like an xcube-plugin but 
  lacks a callable named 'init_plugin`.
* Fixed an issue where `xcube serve` provided wrong layer source options for 
  [OpenLayers XYZ](https://openlayers.org/en/latest/apidoc/module-ol_source_XYZ-XYZ.html) 
  when latitude coordinates where increasing with the coordinate index. (#251)
* Function `xcube.core.normalize.adjust_spatial_attrs()` no longer removes
  existing global attributes of the form `geospatial_vertical_<property>`.
* Numerous classes and functions became obsolete in the xcube 0.9 
  code base and have been removed, also because we believe there is 
  quite rare outside use, if at all. 
  
  Removed from `xcube.util.tiledimage`:
  * class `DownsamplingImage`
  * class `PilDownsamplingImage`
  * class `NdarrayDownsamplingImage`
  * class `FastNdarrayDownsamplingImage`
  * class `ImagePyramid`
  * function `create_pil_downsampling_image()`
  * function `create_ndarray_downsampling_image()`
  * function `downsample_ndarray()`
  * functions `aggregate_ndarray_xxx()`
  
  Removed from `xcube.util.tilegrid`:
  * functions `pow2_2d_subdivision()`
  * functions `pow2_1d_subdivision()`
  
## Changes in 0.8.2

* Fixed the issue that xcube gen2 would not print tracebacks to stderr 
  when raising errors of type `CubeGeneratorError` (#448).
* Enhanced `xcube.core.normalize.normalize_dataset()` function to also 
  normalize datasets with latitudes given as 
  `latitude_centers` and to invert decreasing latitude coordinate values.
* Introduced `xcube.core.normalize.cubify_dataset()` function to normalize 
  a dataset and finally assert the result complies to the 
  [xcube dataset conventions](https://github.com/dcs4cop/xcube/blob/master/docs/source/cubespec.md).
* Fixed that data stores `directory` and `s3` were not able to handle data 
  identifiers that they had assigned themselves during `write_data()`.  
  (#450)
* The `xcube prune` tool is no longer restricted to data cube datasets 
  and should now be able to deal with datasets that comprise very many 
  chunks. (#469)
* The `xcube.core.extract.get_cube_values_for_points()` function has been 
  enhanced to also accept lists or tuples in the item values of 
  the `points` arguments. (#431)   
* Fixed exception raised in `xcube extract` CLI tool when called with the 
  `--ref` option. This issue occurred with `xarray 0.18.2+`.

## Changes in 0.8.1

* Improved support of datasets with time given as `cftime.DatetimeGregorian` 
  or `cftime.DatetimeJulian`.
* Fixed out-of-memory error raised if spatial subsets were created from 
  cubes with large spatial dimensions. (#442)
* Fixed example Notebook `compute_dask_array` and renamed it 
  into `compute_array_from_func`. (#385)
* Fixed a problem with the S3 data store that occurred if the store was 
  configured without `bucket_name` and the (Zarr) data was opened 
  with `consolidated=True`.

* The functions `xcube.core.compute.compute_cube()` 
  and `xcube.core.compute.compute_dataset()`
  can now alter the shape of input datasets. (#289)  

## Changes in 0.8.0

* Harmonized retrieval of spatial and temporal bounds of a dataset: 
  To determine spatial bounds, use `xcube.core.geom.get_dataset_bounds()`, 
  to determine temporal bounds, use `xcube.core.timecoord.get_time_range_from_data()`. 
  Both methods will attempt to get the values from associated bounds arrays first. 
* Fixed broken JSON object serialisation of objects returned by 
  `DataStore.describe_object()`. (#432)
* Changed behaviour and signature of `xcube.core.store.DataStore.get_dataset_ids()`.
  The keyword argument `include_titles: str = True` has been replaced by 
  `include_attrs: Sequence[str] = None` and the return value changes accordingly:
  - If `include_attrs` is None (the default), the method returns an iterator
    of dataset identifiers *data_id* of type `str`.
  - If `include_attrs` is a sequence of attribute names, the method returns
    an iterator of tuples (*data_id*, *attrs*) of type `Tuple[str, Dict]`.
  Hence `include_attrs`  can be used to obtain a minimum set of dataset 
  metadata attributes for each returned *data_id*.
  However, `include_attrs` is not yet implemented so far in the "s3", 
  "memory", and "directory" data stores. (#420)
* Directory and S3 Data Store consider format of data denoted by *data id* when 
  using `get_opener_ids()`.
* S3 Data Store will only recognise a `consolidated = True` parameter setting,
  if the file `{bucket}/{data_id}/.zmetadata` exists. 
* `xcube gen2` will now ensure that temporal subsets can be created. (#430)
* Enhance `xcube serve` for use in containers: (#437)
  * In addition to option `--config` or `-c`, dataset configurations can now 
    be passed via environment variable `XCUBE_SERVE_CONFIG_FILE`.
  * Added new option `--base-dir` or `-b` to pass the base directory to
    resolve relative paths in dataset configurations. In addition, the value
    can be passed via environment variable `XCUBE_SERVE_BASE_DIR`.

## Changes in 0.7.2

* `xcube gen2` now allows for specifying the final data cube's chunk
  sizes. The new `cube_config` parameter is named `chunks`, is optional
  and if given, must be a dictionary that maps a dimension name to a 
  chunk size or to `None` (= no chunking). The chunk sizes only apply 
  to data variables. Coordinate variables will not be affected, e.g. 
  "time", "lat", "lon" will not be chunked. (#426)

* `xcube gen2` now creates subsets from datasets returned by data stores that
  do not recognize cube subset parameters `variable_names`, `bbox`, and
  `time_range`. (#423)

* Fixed a problem where S3 data store returned outdated bucket items. (#422)

## Changes in 0.7.1

* Dataset normalisation no longer includes reordering increasing
  latitude coordinates, as this creates datasets that are no longer writable 
  to Zarr. (#347)
* Updated package requirements
  - Added `s3fs`  requirement that has been removed by accident.
  - Added missing requirements `requests` and `urllib3`.

## Changes in 0.7.0

* Introduced abstract base class `xcube.util.jsonschema.JsonObject` which 
  is now the super class of many classes that have JSON object representations.
  In Jupyter notebooks, instances of such classes are automatically rendered 
  as JSON trees.
* `xcube gen2` CLI tool can now have multiple `-v` options, e.g. `-vvv`
  will now output detailed requests and responses.  
* Added new Jupyter notebooks in `examples/notebooks/gen2` 
  for the _data cube generators_ in the package `xcube.core.gen2`.
* Fixed a problem in `JsonArraySchema` that occurred if a valid 
  instance was `None`. A TypeError `TypeError: 'NoneType' object is not iterable` was 
  raised in this case.
* The S3 data store  `xcube.core.store.stores.s3.S3DataStore` now implements the `describe_data()` method. 
  It therefore can also be used as a data store from which data is queried and read.  
* The `xcube gen2` data cube generator tool has been hidden from
  the set of "official" xcube tools. It is considered as an internal tool 
  that is subject to change at any time until its interface has stabilized.
  Please refer to `xcube gen2 --help` for more information.
* Added `coords` property to `DatasetDescriptor` class. 
  The `data_vars` property of the `DatasetDescriptor` class is now a dictionary. 
* Added `chunks` property to `VariableDescriptor` class. 
* Removed function `reproject_crs_to_wgs84()` and tests (#375) because  
  - it seemed to be no longer be working with GDAL 3.1+; 
  - there was no direct use in xcube itself;
  - xcube plans to get rid of GDAL dependencies.
* CLI tool `xcube gen2` may now also ingest non-cube datasets.
* Fixed unit tests broken by accident. (#396)
* Added new context manager `xcube.util.observe_dask_progress()` that can be used
  to observe tasks that known to be dominated by Dask computations: 
  ```python
  with observe_dask_progress('Writing dataset', 100):
      dataset.to_zarr(store)  
  ```
* The xcube normalisation process, which ensures that a dataset meets the requirements 
  of a cube, internally requested a lot of data, causing the process to be slow and
  expensive in terms of memory consumption. This problem was resolved by avoiding to
  read in these large amounts of data. (#392)

## Changes in 0.6.1

* Updated developer guide (#382)

Changes relating to maintenance of xcube's Python environment requirements in `envrionment.yml`:

* Removed explicit `blas` dependency (which required MKL as of `blas =*.*=mkl`) 
  for better interoperability with existing environments.  
* Removed restrictions of `fsspec <=0.6.2` which was required due to 
  [Zarr #650](https://github.com/zarr-developers/zarr-python/pull/650). As #650 has been fixed, 
  `zarr=2.6.1` has been added as new requirement. (#360)

## Changes in 0.6.0

### Enhancements 

* Added four new Jupyter Notebooks about xcube's new Data Store Framework in 
  `examples/notebooks/datastores`.

* CLI tool `xcube io dump` now has new `--config` and `--type` options. (#370)

* New function `xcube.core.store.get_data_store()` and new class `xcube.core.store.DataStorePool` 
  allow for maintaining a set of pre-configured data store instances. This will be used
  in future xcube tools that utilise multiple data stores, e.g. "xcube gen", "xcube serve". (#364)

* Replaced the concept of `type_id` used by several `xcube.core.store.DataStore` methods 
  by a more flexible `type_specifier`. Documentation is provided in `docs/source/storeconv.md`. 
  
  The `DataStore` interface changed as follows:
  - class method `get_type_id()` replaced by `get_type_specifiers()` replaces `get_type_id()`;
  - new instance method `get_type_specifiers_for_data()`;
  - replaced keyword-argument in `get_data_ids()`;
  - replaced keyword-argument in `has_data()`;
  - replaced keyword-argument in `describe_data()`;
  - replaced keyword-argument in `get_search_params_schema()`;
  - replaced keyword-argument in `search_data()`;
  - replaced keyword-argument in `get_data_opener_ids()`.
  
  The `WritableDataStore` interface changed as follows:
  - replaced keyword-argument in `get_data_writer_ids()`.

* The JSON Schema classes in `xcube.util.jsonschema` have been extended:
  - `date` and `date-time` formats are now validated along with the rest of the schema
  - the `JsonDateSchema` and `JsonDatetimeSchema` subclasses of `JsonStringSchema` have been introduced, 
    including a non-standard extension to specify date and time limits

* Extended `xcube.core.store.DataStore` docstring to include a basic convention for store 
  open parameters. (#330)

* Added documentation for the use of the open parameters passed to 
  `xcube.core.store.DataOpener.open_data()`.

### Fixes

* `xcube serve` no longer crashes, if configuration is lacking a `Styles` entry.

* `xcube gen` can now interpret `start_date` and `stop_date` from NetCDF dataset attributes. 
  This is relevant for using `xcube gen` for Sentinel-2 Level 2 data products generated and 
  provided by Brockmann Consult. (#352)


* Fixed both `xcube.core.dsio.open_cube()` and `open_dataset()` which failed with message 
  `"ValueError: group not found at path ''"` if called with a bucket URL but no credentials given
  in case the bucket is not publicly readable. (#337)
  The fix for that issue now requires an additional `s3_kwargs` parameter when accessing datasets 
  in _public_ buckets:
  ```python
  from xcube.core.dsio import open_cube 
    
  public_url = "https://s3.eu-central-1.amazonaws.com/xcube-examples/OLCI-SNS-RAW-CUBE-2.zarr"
  public_cube = open_cube(public_url, s3_kwargs=dict(anon=True))
  ```  
* xcube now requires `s3fs >= 0.5` which implies using faster async I/O when accessing object storage.
* xcube now requires `gdal >= 3.0`. (#348)
* xcube now only requires `matplotlib-base` package rather than `matplotlib`. (#361)

### Other

* Restricted `s3fs` version in envrionment.yml in order to use a version which can handle pruned xcube datasets.
  This restriction will be removed once changes in zarr PR https://github.com/zarr-developers/zarr-python/pull/650 
  are merged and released. (#360)
* Added a note in the `xcube chunk` CLI help, saying that there is a possibly more efficient way 
  to (re-)chunk datasets through the dedicated tool "rechunker", see https://rechunker.readthedocs.io
  (thanks to Ryan Abernathey for the hint). (#335)
* For `xcube serve` dataset configurations where `FileSystem: obs`, users must now also 
  specify `Anonymous: True` for datasets in public object storage buckets. For example:
  ```yaml
  - Identifier: "OLCI-SNS-RAW-CUBE-2"
    FileSystem: "obs"
    Endpoint: "https://s3.eu-central-1.amazonaws.com"
    Path: "xcube-examples/OLCI-SNS-RAW-CUBE-2.zarr"
    Anyonymous: true
    ...
  - ...
  ```  
* In `environment.yml`, removed unnecessary explicit dependencies on `proj4` 
  and `pyproj` and restricted `gdal` version to >=3.0,<3.1. 

## Changes in 0.5.1

* `normalize_dataset` now ensures that latitudes are decreasing.

## Changes in 0.5.0

### New 

* `xcube gen2 CONFIG` will generate a cube from a data input store and a user given cube configuration.
   It will write the resulting cube in a user defined output store.
    - Input Stores: CCIODP, CDS, SentinelHub
    - Output stores: memory, directory, S3

* `xcube serve CUBE` will now use the last path component of `CUBE` as dataset title.

* `xcube serve` can now be run with AWS credentials (#296). 
  - In the form `xcube serve --config CONFIG`, a `Datasets` entry in `CONFIG`
    may now contain the two new keys `AccessKeyId: ...` and `SecretAccessKey: ...` 
    given that `FileSystem: obs`.
  - In the form `xcube serve --aws-prof PROFILE CUBE`
    the cube stored in bucket with URL `CUBE` will be accessed using the
    credentials found in section `[PROFILE]` of your `~/.aws/credentials` file.
  - In the form `xcube serve --aws-env CUBE`
    the cube stored in bucket with URL `CUBE` will be accessed using the
    credentials found in environment variables `AWS_ACCESS_KEY_ID` and
    `AWS_SECRET_ACCESS_KEY`.


* xcube has been extended by a new *Data Store Framework* (#307).
  It is provided by the `xcube.core.store` package.
  It's usage is currently documented only in the form of Jupyter Notebook examples, 
  see `examples/store/*.ipynb`.
   
* During the development of the new *Data Store Framework*, some  
  utility packages have been added:
  * `xcube.util.jsonschema` - classes that represent JSON Schemas for types null, boolean,
     number, string, object, and array. Schema instances are used for JSON validation,
     and object marshalling.
  * `xcube.util.assertions` - numerous `assert_*` functions that are used for function 
     parameter validation. All functions raise `ValueError` in case an assertion is not met.
  * `xcube.util.ipython` - functions that can be called for better integration of objects with
     Jupyter Notebooks.

### Enhancements

* Added possibility to specify packing of variables within the configuration of
  `xcube gen` (#269). The user now may specify a different packing variables, 
  which might be useful for reducing the storage size of the datacubes.
  Currently it is only implemented for zarr format.
  This may be done by passing the parameters for packing as the following:  
   
   
  ```yaml  
  output_writer_params: 

    packing: 
      analysed_sst: 
        scale_factor: 0.07324442274239326
        add_offset: -300.0
        dtype: 'uint16'
        _FillValue: 0.65535
  ```

* Example configurations for `xcube gen2` were added.

### Fixes

* From 0.4.1: Fixed time-series performance drop (#299). 

* Fixed `xcube gen` CLI tool to correctly insert time slices into an 
  existing cube stored as Zarr (#317).  

* When creating an ImageGeom from a dataset, correct the height if it would
  otherwise give a maximum latitude >90°.

* Disable the display of warnings in the CLI by default, only showing them if
  a `--warnings` flag is given.

* Fixed a regression when running "xcube serve" with cube path as parameter (#314)

* From 0.4.3: Extended `xcube serve` by reverse URL prefix option. 

* From 0.4.1: Fixed time-series performance drop (#299). 


## Changes in 0.4.3

* Extended `xcube serve` by reverse URL prefix option `--revprefix REFPREFIX`.
  This can be used in cases where only URLs returned by the service need to be prefixed, 
  e.g. by a web server's proxy pass.

## Changes in 0.4.2 

* Fixed a problem during release process. No code changes.

## Changes in 0.4.1 

* Fixed time-series performance drop (#299). 

## Changes in 0.4.0

### New

* Added new `/timeseries/{dataset}/{variable}` POST operation to xcube web API.
  It extracts time-series for a given GeoJSON object provided as body.
  It replaces all of the `/ts/{dataset}/{variable}/{geom-type}` operations.
  The latter are still maintained for compatibility with the "VITO viewer". 
  
* The xcube web API provided through `xcube serve` can now serve RGBA tiles using the 
  `dataset/{dataset}/rgb/tiles/{z}/{y}/{x}` operation. The red, green, blue 
  channels are computed from three configurable variables and normalisation ranges, 
  the alpha channel provides transparency for missing values. To specify a default
  RGB schema for a dataset, a colour mapping for the "pseudo-variable" named `rbg` 
  is provided in the configuration of `xcube serve`:
  ```yaml  
  Datasets:
    - Identifyer: my_dataset
      Style: my_style
      ...
    ...
  Styles:
    - Identifier: my_style
      ColorMappings:
        rgb:
          Red:
            Variable: rtoa_8
            ValueRange: [0., 0.25]
          Green:
            Variable: rtoa_6
            ValueRange: [0., 0.25]
          Blue:
            Variable: rtoa_4
            ValueRange: [0., 0.25]
        ...
  ```
  Note that this concept works nicely in conjunction with the new `Augmentation` feature (#272) used
  to compute new variables that could be input to the RGB generation. 
  
* Introduced new (ortho-)rectification algorithm allowing reprojection of 
  satellite images that come with (terrain-corrected) geo-locations for every pixel.

  - new CLI tool `xcube rectify`
  - new API function `xcube.core.rectify.rectify_dataset()`

* Utilizing the new rectification in `xcube gen` tool. It is now the default 
  reprojection method in `xcube.core.gen.iproc.XYInputProcessor` and
  `xcube.core.gen.iproc.DefaultInputProcessor`, if ground control points are not 
  specified, i.e. the input processor is configured with `xy_gcp_step=None`. (#206)
* Tile sizes for rectification in `xcube gen` are now derived from `output_writer_params` if given in configuration and 
  if it contains a `chunksizes` parameter for 'lat' or 'lon'. This will force the generation of a chunked xcube dataset 
  and will utilize Dask arrays for out-of-core computations. This is very useful for large data cubes whose time slices 
  would otherwise not fit into memory.
* Introduced new function `xcube.core.select.select_spatial_subset()`.

* Renamed function `xcube.core.select.select_vars()` into `xcube.core.select.select_variables_subset()`.
  
* Now supporting xarray and numpy functions in expressions used by the
  `xcube.core.evaluate.evaluate_dataset()` function and in the configuration of the 
  `xcube gen` tool. You can now use `xr` and `np` contexts in expressions, e.g. 
  `xr.where(CHL >= 0.0, CHL)`. (#257)

* The performance of the `xcube gen` tool for the case that expressions or 
  expression parts are reused across multiple variables can now be improved. 
  Such as expressions can now be assigned to intermediate variables and loaded 
  into memory, so they are not recomputed again.
  For example, let the expression `quality_flags.cloudy and CHL > 25.0` occur often
  in the configuration, then this is how recomputation can be avoided:
  ```
    processed_variables:
      no_cloud_risk:
        expression: not (quality_flags.cloudy and CHL_raw > 25.0)
        load: True
      CHL:
        expression: CHL_raw
        valid_pixel_expression: no_cloud_risk
      ...        
  ```      
* Added ability to write xcube datasets in Zarr format into object storage bucket using the xcube python api
  `xcube.core.dsio.write_cube()`. (#224) The user needs to pass provide user credentials via 
  ```
  client_kwargs = {'provider_access_key_id': 'user_id', 'provider_secret_access_key': 'user_secret'}
  ```
  and 
  write to existing bucket by executing 
  
  ```
  write_cube(ds1, 'https://s3.amazonaws.com/upload_bucket/cube-1-250-250.zarr', 'zarr',
                       client_kwargs=client_kwargs)
  ```
* Added new CLI tool `xcube tile` which is used to generate a tiled RGB image 
  pyramid from any xcube dataset. The format and file organisation of the generated 
  tile sets conforms to the [TMS 1.0 Specification](https://wiki.osgeo.org/wiki/Tile_Map_Service_Specification) 
  (#209).

* The configuration of `xcube serve` has been enhanced to support
  augmentation of data cubes by new variables computed on-the-fly (#272).
  You can now add a section `Augmentation` into a dataset descriptor, e.g.:
  
  ```yaml 
    Datasets:
      - Identifier: abc
        ...
        Augmentation:
          Path: compute_new_vars.py
          Function: compute_variables
          InputParameters:
            ...
      - ...
  ```
  
  where `compute_variables` is a function that receives the parent xcube dataset
  and is expected to return a new dataset with new variables. 
  
* The `xcube serve` tool now provides basic access control via OAuth2 bearer tokens (#263).
  To configure a service instance with access control, add the following to the 
  `xcube serve` configuration file:
  
  ```
    Authentication:
      Domain: "<your oauth2 domain>"
      Audience: "<your audience or API identifier>"
  ```
  
  Individual datasets can now be protected using the new `AccessControl` entry
  by configuring the `RequiredScopes` entry whose value is a list
  of required scopes, e.g. "read:datasets":
  
  ```
    Datasets:
      ...
      - Identifier: <some dataset id>
        ...
        AccessControl:
          RequiredScopes:
            - "read:datasets"
  ```
  
  If you want a dataset to disappear for authorized requests, set the 
  `IsSubstitute` flag:
  
  ```
    Datasets:
      ...
      - Identifier: <some dataset id>
        ...
        AccessControl:
          IsSubstitute: true
  ```

### Enhancements

* The `xcube serve` tool now also allows for per-dataset configuration
  of *chunk caches* for datasets read from remote object storage locations. 
  Chunk caching avoids recurring fetching of remote data chunks for same
  region of interest.
  It can be configured as default for all remote datasets at top-level of 
  the configuration file:
  ```
  DatasetChunkCacheSize: 100M
  ```
  or in individual dataset definitions:
  ```
  Datasets: 
     - Identifier: ...
       ChunkCacheSize: 2G
       ...
  ```
* Retrieval of time series in Python API function `xcube.core.timeseries.get_time_series()` 
  has been optimized and is now much faster for point geometries. 
  This enhances time-series performance of `xcube serve`. 
  * The log-output of `xcube serve` now contains some more details time-series request 
    so performance bottlenecks can be identified more easily from `xcube-serve.log`, 
    if the server is started together with the flag `--traceperf`.
* CLI command `xcube resample` has been enhanced by a new value for the 
  frequency option `--frequency all`
  With this value it will be possible to create mean, max , std, ... of the whole dataset,
  in other words, create an overview of a cube. 
  By [Alberto S. Rabaneda](https://github.com/rabaneda).
 
* The `xcube serve` tool now also serves dataset attribution information which will be 
  displayed in the xcube-viewer's map. To add attribution information, use the `DatasetAttribution` 
  in to your `xcube serve` configuration. It can be used on top-level (for all dataset), 
  or on individual datasets. Its value may be a single text entry or a list of texts:
  For example: 
  ```yaml
  DatasetAttribution: 
    - "© by Brockmann Consult GmbH 2020, contains modified Copernicus Data 2019, processed by ESA."
    - "Funded by EU H2020 DCS4COP project."
  ```
* The `xcube gen` tool now always produces consolidated xcube datasets when the output format is zarr. 
  Furthermore when appending to an existing zarr xcube dataset, the output now will be consolidated as well. 
  In addition, `xcube gen` can now append input time slices to existing optimized (consolidated) zarr xcube datasets.
* The `unchunk_coords` keyword argument of Python API function 
  `xcube.core.optimize.optimize_dataset()` can now be a name, or list of names  
  of the coordinate variable(s) to be consolidated. If boolean ``True`` is used
  all variables will be consolidated.
* The `xcube serve` API operations `datasets/` and `datasets/{ds_id}` now also
  return the metadata attributes of a given dataset and it variables in a property
  named `attrs`. For variables we added a new metadata property `htmlRepr` that is
  a string returned by a variable's `var.data._repr_html_()` method, if any.
* Renamed default log file for `xcube serve` command to `xcube-serve.log`.
* `xcube gen` now immediately flushes logging output to standard out
  
## Changes in 0.3.1 

### Fixes

* Removing false user warning about custom SNAP colormaps when starting 
  `xcube serve` command.
  
## Changes in 0.3.0

### New

* Added new parameter in `xcube gen` called `--no_sort`. Using `--no_sort`, 
  the input file list wont be sorted before creating the xcube dataset. 
  If `--no_sort` parameter is passed, order the input list will be kept. 
  The parameter `--sort` is deprecated and the input files will be sorted 
  by default. 
* xcube now discovers plugin modules by module naming convention
  and by Setuptools entry points. See new chapter 
  [Plugins](https://xcube.readthedocs.io/en/latest/plugins.html) 
  in xcube's documentation for details. (#211)  
* Added new `xcube compute` CLI command and `xcube.core.compute.compute_cube()` API 
  function that can be used to generate an output cube computed from a Python
  function that is applied to one or more input cubes. Replaces the formerly 
  hidden `xcube apply` command. (#167) 
* Added new function `xcube.core.geom.rasterize_features()` 
  to rasterize vector-data features into a dataset. (#222)
* Extended CLI command `xcube verify` and API function `xcube.core.verify.verify_cube` to check whether spatial
  coordinate variables and their associated bounds variables are equidistant. (#231)
* Made xarray version 0.14.1 minimum requirement due to deprecation of xarray's `Dataset.drop`
  method and replaced it with `drop_sel` and `drop_vars` accordingly. 


### Enhancements

* CLI commands execute much faster now when invoked with the `--help` and `--info` options.
* Added `serverPID` property to response of web API info handler. 
* Functions and classes exported by following modules no longer require data cubes to use
  the `lon` and `lat` coordinate variables, i.e. using WGS84 CRS coordinates. Instead, the 
  coordinates' CRS may be a projected coordinate system and coordinate variables may be called
  `x` and `y` (#112):
  - `xcube.core.new`
  - `xcube.core.geom`
  - `xcube.core.schema`
  - `xcube.core.verify`
* Sometimes the cell bounds coordinate variables of a given coordinate variables are not in a proper, 
  [CF compliant](http://cfconventions.org/Data/cf-conventions/cf-conventions-1.7/cf-conventions.html#cell-boundaries) 
  order, e.g. for decreasing latitudes `lat` the respective bounds coordinate
  `lat_bnds` is decreasing for `lat_bnds[:, 0]` and `lat_bnds[:, 1]`, but `lat_bnds[i, 0] < lat_bnds[i, 1]`
  for all `i`. xcube is now more tolerant w.r.t. to such wrong ordering of cell boundaries and will 
  compute the correct spatial extent. (#233)
* For `xcube serve`, any undefined color bar name will default to `"viridis"`. (#238)
    
 
### Fixes

* `xcube resample` now correctly re-chunks its output. By default, chunking of the 
  `time` dimension is set to one. (#212)

### Incompatible changes

The following changes introduce incompatibilities with former xcube 0.2.x 
versions. 

* The function specified by `xcube_plugins` entry points now receives an single argument of 
  type `xcube.api.ExtensionRegistry`. Plugins are asked to add their extensions
  to this registry. As an example, have a look at the default `xcube_plugins` entry points 
  in `./setup.py`.   
 
* `xcube.api.compute_dataset()` function has been renamed to 
  `xcube.api.evaluate_dataset()`. This has been done in order avoid confusion
  with new API function `xcube.api.compute_cube()`.
  
* xcube's package structure has been drastically changed: 
  - all of xcube's `__init__.py` files are now empty and no longer 
    have side effects such as sub-module aggregations. 
    Therefore, components need to be imported from individual modules.
  - renamed `xcube.api` into `xcube.core`
  - moved several modules from `xcube.util` into `xcube.core`
  - the new `xcube.constants` module contains package level constants
  - the new `xcube.plugin` module now registers all standard extensions
  - moved contents of module `xcube.api.readwrite` into `xcube.core.dsio`.
  - removed functions `read_cube` and `read_dataset` as `open_cube` and `open_dataset` are sufficient
  - all internal module imports are now absolute, rather than relative  

## Changes in 0.2.1

### Enhancements

- Added new CLI tool `xcube edit` and API function `xcube.api.edit_metadata`
  which allows editing the metadata of an existing xcube dataset. (#170)
- `xcube serve` now recognises xcube datasets with
  metadata consolidated by the `xcube opmimize` command. (#141)

### Fixes
- `xcube gen` now parses time stamps correcly from input data. (#207)
- Dataset multi-resolution pyramids (`*.levels` directories) can be stored in cloud object storage
  and are now usable with `xcube serve` (#179)
- `xcube optimize` now consolidates metadata only after consolidating
  coordinate variables. (#194)
- Removed broken links from `./README.md` (#197)
- Removed obsolete entry points from `./setup.py`.

## Changes in 0.2.0

### New

* Added first version of the [xcube documentation](https://xcube.readthedocs.io/) generated from
  `./docs` folder.

### Enhancements

* Reorganisation of the Documentation and Examples Section (partly addressing #106)
* Loosened python conda environment to satisfy conda-forge requirements
* xcube is now available as a conda package on the conda-forge channel. To install
  latest xcube package, you can now type: `conda install -c conda-forge xcube`
* Changed the unittesting code to minimize warnings reported by 3rd-party packages
* Making CLI parameters consistent and removing or changing parameter abbreviations
  in case they were used twice for different params. (partly addressing #91)
  For every CLI command which is generating an output a path must be provided by the
  option `-o`, `--output`. If not provided by the user, a default output_path is generated.
  The following CLI parameter have changed and their abbreviation is not enabled anymore : 

    - `xcube gen -v` is now only `xcube gen --vars` or `xcube gen --variables` 
    - `xcube gen -p` is now  `xcube gen -P` 
    - `xcube gen -i` is now  `xcube gen -I` 
    - `xcube gen -r` is now  `xcube gen -R`
    - `xcube gen -s` is now  `xcube gen -S` 
    - `xcube chunk -c`  is now  `xcube chunk -C`
    - `xcube level -l` is now `xcube level -L`
    - `xcube dump -v` is now `xcube dump --variable` or `xcube dump --var`
    - `xcube dump -e` is now `xcube dump -E` 
    - `xcube vars2dim -v` is now `xcube vars2dim --variable` or `xcube vars2dim --var`
    - `xcube vars2dim --var_name` is now `xcube vars2dim --variable` or `xcube vars2dim --var`
    - `xcube vars2dim -d` is now `xcube vars2dim -D` 
    - `xcube grid res -d` is now `xcube grid res -D`
    - `xcube grid res -c` is now `xcube grid res --cov` or `xcube grid res --coverage` 
    - `xcube grid res -n` is now `xcube grid res -N` or `xcube grid res --num_results` 
    - `xcube serve -p` is now `xcube serve -P` 
    - `xcube serve -a` is now `xcube serve -A` 
    
* Added option `inclStDev` and `inclCount` query parameters to `ts/{dataset}/{variable}/geometry` and derivates.
  If used with `inclStDev=1`, Xcube Viewer will show error bars for each time series point.
* `xcube.api.new_cube` function now accepts callables as values for variables.
  This allows to compute variable values depending on the (t, y, x) position
  in the cube. Useful for testing.
* `xcube.api` now exports the `MaskSet` class which is useful for decoding flag values encoding following the
  [CF conventions](http://cfconventions.org/Data/cf-conventions/cf-conventions-1.7/cf-conventions.html#flags).
* Added new CLI tool `xcube optimize` and API function `xcube.api.optimize_dataset` 
  optimizes data cubes for cloud object storage deployment. (#141)
* Added two new spatial dataset operations to Python API `xcube.api` (#148):
  * `mask_dataset_by_geometry(dataset, geometry)` clip and mask a dataset by geometry
  * `clip_dataset_by_geometry(dataset, geometry)` just clip a dataset by geometry 
* Changed the dev version tag from 0.2.0.dev3 to 0.2.0.dev
* The behavior of web API `/datasets?details=1` has changed.
  The call no longer includes associated vector data as GeoJSON. Instead new API
  has beed added to fetch new vector data on demand:
  `/datasets/{dataset}/places` and `/datasets/{dataset}/places/{place}` (#130)
* `xcube serve` accepts custom SNAP colormaps. The path to a SAP .cpd file can be passed via the server
   configuration file with the paramter [ColorFile] instead of [ColorBar]. (#84)
* `xcube serve` can now be configured to serve cubes that are associated 
   with another cube with same data but different chunking (#115). 
   E.g. using chunks such as `time=512,lat=1,lon=1` can drastically improve 
   time-series extractions. 
   Have a look at the demo config in `xube/webapi/res/demo/config.yml`.     
* `xcube serve` does now offer a AWS S3 compatible data access API (#97):
   - List bucket objects: `/s3bucket`, see AWS 
     docs [GET](https://docs.aws.amazon.com/AmazonS3/latest/API/v2-RESTBucketGET.html)
   - Get bucket object: `/s3bucket/{ds_id}/{path}`, 
     see AWS docs [HEAD](https://docs.aws.amazon.com/AmazonS3/latest/API/RESTObjectHEAD.html) 
     and [GET](https://docs.aws.amazon.com/AmazonS3/latest/API/RESTObjectGET.html)
* `xcube serve` now verifies that a configured cube is valid once it is opened. (#107)
* Added new CLI command `xcube verify` performing xcube dataset verification. (#19)
* Reworked `xcube extract` to be finally useful and effective for point data extraction. (#102) 
* `xcube server`can now filter datasets by point coordinate, e.g. `/datasets?point=12.5,52.8`. (#50) 
* `xcube server`can now limit time series to a maximum number of 
  valid (not NaN) values. To activate, pass optional query parameter `maxValids` to the various `/ts`
  functions. The special value `-1` will restrict the result to contain only valid values. (#113) 
* Reworked `xcube gen` to be more user-friendly and more consistent with other tools. 
  The changes are
  - Removed `--dir` and `--name` options and replaced it by single `--output` option, 
    whose default value is `out.zarr`. (#45)
  - The `--format` option no longer has a default value. If not given, 
    format is guessed from `--output` option.
  - Renamed following parameters in the configuration file:
    + `input_files` into `input_paths`, also because paths may point into object storage 
      locations (buckets);  
    + `output_file` into `output_path`, to be consistent with `input_paths`.  
* Added new CLI command `xcube prune`. The tool deletes all block files associated with empty (NaN-
  only) chunks in given INPUT cube, which must have ZARR format. This can drastically reduce files 
  in sparse cubes and improve cube reading performance. (#92)
* `xcube serve` has a new `prefix` option which is a path appended to the server's host.
  The `prefix` option replaces the `name` option which is now deprecated but kept 
  for backward compatibility. (#79)
* Added new CLI command `xcube resample` that is used to generate temporarily up- or downsampled
  data cubes from other data cubes.
* `xcube serve` can now be run with xcube dataset paths and styling information given via the CLI rather 
  than a configuration file. For example `xcube serve --styles conc_chl=(0,20,"viridis") /path/to/my/chl-cube.zarr`.
  This allows for quick inspection of newly generated cubes via `xcube gen`.
  Also added option `--show` that starts the Xcube viewer on desktop environments in a browser. 
* Added new `xcube apply` command that can be used to generate an output cube computed from a Python function 
  that is applied to one or more input cubes. 
  The command is still in development and therefore hidden.
* Added new `xcube timeit` command that can be used to measure the time required for 
  parameterized command invocations. 
  The command is still in development and therefore hidden.
* Added global `xcube --scheduler SCHEDULER` option for Dask distributed computing (#58)
* Added global `xcube --traceback` option, removed local `xcube gen --traceback` option
* Completed version 1 of an xcube developer guide.
* Added `xcube serve` command (#43) 
* `xcube serve`: Time-series web API now also returns "uncertainty" (#48)
* Added `xcube level` command to allow for creating spatial pyramid levels (#38)
* `xcube gen` accepts multiple configuration files that will be merged in order (#21)
* Added `xcube gen` option `--sort` when input data list should be sorted (#33)    
* Added `xcube vars2dim` command to make variables a cube dimension (#31)
* Added `xcube serve` option `--traceperf` that allows switching on performance diagnostics.
* Included possibility to read the input file paths from a text file. (#47)
* Restructured and clarified code base (#27)
* Moved to Python 3.7 (#25)
* Excluding all input processors except for the default one. They are now plugins and have own repositories within the 
  xcube's organisation. (#49)


### Fixes

* `xcube gen` CLI now updates metadata correctly. (#181)
* It was no longer possible to use the `xcube gen` CLI with `--proc` option. (#120)
* `totalCount` attribute of time series returned by Web API `ts/{dataset}/{variable}/{geom-type}` now
   contains the correct number of possible observations. Was always `1` before.
* Renamed Web API function `ts/{dataset}/{variable}/places` into
  `ts/{dataset}/{variable}/features`.
* `xcube gen` is now taking care that when new time slices are added to an existing
   cube, this is done by maintaining the chronological order. New time slices are
   either appended, inserted, or replaced. (#64) (#139)
* Fixed `xcube serve` issue with WMTS KVP method `GetTile` with query parameter `time` 
  whose value can now also have the two forms `<start-date>/<end-date>` and just `<date>`. (#132) 
* Fixed `xcube extract` regression that stopped working after Pandas update (#95) 
* Fixed problem where CTRL+C didn't function anymore with `xcube serve`. (#87)
* Fixed error `indexes along dimension 'y' are not equal` occurred when using 
  `xcube gen` with processed variables that used flag values (#86)
* Fixed `xcube serve` WMTS KVP API to allow for case-insensitive query parameters. (#77)
* Fixed error in plugins when importing `xcube.api.gen` (#62)
* Fixed import of plugins only when executing `xcube.cli` (#66)

## Changes in 0.1.0

* Respecting chunk sizes when computing tile sizes [#44](https://github.com/dcs4cop/xcube-server/issues/44)
* The RESTful tile operations now have a query parameter `debug=1` which toggles tile 
  computation performance diagnostics.
* Can now associate place groups with datasets.
* Major revision of API. URLs are now more consistent.
* Request for obtaining a legend for a layer of given by a variable of a data set was added.
* Added a Dockerfile to build an xcube docker image and to run the demo
* The RESTful time-series API now returns ISO-formatted UTC dates [#26](https://github.com/dcs4cop/xcube-server/issues/26)<|MERGE_RESOLUTION|>--- conflicted
+++ resolved
@@ -1,14 +1,10 @@
 ## Changes in 0.13.1 (in development)
 
-<<<<<<< HEAD
 * Added Notebook
-  [8_azure_blob_filesystem.ipynb](/examples/notebooks/datastores/8_azure_blob_filesystem.ipynb). This notebook shows how a
+  [test_AzureBlobFS.ipynb](/test/test_AzureBlobFS.ipynb). This notebook shows how a
   new data store instance can connect and list zarr files from Azure bolb storage using 
   'abfs' as store id, blob container as root, account_name and account_key or connection_string as store
   params. 
-=======
-### Enhancements
->>>>>>> 15c45289
 
 * Included support for Azure Blob Storage filesystem by adding `AzureFsAccessor()` with support 
   for the 'abfs' protocol (fsspec adlfs package) class in `/xcube/core/store/fs/impl/fs.py` 
