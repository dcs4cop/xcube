--- conflicted
+++ resolved
@@ -13,13 +13,10 @@
   2. `includes`: if not given or if any pattern matches the identifier, 
      the identifier is reported.
 
-<<<<<<< HEAD
-=======
 * xcube CLI tools no longer emit warnings when trying to import
   installed packages named `xcube_*` as xcube plugins.
   
 
->>>>>>> b65f7933
 ### Fixes
 
 
