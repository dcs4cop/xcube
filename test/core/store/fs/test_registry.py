--- conflicted
+++ resolved
@@ -294,15 +294,10 @@
                              dataset.var_c.encoding.get('_FillValue'))
 
             self.assertTrue(hasattr(dataset, 'zarr_store'))
-<<<<<<< HEAD
-            self.assertIsInstance(dataset.zarr_store(),
-                                  collections.abc.MutableMapping)
-=======
             self.assertIsInstance(dataset.zarr_store.get(),
                                   collections.abc.MutableMapping)
             self.assertNotIsInstance(dataset.zarr_store.get(),
                                      GenericZarrStore)
->>>>>>> bafda231
 
     def _assert_multi_level_dataset_format_with_tile_size(
             self,
