--- conflicted
+++ resolved
@@ -2,11 +2,7 @@
 
 import click
 
-<<<<<<< HEAD
-from xcube.cli.gen import generate_cube
-=======
 from xcube.cli.gen import gen
->>>>>>> 6cf6595b
 from xcube.cli.grid import grid
 from xcube.version import version
 
@@ -135,11 +131,7 @@
 cli.add_command(dump)
 cli.add_command(extract)
 cli.add_command(grid)
-<<<<<<< HEAD
-cli.add_command(generate_cube)
-=======
 cli.add_command(gen)
->>>>>>> 6cf6595b
 
 
 def main(args=None):
