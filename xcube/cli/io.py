# The MIT License (MIT)
# Copyright (c) 2020 by the xcube development team and contributors
#
# Permission is hereby granted, free of charge, to any person obtaining a copy of
# this software and associated documentation files (the "Software"), to deal in
# the Software without restriction, including without limitation the rights to
# use, copy, modify, merge, publish, distribute, sublicense, and/or sell copies
# of the Software, and to permit persons to whom the Software is furnished to do
# so, subject to the following conditions:
#
# The above copyright notice and this permission notice shall be included in all
# copies or substantial portions of the Software.
#
# THE SOFTWARE IS PROVIDED "AS IS", WITHOUT WARRANTY OF ANY KIND, EXPRESS OR
# IMPLIED, INCLUDING BUT NOT LIMITED TO THE WARRANTIES OF MERCHANTABILITY,
# FITNESS FOR A PARTICULAR PURPOSE AND NONINFRINGEMENT. IN NO EVENT SHALL THE
# AUTHORS OR COPYRIGHT HOLDERS BE LIABLE FOR ANY CLAIM, DAMAGES OR OTHER
# LIABILITY, WHETHER IN AN ACTION OF CONTRACT, TORT OR OTHERWISE, ARISING FROM,
# OUT OF OR IN CONNECTION WITH THE SOFTWARE OR THE USE OR OTHER DEALINGS IN THE
# SOFTWARE.

import json
import sys
from typing import List, Sequence, Optional, Dict, AbstractSet, Set, Any

import click

from xcube.constants import EXTENSION_POINT_DATA_OPENERS
from xcube.constants import EXTENSION_POINT_DATA_STORES
from xcube.constants import EXTENSION_POINT_DATA_WRITERS
from xcube.util.plugin import get_extension_registry

_NO_TITLE = "<no title>"
_NO_DESCRIPTION = "<no description>"
_UNKNOWN_EXTENSION = "<unknown!>"


@click.command(name='list')
def store_list():
    """List names of data stores."""
    print(f'Data stores:')
    count = _dump_data_stores()
    print(f'{count} data store{"s" if count != 1 else ""} found.')


@click.command(name='list')
def opener_list():
    """List names of data openers."""
    print(f'Data openers:')
    count = _dump_data_openers()
    print(f'{count} data opener{"s" if count != 1 else ""} found.')


@click.command(name='list')
def writer_list():
    """List names of data writers."""
    print(f'Data writers:')
    count = _dump_data_writers()
    print(f'{count} data writer{"s" if count != 1 else ""} found.')


@click.command(name='info')
@click.argument('store_id', metavar='STORE')
@click.argument('store_params', metavar='PARAMS', nargs=-1)
@click.option('-P', '--params', 'show_params', is_flag=True, help='Show data store parameters.')
@click.option('-O', '--openers', 'show_openers', is_flag=True, help='Show available data store openers.')
@click.option('-W', '--writers', 'show_writers', is_flag=True, help='Show available data store writers.')
@click.option('-D', '--data', 'show_data_ids', is_flag=True, help='Show available data resources.')
@click.option('-j', '--json', 'use_json_format', is_flag=True, help='Output using JSON format.')
def store_info(store_id: str,
               store_params: List[str],
               show_params: bool,
               show_openers: bool,
               show_writers: bool,
               show_data_ids: bool,
               use_json_format: bool):
    """
    Show data store information.

    Dumps detailed data store information in human readable form or as JSON, when using the --json option.

    You can obtain valid STORE names using command "xcube store list".

    Note some stores require provision of parameters PARAMS
    when using one of the options --openers/-O, --writers/-W, or --data/-D.
    To find out which parameters are available use the command with just the --params/-P option first.
    """
    extension = get_extension_registry().get_extension(EXTENSION_POINT_DATA_STORES, store_id)
    from xcube.core.store import get_data_store_params_schema
    from xcube.core.store import MutableDataStore
    from xcube.core.store import DataStoreError
    params_schema = get_data_store_params_schema(store_id)
    description = extension.metadata.get('description')
    requires_store_instance = any((show_openers, show_writers, show_data_ids))
    data_store = None
    try:
        if requires_store_instance:
            data_store = _new_data_store(store_id, store_params)
    except DataStoreError as e:
        msg = f'Failed to instantiate data store {store_id!r}'
        if store_params:
            msg += f' with parameters {store_params!r}'
        msg += f': {e}'
        raise click.ClickException(msg) from e
    if use_json_format:
        d = dict()
        d['store_id'] = store_id
        if description:
            d['description'] = description
        if show_params:
            d['params_schema'] = params_schema.to_dict()
        if show_openers:
            d['opener_ids'] = data_store.get_data_opener_ids()
        if show_writers and isinstance(data_store, MutableDataStore):
            d['writer_ids'] = data_store.get_data_writer_ids()
        if show_data_ids:
<<<<<<< HEAD
            d['data_ids'] = sorted(list(data_store.get_data_ids()))
=======
            d['data_ids'] = sorted(data_store.get_data_ids())
>>>>>>> 3d798f31
        if show_openers:
            print(json.dumps(d, indent=2))
    else:
        print(f'\nData store description:')
        print(f'  {description or _NO_DESCRIPTION}')
        if show_params:
            print(_format_params_schema(params_schema))
        if show_openers:
            print(f'\nData openers:')
            _dump_store_openers(data_store)
        if show_writers:
            if isinstance(data_store, MutableDataStore):
                print(f'\nData writers:')
                _dump_store_writers(data_store)
            else:
                print(f'No writers available, because data store "{store_id}" is not mutable.')
        if show_data_ids:
            print(f'\nData resources:')
            count = _dump_store_data_ids(data_store)
            print(f'{count} data resource{"s" if count != 1 else ""} found.')


@click.command(name='data')
@click.argument('store_id', metavar='STORE')
@click.argument('data_id', metavar='DATA')
@click.argument('store_params', metavar='PARAMS', nargs=-1)
def store_data(store_id: str, data_id: str, store_params: List[str]):
    """
    Show data resource information.

    Show the data descriptor for data resource DATA in data store STORE.
    Note some stores require provision of store parameters PARAMS.
    Use "xcube io store info STORE -P" command to find out which parameters are available/required.
    """
    data_store = _new_data_store(store_id, store_params)
    data_descriptor = data_store.describe_data(data_id)
    print(f'Descriptor for data resource "{data_id}" in data store "{store_id}":')
    print(json.dumps(data_descriptor.to_dict(), indent=2))


@click.command(name='info')
@click.argument('opener_id', metavar='OPENER')
def opener_info(opener_id: str):
    """
    Show data opener information.
    You can obtain valid OPENER names using command "xcube io opener list".
    """
    extension = get_extension_registry().get_extension(EXTENSION_POINT_DATA_OPENERS, opener_id)
    description = extension.metadata.get('description')
    if description:
        print(description)
    from xcube.core.store import new_data_opener
    opener_ = new_data_opener(opener_id)
    params_schema = opener_.get_open_data_params_schema()
    print(_format_params_schema(params_schema))


@click.command(name='info')
@click.argument('writer_id', metavar='WRITER')
def writer_info(writer_id: str):
    """
    Show data opener information.
    You can obtain valid WRITER names using command "xcube io writer list".
    """
    extension = get_extension_registry().get_extension(EXTENSION_POINT_DATA_WRITERS, writer_id)
    description = extension.metadata.get('description')
    if description:
        print(description)
    from xcube.core.store import new_data_writer
    writer_ = new_data_writer(writer_id)
    params_schema = writer_.get_write_data_params_schema()
    print(_format_params_schema(params_schema))


_DEFAULT_DUMP_OUTPUT = 'store-dump.json'
_SHORT_INCLUDE = ','.join(['store.store_instance_id',
                           'store.title',
                           'data.data_id',
                           'data.bbox',
                           'data.spatial_res',
                           'data.time_range',
                           'data.time_period',
                           'var.name',
                           'var.dtype',
                           'var.dims'])


@click.command(name='dump')
@click.option('-o', '--output', 'output_file_path', metavar='OUTPUT', default=None,
              help=f'Output filename. Output will be written as JSON.'
                   f' Defaults to "{_DEFAULT_DUMP_OUTPUT}".')
@click.option('-c', '--config', 'config_file_path', metavar='CONFIG',
              help='Store configuration filename. May use JSON or YAML format.')
@click.option('-t', '--type', 'data_type', metavar='TYPE',
              help='Data type. If given, only data resources that satisfy the '
                   'data type are listed. E.g. "dataset" or "geodataframe"')
@click.option('-S', '--short', 'short_form', is_flag=True,
              help=f'Short form. Forces option "--includes={_SHORT_INCLUDE}".')
@click.option('-I', '--includes', 'include_props', metavar='INCLUDE_LIST',
              help='Comma-separated list of properties to be included'
                   ' from stores (prefix "store."),'
                   ' data resources (prefix "data.") of stores,'
                   ' and variables (prefix "var.") of data resources.')
@click.option('-E', '--excludes', 'exclude_props', metavar='EXCLUDE_LIST',
              help='Comma-separated list of properties to be excluded'
                   ' from stores (prefix "store."),'
                   ' data resources (prefix "data.") of stores,'
                   ' and variables (prefix "var.") of data resources.')
@click.option('--csv', 'csv_format', is_flag=True,
              help=f'Use CSV output format.')
@click.option('--yaml', 'yaml_format', is_flag=True,
              help=f'Use YAML output format.')
@click.option('--json', 'json_format', is_flag=True,
              help=f'Use JSON output format (the default).')
def dump(output_file_path: Optional[str],
         config_file_path: Optional[str],
         data_type: Optional[str],
         short_form: bool,
         include_props: str,
         exclude_props: str,
         csv_format: bool,
         yaml_format: bool,
         json_format: bool):
    """
    Dump metadata of given data stores.

    Dumps data store metadata and metadata for a store's data resources
    for given data stores  into a JSON file.
    Data stores may be selected and configured by a configuration file CONFIG,
    which may have JSON or YAML format.
    For example, this YAML configuration configures a single directory data store:

    \b
    this_dir:
        title: Current Dir
        description: A store that represents my current directory
        store_id: "directory"
        store_params:
            base_dir: "."

    """
    from xcube.core.store import DataStoreConfig
    from xcube.core.store import DataStorePool
    import yaml
    import json
    import os.path

    if csv_format:
        output_format = 'csv'
        ext = '.csv'
    elif yaml_format:
        output_format = 'yaml'
        ext = '.yml'
    elif json_format:
        output_format = 'json'
        ext = '.json'
    elif output_file_path is not None:
        path_no_ext, ext = os.path.splitext(output_file_path)
        if ext in ('.csv', '.txt'):
            output_format = 'csv'
        elif ext in ('.yaml', '.yml'):
            output_format = 'yaml'
        else:
            output_format = 'json'
    else:
        output_format = 'json'
        ext = '.json'

    if output_file_path is None:
        path_no_ext, _ = os.path.splitext(_DEFAULT_DUMP_OUTPUT)
        output_file_path = path_no_ext + ext

    include_props = _parse_props(include_props) if include_props else None
    exclude_props = _parse_props(exclude_props) if exclude_props else None

    if short_form:
        short_include_props = _parse_props(_SHORT_INCLUDE)
        include_props = include_props or {}
        for data_key in ('store', 'data', 'var'):
            include_props[data_key] = include_props.get(data_key, set()).union(short_include_props[data_key])

    if config_file_path:
        store_pool = DataStorePool.from_file(config_file_path)
    else:
        extensions = get_extension_registry().find_extensions(EXTENSION_POINT_DATA_STORES)
        store_configs = {extension.name: DataStoreConfig(extension.name,
                                                         title=extension.metadata.get('title'),
                                                         description=extension.metadata.get('description'))
                         for extension in extensions
                         if extension.name not in ('memory', 'directory', 's3')}
        store_pool = DataStorePool(store_configs)

    dump_data = _get_store_data_var_tuples(store_pool, data_type, include_props, exclude_props)

    if output_format == 'csv':
        column_names = None
        column_names_set = None
        rows = []
        for store_dict, data_dict, var_dict in dump_data:
            if store_dict is None:
                break
            row = {}
            row.update({'store.' + k: v for k, v in store_dict.items()})
            row.update({'data.' + k: v for k, v in data_dict.items()})
            row.update({'var.' + k: v for k, v in var_dict.items()})
            rows.append(row)
            if column_names_set is None:
                column_names = list(row.keys())
                column_names_set = set(column_names)
            else:
                for k in row.keys():
                    if k not in column_names_set:
                        column_names.append(k)
                        column_names_set.add(k)

        def format_cell_value(value: Any) -> str:
            return str(value) if value is not None else ''

        sep = '\t'
        with open(output_file_path, 'w') as fp:
            if column_names:
                fp.write(sep.join(column_names) + '\n')
                for row in rows:
                    fp.write(sep.join(map(format_cell_value,
                                          tuple(row.get(k)
                                                for k in column_names))) + '\n')

        print(f'Dumped {len(rows)} store entry/ies to {output_file_path}.')

    else:
        last_store_dict = None
        last_data_dict = None
        vars_list = []
        data_list = []
        store_list = []
        for store_dict, data_dict, var_dict in dump_data:
            if data_dict is not last_data_dict or data_dict is None:
                if last_data_dict is not None:
                    last_data_dict['data_vars'] = vars_list
                    vars_list = []
                    data_list.append(last_data_dict)
                last_data_dict = data_dict
            if store_dict is not last_store_dict or store_dict is None:
                if last_store_dict is not None:
                    last_store_dict['data'] = data_list
                    data_list = []
                    store_list.append(last_store_dict)
                last_store_dict = store_dict
            if var_dict:
                vars_list.append(var_dict)

        with open(output_file_path, 'w') as fp:
            if output_format == 'json':
                json.dump(dict(stores=store_list), fp, indent=2)
            else:
                yaml.dump(dict(stores=store_list), fp, indent=2)

        print(f'Dumped entries of {len(store_list)} store(s) to {output_file_path}.')


def _get_store_data_var_tuples(store_pool, data_type, include_props, exclude_props):
    import time

    for store_instance_id in store_pool.store_instance_ids:
        t0 = time.perf_counter()
        print(f'Generating entries for store "{store_instance_id}"...')

        store_config = store_pool.get_store_config(store_instance_id)
        store_dict = dict(store_instance_id=store_instance_id,
                          store_id=store_instance_id,
                          title=store_config.title,
                          description=store_config.description,
                          data_type=data_type,
                          data=[])
        store_dict = _filter_dict(store_dict, 'store', include_props, exclude_props)

        if 'data' not in store_dict:
            yield store_dict, {}, {}
        else:
            del store_dict['data']

            try:
                store_instance = store_pool.get_store(store_instance_id)
            except BaseException as error:
                print(f'error: cannot open store "{store_instance_id}": {error}', file=sys.stderr)
                continue

            try:
                data_descriptors = store_instance.search_data(data_type=data_type)
            except BaseException as error:
                print(f'error: cannot search store "{store_instance_id}": {error}', file=sys.stderr)
                continue

            for data_descriptor in data_descriptors:
                print(f'Processing data resource "{data_descriptor.data_id}"...')
                data_dict = data_descriptor.to_dict()
                data_dict = _filter_dict(data_dict, 'data', include_props, exclude_props)
                if 'data_vars' not in data_dict:
                    yield store_dict, data_dict, {}
                else:
                    var_dicts = data_dict.pop('data_vars')
                    for var_name, var_dict in var_dicts.items():
                        var_dict['name'] = var_name
                        var_dict = _filter_dict(var_dict, 'var', include_props, exclude_props)
                        yield store_dict, data_dict, var_dict

        print(f'Done generating entries for store "{store_instance_id}" after '
              + '{:.2f} seconds'.format(time.perf_counter() - t0))

    # yield Terminator
    yield None, None, None


def _filter_dict(data: Dict[str, Any],
                 selector: str,
                 include_props: Dict[str, Set[str]] = None,
                 exclude_props: Dict[str, Set[str]] = None) -> Dict[str, Any]:
    includes = (include_props.get(selector) or None) if include_props is not None else None
    excludes = (exclude_props.get(selector) or None) if exclude_props is not None else None
    if includes is None and excludes is None:
        return data
    return {key: value
            for key, value in data.items()
            if (includes is None or key in includes)
            and (excludes is None or key not in excludes)}


def _parse_props(props: str) -> Dict[str, AbstractSet]:
    parsed_props = dict(store=set(), data=set(), var=set())
    for p in props.split(','):
        try:
            prefix, name = p.strip().split('.')
            parsed_props[prefix].add(name)
        except (ValueError, KeyError):
            raise click.ClickException(f'Invalid include/exclude property: {p}')
    if parsed_props['var']:
        parsed_props['data'].add('data_vars')
    if parsed_props['data']:
        parsed_props['store'].add('data')
    return parsed_props


@click.group()
def store():
    """
    Tools for xcube's data stores.
    """
    pass


@click.group()
def opener():
    """
    Tools for xcube's data openers.
    """
    pass


@click.group()
def writer():
    """
    Tools for xcube's data writers.
    """
    pass


store.add_command(store_list)
store.add_command(store_info)
store.add_command(store_data)
opener.add_command(opener_list)
opener.add_command(opener_info)
writer.add_command(writer_list)
writer.add_command(writer_info)


@click.group(hidden=True)
def io():
    """
    Tools for xcube's generic I/O system.
    """
    pass


io.add_command(store)
io.add_command(opener)
io.add_command(writer)
io.add_command(dump)


# from xcube.util.jsonschema import JsonObjectSchema


# noinspection PyUnresolvedReferences
def _format_params_schema(params_schema: 'xcube.util.jsonschema.JsonObjectSchema') -> str:
    text = []
    if params_schema.properties:
        text.append('Parameters:')
        for param_name, param_schema in params_schema.properties.items():
            text.append(f'{"* " if param_name in params_schema.required else "  "}'
                        f'{param_name:>24s}  {_format_param_schema(param_schema)}')
    else:
        text.append(f'No parameters required.')
    return '\n'.join(text)


# noinspection PyUnresolvedReferences
def _format_required_params_schema(params_schema: 'xcube.util.jsonschema.JsonObjectSchema') -> str:
    text = ['Required parameters:']
    for param_name, param_schema in params_schema.properties.items():
        if param_name in params_schema.required:
            text.append(f'  {param_name:>24s}  {_format_param_schema(param_schema)}')
    return '\n'.join(text)


# noinspection PyUnresolvedReferences
def _format_param_schema(param_schema: 'xcube.util.jsonschema.JsonSchema'):
    from xcube.util.undefined import UNDEFINED
    param_info = []
    if param_schema.title:
        param_info.append(param_schema.title + ('' if param_schema.title.endswith('.') else '.'))
    if param_schema.description:
        param_info.append(param_schema.description + ('' if param_schema.description.endswith('.') else '.'))
    if param_schema.enum:
        param_info.append(f'Must be one of {", ".join(map(json.dumps, param_schema.enum))}.')
    if param_schema.const != UNDEFINED:
        param_info.append(f'Must be {json.dumps(param_schema.const)}.')
    if param_schema.default != UNDEFINED:
        param_info.append(f'Defaults to {json.dumps(param_schema.default)}.')
    param_info_text = ' ' + " ".join(param_info) if param_info else ''
    return f'({param_schema.type}){param_info_text}'


def _dump_data_stores() -> int:
    return _dump_extensions(EXTENSION_POINT_DATA_STORES)


def _dump_data_openers() -> int:
    return _dump_extensions(EXTENSION_POINT_DATA_OPENERS)


def _dump_data_writers() -> int:
    return _dump_extensions(EXTENSION_POINT_DATA_WRITERS)


def _dump_extensions(point: str) -> int:
    count = 0
    for extension in get_extension_registry().find_extensions(point):
        print(f'  {extension.name:>24s}  {extension.metadata.get("description", "<no description>")}')
        count += 1
    return count


# noinspection PyUnresolvedReferences
def _dump_store_openers(data_store: 'xcube.core.store.DataStore', data_id: str = None) -> int:
    return _dump_named_extensions(EXTENSION_POINT_DATA_OPENERS, data_store.get_data_opener_ids(data_id=data_id))


# noinspection PyUnresolvedReferences
def _dump_store_writers(data_store: 'xcube.core.store.DataStore') -> int:
    return _dump_named_extensions(EXTENSION_POINT_DATA_WRITERS, data_store.get_data_writer_ids())


# noinspection PyUnresolvedReferences
def _dump_store_data_ids(data_store: 'xcube.core.store.DataStore') -> int:
    count = 0
    for data_id, data_attrs in sorted(data_store.get_data_ids(include_attrs=['title'])):
        print(f'  {data_id:>32s}  {data_attrs.get("title") or _NO_TITLE}')
        count += 1
    return count


def _dump_named_extensions(point: str, names: Sequence[str]) -> int:
    count = 0
    for name in names:
        extension = get_extension_registry().get_extension(point, name)
        if extension:
            print(f'  {name:>24s}  {extension.metadata.get("description", _NO_DESCRIPTION)}')
        else:
            print(f'  {name:>24s}  {_UNKNOWN_EXTENSION}')
        count += 1
    return count


# noinspection PyUnresolvedReferences
def _dump_data_resources(data_store: 'xcube.core.store.DataStore') -> int:
    count = 0
    for data_id, title in data_store.get_data_ids():
        print(f'  {data_id:<32s}  {title or _NO_TITLE}')
        count += 1
    return count


# noinspection PyUnresolvedReferences
def _new_data_store(store_id: str, store_params: List[str]) -> 'xcube.core.store.DataStore':
    from xcube.core.store import get_data_store_params_schema
    from xcube.core.store import new_data_store
    store_params_dict = dict()
    if store_params:
        for p_assignment in store_params:
            p_name_value = p_assignment.split('=', maxsplit=2)
            p_name = p_name_value[0].strip()
            if not p_name:
                raise click.ClickException(f'Invalid parameter assignment: {p_assignment}')
            if len(p_name_value) == 2:
                # Passed as name=value
                p_value = p_name_value[1].strip()
                try:
                    p_value = json.loads(p_value)
                except json.decoder.JSONDecodeError:
                    pass
            else:
                # Passed name as flag
                p_value = True
            store_params_dict[p_name] = p_value
    return new_data_store(store_id, **store_params_dict)<|MERGE_RESOLUTION|>--- conflicted
+++ resolved
@@ -114,11 +114,7 @@
         if show_writers and isinstance(data_store, MutableDataStore):
             d['writer_ids'] = data_store.get_data_writer_ids()
         if show_data_ids:
-<<<<<<< HEAD
-            d['data_ids'] = sorted(list(data_store.get_data_ids()))
-=======
             d['data_ids'] = sorted(data_store.get_data_ids())
->>>>>>> 3d798f31
         if show_openers:
             print(json.dumps(d, indent=2))
     else:
