--- conflicted
+++ resolved
@@ -24,11 +24,6 @@
 
 import click
 
-<<<<<<< HEAD
-from xcube.webapi.defaults import DEFAULT_PORT, DEFAULT_ADDRESS, \
-    DEFAULT_UPDATE_PERIOD, \
-    DEFAULT_TILE_CACHE_SIZE, DEFAULT_TILE_COMP_MODE
-=======
 from xcube.constants import LOG
 from xcube.cli.common import (cli_option_quiet,
                               cli_option_verbosity,
@@ -38,7 +33,6 @@
                                    DEFAULT_UPDATE_PERIOD,
                                    DEFAULT_TILE_CACHE_SIZE,
                                    DEFAULT_TILE_COMP_MODE)
->>>>>>> 071a7d91
 
 __author__ = "Norman Fomferra (Brockmann Consult GmbH)"
 
@@ -97,8 +91,8 @@
 @cli_option_quiet
 @cli_option_verbosity
 @click.option('--traceperf', 'trace_perf', is_flag=True,
-              help="Log performance diagnostics"
-                   " using log level DEBUG (stdout).")
+              help="Log extra performance diagnostics"
+                   " using log level DEBUG.")
 @click.option('--aws-prof', 'aws_prof', metavar='PROFILE',
               help="To publish remote CUBEs, use AWS credentials from section "
                    "[PROFILE] found in ~/.aws/credentials.")
