# The MIT License (MIT)
# Copyright (c) 2019 by the xcube development team and contributors
#
# Permission is hereby granted, free of charge, to any person obtaining a copy of
# this software and associated documentation files (the "Software"), to deal in
# the Software without restriction, including without limitation the rights to
# use, copy, modify, merge, publish, distribute, sublicense, and/or sell copies
# of the Software, and to permit persons to whom the Software is furnished to do
# so, subject to the following conditions:
#
# The above copyright notice and this permission notice shall be included in all
# copies or substantial portions of the Software.
#
# THE SOFTWARE IS PROVIDED "AS IS", WITHOUT WARRANTY OF ANY KIND, EXPRESS OR
# IMPLIED, INCLUDING BUT NOT LIMITED TO THE WARRANTIES OF MERCHANTABILITY,
# FITNESS FOR A PARTICULAR PURPOSE AND NONINFRINGEMENT. IN NO EVENT SHALL THE
# AUTHORS OR COPYRIGHT HOLDERS BE LIABLE FOR ANY CLAIM, DAMAGES OR OTHER
# LIABILITY, WHETHER IN AN ACTION OF CONTRACT, TORT OR OTHERWISE, ARISING FROM,
# OUT OF OR IN CONNECTION WITH THE SOFTWARE OR THE USE OR OTHER DEALINGS IN THE
# SOFTWARE.

import warnings
from typing import List, Optional, Mapping, Any

import click

from xcube.cli.common import (cli_option_quiet,
                              cli_option_verbosity,
                              configure_cli_output)
from xcube.constants import LOG

DEFAULT_OUTPUT_PATH = 'out.tiles'
DEFAULT_CONFIG_PATH = 'config.yml'
DEFAULT_STYLE_ID = 'default'


@click.command(name='tile')
@click.argument('cube', nargs=1)
@click.option('--variables', '--vars', metavar='VARIABLES',
              help='Variables to be included in output. '
                   'Comma-separated list of names which may contain wildcard characters "*" and "?".')
@click.option('--labels', 'labels', metavar='LABELS',
              help=f'Labels for non-spatial dimensions, e.g. "time=2019-20-03".'
                   f' Multiple values are separated by comma.')
@click.option('--tile-size', '-t', 'tile_size', metavar='TILE_SIZE',
              help=f'Tile size in pixels for individual or both x- and y-directions. '
                   f'Separate by comma for individual tile sizes, e.g. "-t 360,180". '
                   f'Defaults to the chunks sizes in x- and y-directions of CUBE, '
                   f'which may not be ideal. Use option --dry-run and --verbose to '
                   f'display the default tile sizes for CUBE.')
@click.option('--config', '-c', 'config_path', metavar='CONFIG',
              help=f'Configuration file in YAML format.')
@click.option('--style', '-s', 'style_id', metavar='STYLE',
              default=DEFAULT_STYLE_ID,
              help=f'Name of a style identifier in CONFIG file. Only used if CONFIG is given.'
                   f' Defaults to {DEFAULT_STYLE_ID!r}.')
@click.option('--output', '-o', 'output_path', metavar='OUTPUT',
              default=DEFAULT_OUTPUT_PATH,
              help=f'Output path. Defaults to {DEFAULT_OUTPUT_PATH!r}')
@cli_option_quiet
@cli_option_verbosity
@click.option('--dry-run', 'dry_run', is_flag=True,
              help=f'Generate all tiles but don\'t write any files.')
def tile(cube: str,
         variables: Optional[str],
         labels: Optional[str],
         tile_size: Optional[str],
         config_path: Optional[str],
         style_id: Optional[str],
         output_path: Optional[str],
         quiet: bool,
         verbosity: int,
         dry_run: bool):
    """
    IMPORTANT NOTE: The xcube tile tool in its current form is deprecated
    and no longer supported since xcube 0.11. A new tool is planned
    that can work concurrently on dask clusters and also supports
    common tile grids such as global geographic and web mercator.

    Create RGBA tiles from CUBE.

    Color bars and value ranges for variables can be specified in a CONFIG file.
    Here the color mappings are defined for a style named "ocean_color":

    \b
    Styles:
      - Identifier: ocean_color
        ColorMappings:
          conc_chl:
            ColorBar: "plasma"
            ValueRange: [0., 24.]
          conc_tsm:
            ColorBar: "PuBuGn"
            ValueRange: [0., 100.]
          kd489:
            ColorBar: "jet"
            ValueRange: [0., 6.]

    This is the same styles syntax as the configuration file for "xcube serve",
    hence its configuration can be reused.

    """
    import fractions
    import itertools
    import json
    import os.path
    # noinspection PyPackageRequirements
    import yaml
    import xarray as xr
    import numpy as np

    from xcube.core.mldataset import open_ml_dataset
    from xcube.core.mldataset import MultiLevelDataset
    from xcube.core.schema import CubeSchema
    from xcube.core.tile import get_ml_dataset_tile
    from xcube.core.tile import get_var_valid_range
    from xcube.core.tile import get_var_cmap_params
    from xcube.core.tile import parse_non_spatial_labels
    from xcube.core.select import select_variables_subset
    from xcube.cli.common import parse_cli_kwargs
    from xcube.cli.common import parse_cli_sequence
    from xcube.cli.common import assert_positive_int_item
    from xcube.util.tilegrid import TileGrid
    from xcube.util.tiledimage import DEFAULT_COLOR_MAP_NUM_COLORS

<<<<<<< HEAD
    warnings.warn('As of xcube 0.11, the tile tool is no longer supported.',
                  DeprecationWarning)
=======
    configure_cli_output(quiet=quiet, verbosity=verbosity)
>>>>>>> 071a7d91

    # noinspection PyShadowingNames
    def write_tile_map_resource(path: str,
                                resolutions: List[fractions.Fraction],
                                tile_grid: TileGrid,
                                title='',
                                abstract='',
                                srs='CRS:84'):
        num_levels = len(resolutions)
        z_and_upp = zip(range(num_levels), map(float, resolutions))
        x1, y1, x2, y2 = tile_grid.extent
        tile_width, tile_height = tile_grid.tile_size
        xml = [f'<TileMap version="1.0.0" tilemapservice="http://tms.osgeo.org/1.0.0">',
               f'  <Title>{title}</Title>',
               f'  <Abstract>{abstract}</Abstract>',
               f'  <SRS>{srs}</SRS>',
               f'  <BoundingBox minx="{x1}" miny="{y1}" maxx="{x2}" maxy="{y2}"/>',
               f'  <Origin x="{x1}" y="{y1}"/>',
               f'  <TileFormat width="{tile_width}" height="{tile_height}"'
               f' mime-type="image/png" extension="png"/>',
               f'  <TileSets profile="local">'] + [
                  f'    <TileSet href="{z}" order="{z}" units-per-pixel="{upp}"/>' for z, upp in z_and_upp] + [
                  f'  </TileSets>',
                  f'</TileMap>']
        with open(path, 'w') as fp:
            fp.write('\n'.join(xml))

    # noinspection PyShadowingNames
    def _convert_coord_var(coord_var: xr.DataArray):
        values = coord_var.values
        if np.issubdtype(values.dtype, np.datetime64):
            return list(np.datetime_as_string(values, timezone='UTC'))
        elif np.issubdtype(values.dtype, np.integer):
            return [int(value) for value in values]
        else:
            return [float(value) for value in values]

    # noinspection PyShadowingNames
    def _get_color_mappings(ml_dataset: MultiLevelDataset,
                            var_name: str,
                            config: Mapping[str, Any],
                            style_id: str):
        cmap_name = None
        cmap_range = None, None

        if config:
            style_id = style_id or 'default'
            styles = config.get('Styles')
            if styles:
                color_mappings = None
                for style in styles:
                    if style.get('Identifier') == style_id:
                        color_mappings = style.get('ColorMappings')
                        break
                if color_mappings:
                    color_mapping = color_mappings.get(var_name)
                    if color_mapping:
                        cmap_name = color_mapping.get('ColorBar')
                        cmap_vmin, cmap_vmax = color_mapping.get('ValueRange', (None, None))
                        cmap_range = cmap_vmin, cmap_vmax

        if cmap_name is not None and None not in cmap_range:
            return cmap_name, cmap_range
        var = ml_dataset.base_dataset[var_name]
        valid_range = get_var_valid_range(var)
        return get_var_cmap_params(var, cmap_name, cmap_range, valid_range)

    variables = parse_cli_sequence(variables, metavar='VARIABLES', num_items_min=1,
                                   item_plural_name='variables')

    tile_size = parse_cli_sequence(tile_size, num_items=2, metavar='TILE_SIZE',
                                   item_parser=int,
                                   item_validator=assert_positive_int_item,
                                   item_plural_name='tile sizes')

    labels = parse_cli_kwargs(labels, metavar='LABELS')

    config = {}
    if config_path:
        if verbosity:
            LOG.info(f'Opening {config_path}...')
        with open(config_path, 'r') as fp:
            config = yaml.safe_load(fp)

    if verbosity:
        LOG.info(f'Opening {cube}...')

    ml_dataset = open_ml_dataset(cube, chunks='auto')
    tile_grid = ml_dataset.tile_grid
    base_dataset = ml_dataset.base_dataset
    schema = CubeSchema.new(base_dataset)
    spatial_dims = schema.x_dim, schema.y_dim

    if tile_size:
        tile_width, tile_height = tile_size
    else:
        if verbosity:
            LOG.warning(f'Using default tile sizes derived from CUBE')
        tile_width, tile_height = tile_grid.tile_size

    indexers = None
    if labels:
        indexers = parse_non_spatial_labels(labels,
                                            schema.dims,
                                            schema.coords,
                                            allow_slices=True,
                                            exception_type=click.ClickException)

    def transform(ds: xr.Dataset) -> xr.Dataset:
        if variables:
            ds = select_variables_subset(ds, var_names=variables)
        if indexers:
            ds = ds.sel(**indexers)
        chunk_sizes = {dim: 1 for dim in ds.dims}
        chunk_sizes[spatial_dims[0]] = tile_width
        chunk_sizes[spatial_dims[1]] = tile_height
        return ds.chunk(chunk_sizes)

    ml_dataset = ml_dataset.apply(transform)
    tile_grid = ml_dataset.tile_grid
    base_dataset = ml_dataset.base_dataset
    schema = CubeSchema.new(base_dataset)
    spatial_dims = schema.x_dim, schema.y_dim

    num_levels = tile_grid.num_levels
    resolutions = [tile_grid.get_resolution(z)
                   for z in range(num_levels)]

    if verbosity:
        LOG.info(f'Writing tile sets...')
        LOG.info(f'  Zoom levels: {num_levels}')
        LOG.info(f'  Resolutions: {", ".join(map(str, resolutions))}'
                 f' units/pixel')
        LOG.info(f'  Tile size:   {tile_width} x {tile_height} pixels')

    image_cache = {}

    for var_name, var in base_dataset.data_vars.items():
        color_bar, (value_min, value_max) = _get_color_mappings(ml_dataset, str(var_name), config, style_id)

        label_names = []
        label_indexes = []
        for dim in var.dims:
            if dim not in spatial_dims:
                label_names.append(dim)
                label_indexes.append(list(range(var[dim].size)))

        var_path = os.path.join(output_path, str(var_name))
        metadata_path = os.path.join(var_path, 'metadata.json')
        metadata = dict(name=str(var_name),
                        attrs={name: value
                               for name, value in var.attrs.items()},
                        dims=[str(dim)
                              for dim in var.dims],
                        dim_sizes={dim: int(var[dim].size)
                                   for dim in var.dims},
                        color_mapping=dict(color_bar=color_bar,
                                           value_min=value_min,
                                           value_max=value_max,
                                           num_colors=DEFAULT_COLOR_MAP_NUM_COLORS),
                        coordinates={name: _convert_coord_var(coord_var)
                                     for name, coord_var in var.coords.items() if coord_var.ndim == 1})
        if verbosity:
            LOG.info(f'Writing {metadata_path}')
        if not dry_run:
            os.makedirs(var_path, exist_ok=True)
            with open(metadata_path, 'w') as fp:
                json.dump(metadata, fp, indent=2)

        for label_index in itertools.product(*label_indexes):
            labels = {name: index for name, index in zip(label_names, label_index)}
            tilemap_path = os.path.join(var_path, *[str(l) for l in label_index])
            tilemap_resource_path = os.path.join(tilemap_path, 'tilemapresource.xml')
            if verbosity > 1:
                LOG.info(f'Writing {tilemap_resource_path}')
            if not dry_run:
                os.makedirs(tilemap_path, exist_ok=True)
                write_tile_map_resource(tilemap_resource_path, resolutions, tile_grid, title=f'{var_name}')
            for z in range(num_levels):
                num_tiles_x, num_tiles_y = tile_grid.get_num_tiles(z)
                tile_z_path = os.path.join(tilemap_path, str(z))
                if not dry_run and not os.path.exists(tile_z_path):
                    os.mkdir(tile_z_path)
                for x in range(num_tiles_x):
                    tile_zx_path = os.path.join(tile_z_path, str(x))
                    if not dry_run and not os.path.exists(tile_zx_path):
                        os.mkdir(tile_zx_path)
                    for y in range(num_tiles_y):
                        tile_bytes = get_ml_dataset_tile(ml_dataset,
                                                         str(var_name),
                                                         x, y, z,
                                                         labels=labels,
                                                         labels_are_indices=True,
                                                         cmap_name=color_bar,
                                                         cmap_range=(value_min, value_max),
                                                         image_cache=image_cache,
                                                         trace_perf=True,
                                                         exception_type=click.ClickException)
                        tile_path = os.path.join(tile_zx_path, f'{num_tiles_y - 1 - y}.png')
                        if verbosity > 2:
                            LOG.info(f'Writing tile {tile_path}')
                        if not dry_run:
                            with open(tile_path, 'wb') as fp:
                                fp.write(tile_bytes)

    LOG.info(f'Done writing tile sets.')<|MERGE_RESOLUTION|>--- conflicted
+++ resolved
@@ -123,12 +123,10 @@
     from xcube.util.tilegrid import TileGrid
     from xcube.util.tiledimage import DEFAULT_COLOR_MAP_NUM_COLORS
 
-<<<<<<< HEAD
     warnings.warn('As of xcube 0.11, the tile tool is no longer supported.',
                   DeprecationWarning)
-=======
+
     configure_cli_output(quiet=quiet, verbosity=verbosity)
->>>>>>> 071a7d91
 
     # noinspection PyShadowingNames
     def write_tile_map_resource(path: str,
