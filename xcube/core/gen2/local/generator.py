--- conflicted
+++ resolved
@@ -121,25 +121,14 @@
         cube_config = request.cube_config \
             if request.cube_config is not None else CubeConfig()
 
-<<<<<<< HEAD
-        cubes_opener = DatasetsOpener(cube_config,
-                                      store_pool=self._store_pool)
-
-        cube_subsetter = CubeSubsetter()
-        cube_resampler_xy = CubeResamplerXY()
-        cube_resampler_t = CubeResamplerT()
-        cube_combiner = CubesCombiner(cube_config)
-        cube_rechunker = CubeRechunker()
-=======
-        opener = CubeOpener(request.cube_config,
+        opener = CubeOpener(cube_config,
                             store_pool=self._store_pool)
 
         subsetter = CubeSubsetter()
         resampler_xy = CubeResamplerXY()
         resampler_t = CubeResamplerT()
-        combiner = CubesCombiner(request.cube_config)
+        combiner = CubesCombiner(cube_config)
         rechunker = CubeRechunker()
->>>>>>> 385e3e66
 
         code_config = request.code_config
         if code_config is not None:
