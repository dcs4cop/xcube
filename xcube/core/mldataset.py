# The MIT License (MIT)
# Copyright (c) 2022 by the xcube development team and contributors
#
# Permission is hereby granted, free of charge, to any person obtaining a copy of
# this software and associated documentation files (the "Software"), to deal in
# the Software without restriction, including without limitation the rights to
# use, copy, modify, merge, publish, distribute, sublicense, and/or sell copies
# of the Software, and to permit persons to whom the Software is furnished to do
# so, subject to the following conditions:
#
# The above copyright notice and this permission notice shall be included in all
# copies or substantial portions of the Software.
#
# THE SOFTWARE IS PROVIDED "AS IS", WITHOUT WARRANTY OF ANY KIND, EXPRESS OR
# IMPLIED, INCLUDING BUT NOT LIMITED TO THE WARRANTIES OF MERCHANTABILITY,
# FITNESS FOR A PARTICULAR PURPOSE AND NONINFRINGEMENT. IN NO EVENT SHALL THE
# AUTHORS OR COPYRIGHT HOLDERS BE LIABLE FOR ANY CLAIM, DAMAGES OR OTHER
# LIABILITY, WHETHER IN AN ACTION OF CONTRACT, TORT OR OTHERWISE, ARISING FROM,
# OUT OF OR IN CONNECTION WITH THE SOFTWARE OR THE USE OR OTHER DEALINGS IN THE
# SOFTWARE.

import os
import threading
import uuid
from abc import abstractmethod, ABCMeta
from typing import Sequence, Any, Dict, Callable, Mapping, Optional, Tuple

import s3fs
import xarray as xr
import zarr
from deprecated import deprecated

from xcube.constants import FORMAT_NAME_LEVELS, LOG
from xcube.constants import FORMAT_NAME_NETCDF4
from xcube.constants import FORMAT_NAME_SCRIPT
from xcube.constants import FORMAT_NAME_ZARR
from xcube.core.dsio import guess_dataset_format
from xcube.core.dsio import is_s3_url
from xcube.core.dsio import parse_s3_fs_and_root
from xcube.core.dsio import write_cube
from xcube.core.gridmapping import GridMapping
from xcube.core.schema import rechunk_cube
from xcube.core.subsampling import AggMethods
from xcube.core.subsampling import assert_valid_agg_methods
from xcube.core.subsampling import subsample_dataset
from xcube.core.tilegrid import get_num_levels
from xcube.core.verify import assert_cube
from xcube.util.assertions import assert_instance, assert_true
from xcube.util.perf import measure_time
from xcube.util.tilegrid import TileGrid

_DEPRECATED_OPEN_ML_DATASET = ('Use xcube data store framework'
                               ' to open multi-level datasets.')
_DEPRECATED_WRITE_ML_DATASET = ('Use xcube data store framework'
                                ' to write multi-level datasets.')

COMPUTE_DATASET = 'compute_dataset'


class MultiLevelDataset(metaclass=ABCMeta):
    """
    A multi-level dataset of decreasing spatial resolutions (a multi-resolution pyramid).

    The pyramid level at index zero provides the original spatial dimensions.
    The size of the spatial dimensions in subsequent levels
    is computed by the formula ``size[index + 1] = (size[index] + 1) // 2``
    with ``size[index]`` being the maximum size of the spatial dimensions at level zero.

    Any dataset chunks are assumed to be the same in all levels. Usually, the number of chunks is one
    in one of the spatial dimensions of the highest level.
    """

    @property
    @abstractmethod
    def ds_id(self) -> str:
        """
        :return: the dataset identifier.
        """

    @ds_id.setter
    @abstractmethod
    def ds_id(self, ds_id: str):
        """
        Set the dataset identifier.
        """

    @property
    @abstractmethod
    def grid_mapping(self) -> GridMapping:
        """
        :return: the CF-conformal grid mapping
        """

    @property
    @abstractmethod
    @deprecated(version='0.11.0', reason='do not use, wrong relationship')
    def tile_grid(self) -> TileGrid:
        """
        :return: the tile grid.
        """

    @property
    @abstractmethod
    def num_levels(self) -> int:
        """
        :return: the number of pyramid levels.
        """

    @property
    def resolutions(self) -> Sequence[Tuple[float, float]]:
        """
        :return: the x,y resolutions for each level given in the spatial units
            of the dataset's CRS (i.e. ``self.grid_mapping.crs``).
        """
        x_res_0, y_res_0 = self.grid_mapping.xy_res
        return [(x_res_0 * (2 ** level), y_res_0 * (2 ** level))
                for level in range(self.num_levels)]

    @property
    def base_dataset(self) -> xr.Dataset:
        """
        :return: the base dataset for lowest level at index 0.
        """
        return self.get_dataset(0)

    @property
    def datasets(self) -> Sequence[xr.Dataset]:
        """
        Get datasets for all levels.

        Calling this method will trigger any lazy dataset instantiation.

        :return: the datasets for all levels.
        """
        return [self.get_dataset(index) for index in range(self.num_levels)]

    @abstractmethod
    def get_dataset(self, index: int) -> xr.Dataset:
        """
        :param index: the level index
        :return: the dataset for the level at *index*.
        """

    def close(self):
        """ Close all datasets. Default implementation does nothing. """

    def apply(self,
              function: Callable[[xr.Dataset, Dict[str, Any]], xr.Dataset],
              kwargs: Dict[str, Any] = None,
              tile_grid: TileGrid = None,
              ds_id: str = None) -> 'MultiLevelDataset':
        """ Apply function to all level datasets and return a new multi-level dataset."""
        return MappedMultiLevelDataset(self, function, tile_grid=tile_grid, ds_id=ds_id, mapper_params=kwargs)


class LazyMultiLevelDataset(MultiLevelDataset, metaclass=ABCMeta):
    """
    A multi-level dataset where each level dataset is lazily retrieved, i.e. read or computed by the abstract method
    ``get_dataset_lazily(index, **kwargs)``.

    If no *tile_grid* is passed it will be retrieved lazily by using the ``get_tile_grid_lazily()`` method,
    which may be overridden.The default implementation computes a new tile grid based on the dataset at level zero.

    :param tile_grid: The tile grid. If None, a new tile grid will be computed based on the dataset at level zero.
    :param ds_id: Optional dataset identifier.
    :param parameters: Optional keyword arguments that will be passed to the ``get_dataset_lazily`` method.
    """

    def __init__(self,
                 grid_mapping: Optional[GridMapping] = None,
                 num_levels: Optional[int] = None,
                 tile_grid: Optional[TileGrid] = None,
                 ds_id: Optional[str] = None,
                 parameters: Optional[Mapping[str, Any]] = None):
        if grid_mapping is not None:
            assert_instance(grid_mapping, GridMapping, name='grid_mapping')
        if tile_grid is not None:
            assert_instance(tile_grid, TileGrid, name='tile_grid')
        if ds_id is not None:
            assert_instance(ds_id, str, name='ds_id')
        self._grid_mapping = grid_mapping
        self._num_levels = num_levels
        self._tile_grid = tile_grid
        self._ds_id = ds_id
        self._level_datasets: Dict[int, xr.Dataset] = {}
        self._parameters = parameters or {}
        self._lock = threading.RLock()

    @property
    def ds_id(self) -> str:
        if self._ds_id is None:
            with self._lock:
                self._ds_id = str(uuid.uuid4())
        return self._ds_id

    @ds_id.setter
    def ds_id(self, ds_id: str):
        assert_instance(ds_id, str, name='ds_id')
        self._ds_id = ds_id

    @property
    def grid_mapping(self) -> GridMapping:
        if self._grid_mapping is None:
            with self._lock:
                self._grid_mapping = self._get_grid_mapping_lazily()
        return self._grid_mapping

    @property
    def num_levels(self) -> int:
        if self._num_levels is None:
            with self._lock:
                self._num_levels = self._get_num_levels_lazily()
        return self._num_levels

    @property
    @deprecated(version='0.11.0', reason='do not use, wrong relationship')
    def tile_grid(self) -> TileGrid:
        if self._tile_grid is None:
            with self._lock:
                self._tile_grid = self._get_tile_grid_lazily()
        return self._tile_grid

    @property
    def lock(self) -> threading.RLock:
        """
        Get the reentrant lock used by this object to synchronize
        lazy instantiation of properties.
        """
        return self._lock

    def get_dataset(self, index: int) -> xr.Dataset:
        """
        Get or compute the dataset for the level at given *index*.

        :param index: the level index
        :return: the dataset for the level at *index*.
        """
        if index not in self._level_datasets:
            with self._lock:
                # noinspection PyTypeChecker
                level_dataset = self._get_dataset_lazily(index,
                                                         self._parameters)
                self.set_dataset(index, level_dataset)
        # noinspection PyTypeChecker
        return self._level_datasets[index]

    def set_dataset(self, index: int, level_dataset: xr.Dataset):
        """
        Set the dataset for the level at given *index*.

        Callers need to ensure that the given *level_dataset*
        has the correct spatial dimension sizes for the
        given level at *index*.

        :param index: the level index
        :param level_dataset: the dataset for the level at *index*.
        """
        with self._lock:
            self._level_datasets[index] = level_dataset

    @abstractmethod
    def _get_num_levels_lazily(self) -> int:
        """
        Retrieve, i.e. read or compute, the number of levels.

        :return: the number of dataset levels.
        """

    @abstractmethod
    def _get_dataset_lazily(self, index: int,
                            parameters: Dict[str, Any]) -> xr.Dataset:
        """
        Retrieve, i.e. read or compute, the dataset for the level at given *index*.

        :param index: the level index
        :param parameters: *parameters* keyword argument that was passed to constructor.
        :return: the dataset for the level at *index*.
        """

    def _get_grid_mapping_lazily(self) -> GridMapping:
        """
        Retrieve, i.e. read or compute, the tile grid used by the multi-level dataset.

        :return: the dataset for the level at *index*.
        """
        return GridMapping.from_dataset(self.get_dataset(0))

    @deprecated(version='0.11.0', reason='do not use, wrong relationship')
    def _get_tile_grid_lazily(self) -> TileGrid:
        """
        Retrieve, i.e. read or compute, the tile grid used by
        the multi-level dataset.

        :return: the dataset for the level at *index*.
        """
        return self.grid_mapping.tile_grid

    def close(self):
        with self._lock:
            for dataset in self._level_datasets.values():
                if dataset is not None:
                    dataset.close()


class CombinedMultiLevelDataset(LazyMultiLevelDataset):
    """
    A multi-level dataset that is a combination of other multi-level datasets.

    :param ml_datasets: The multi-level datasets to be combined. At least two must be provided.
    :param ds_id: Optional dataset identifier.
    :param combiner_function: A function used to combine the datasets. It receives a list of
        datasets (``xarray.Dataset`` instances) and *combiner_params* as keyword arguments.
        Defaults to function ``xarray.merge()`` with default parameters.
    :param combiner_params: Parameters to the *combiner_function* passed as keyword arguments.
    """

    def __init__(self,
                 ml_datasets: Sequence[MultiLevelDataset],
                 tile_grid: TileGrid = None,
                 ds_id: str = None,
                 combiner_function: Callable = None,
                 combiner_params: Dict[str, Any] = None):
        if not ml_datasets or len(ml_datasets) < 2:
            raise ValueError('ml_datasets must have at least two elements')
        super().__init__(tile_grid=tile_grid,
                         ds_id=ds_id,
                         parameters=combiner_params)
        self._ml_datasets = ml_datasets
        self._combiner_function = combiner_function or xr.merge

    def _get_num_levels_lazily(self) -> int:
        return self._ml_datasets[0].num_levels

    def _get_dataset_lazily(self, index: int,
                            combiner_params: Dict[str, Any]) -> xr.Dataset:
        datasets = [ml_dataset.get_dataset(index) for ml_dataset in
                    self._ml_datasets]
        return self._combiner_function(datasets, **combiner_params)

    def close(self):
        for ml_dataset in self._ml_datasets:
            ml_dataset.close()


class MappedMultiLevelDataset(LazyMultiLevelDataset):
    def __init__(self,
                 ml_dataset: MultiLevelDataset,
                 mapper_function: Callable[
                     [xr.Dataset, Dict[str, Any]], xr.Dataset],
                 tile_grid: TileGrid = None,
                 ds_id: str = None,
                 mapper_params: Dict[str, Any] = None):
        super().__init__(tile_grid=tile_grid, ds_id=ds_id,
                         parameters=mapper_params)
        self._ml_dataset = ml_dataset
        self._mapper_function = mapper_function

    def _get_num_levels_lazily(self) -> int:
        return self._ml_dataset.num_levels

    def _get_dataset_lazily(self, index: int,
                            mapper_params: Dict[str, Any]) -> xr.Dataset:
        return self._mapper_function(self._ml_dataset.get_dataset(index),
                                     **mapper_params)

    def close(self):
        self._ml_dataset.close()


class IdentityMultiLevelDataset(MappedMultiLevelDataset):
    def __init__(self, ml_dataset: MultiLevelDataset, ds_id: str = None):
        super().__init__(ml_dataset, lambda ds: ds, ds_id=ds_id)


@deprecated(version='0.10.2', reason=_DEPRECATED_OPEN_ML_DATASET)
class FileStorageMultiLevelDataset(LazyMultiLevelDataset):
    """
    A stored multi-level dataset whose level datasets are lazily read from storage location.

    :param dir_path: The directory containing the level datasets.
    :param zarr_kwargs: Keyword arguments accepted by the ``xarray.open_zarr()`` function.
    :param ds_id: Optional dataset identifier.
    """

    def __init__(self,
                 dir_path: str,
                 ds_id: str = None,
                 zarr_kwargs: Dict[str, Any] = None,
                 exception_type: type = ValueError):
        file_paths = os.listdir(dir_path)
        level_paths = {}
        num_levels = -1
        for filename in file_paths:
            file_path = os.path.join(dir_path, filename)
            basename, ext = os.path.splitext(filename)
            if basename.isdigit():
                index = int(basename)
                num_levels = max(num_levels, index + 1)
                if os.path.isfile(file_path) and ext == ".link":
                    level_paths[index] = (ext, file_path)
                elif os.path.isdir(file_path) and ext == ".zarr":
                    level_paths[index] = (ext, file_path)

        if num_levels != len(level_paths):
            raise exception_type(f"Inconsistent levels directory:"
                                 f" expected {num_levels} but found {len(level_paths)} entries:"
                                 f" {dir_path}")

        super().__init__(num_levels=num_levels,
                         ds_id=ds_id,
                         parameters=zarr_kwargs)
        self._dir_path = dir_path
        self._level_paths = level_paths

    def _get_num_levels_lazily(self) -> int:
        assert self._num_levels is not None
        return self._num_levels

    def _get_dataset_lazily(self, index: int,
                            parameters: Dict[str, Any]) -> xr.Dataset:
        """
        Read the dataset for the level at given *index*.

        :param index: the level index
        :param parameters: keyword arguments passed to xr.open_zarr()
        :return: the dataset for the level at *index*.
        """
        ext, level_path = self._level_paths[index]
        if ext == ".link":
            with open(level_path, "r") as fp:
                level_path = fp.read()
                # if file_path is a relative path, resolve it against the levels directory
                if not os.path.isabs(level_path):
                    base_dir = os.path.dirname(self._dir_path)
                    level_path = os.path.join(base_dir, level_path)
<<<<<<< HEAD
        with measure_time(
                tag=f"opened local dataset {level_path} for level {index}"):
            return assert_cube(xr.open_zarr(level_path, **parameters),
                               name=level_path)
=======
        with measure_time(tag=f"Opened local dataset {level_path} for level {index}"):
            return assert_cube(xr.open_zarr(level_path, **parameters), name=level_path)
>>>>>>> 071a7d91

    def _get_tile_grid_lazily(self) -> TileGrid:
        """
        Retrieve, i.e. read or compute, the tile grid used by the multi-level dataset.

        :return: the dataset for the level at *index*.
        """
        tile_grid = self.grid_mapping.tile_grid
        if tile_grid.num_levels != self._num_levels:
            raise ValueError(f'Detected inconsistent'
                             f' number of detail levels,'
                             f' expected {tile_grid.num_levels},'
                             f' found {self._num_levels}.')
        return tile_grid


@deprecated(version='0.10.2', reason=_DEPRECATED_OPEN_ML_DATASET)
class ObjectStorageMultiLevelDataset(LazyMultiLevelDataset):
    """
    A multi-level dataset whose level datasets are lazily read from object storage locations.

    :param dir_path: The directory containing the level datasets.
    :param zarr_kwargs: Keyword arguments accepted by the ``xarray.open_zarr()`` function.
    :param ds_id: Optional dataset identifier.
    """

    def __init__(self,
                 s3_file_system: s3fs.S3FileSystem,
                 dir_path: str,
                 zarr_kwargs: Dict[str, Any] = None,
                 ds_id: str = None,
                 chunk_cache_capacity: int = None,
                 exception_type: type = ValueError):

        level_paths = {}
        entries = s3_file_system.ls(dir_path, detail=False)
        for entry in entries:
            level_dir = entry.split("/")[-1]
            basename, ext = os.path.splitext(level_dir)
            if basename.isdigit():
                level = int(basename)
                if entry.endswith(".zarr") and s3_file_system.isdir(entry):
                    level_paths[level] = (ext, dir_path + "/" + level_dir)
                elif entry.endswith(".link") and s3_file_system.isfile(entry):
                    level_paths[level] = (ext, dir_path + "/" + level_dir)

        num_levels = len(level_paths)
        # Consistency check
        for level in range(num_levels):
            if level not in level_paths:
                raise exception_type(
                    f"Invalid multi-level dataset {ds_id!r}: missing level {level} in {dir_path}")

        super().__init__(num_levels=num_levels,
                         ds_id=ds_id,
                         parameters=zarr_kwargs)
        self._s3_file_system = s3_file_system
        self._dir_path = dir_path
        self._level_paths = level_paths

        self._chunk_cache_capacities = None
        if chunk_cache_capacity:
            weights = []
            weigth_sum = 0
            for level in range(num_levels):
                weight = 2 ** (num_levels - 1 - level)
                weight *= weight
                weigth_sum += weight
                weights.append(weight)
            self._chunk_cache_capacities = [
                round(chunk_cache_capacity * weight / weigth_sum)
                for weight in weights]

    @property
    def num_levels(self) -> int:
        return self._num_levels

    def _get_num_levels_lazily(self) -> int:
        raise RuntimeError('should not come here')

    def get_chunk_cache_capacity(self, index: int) -> Optional[int]:
        """
        Get the chunk cache capacity for given level.

        :param index: The level index.
        :return: The chunk cache capacity for given level or None.
        """
        return self._chunk_cache_capacities[
            index] if self._chunk_cache_capacities else None

    def _get_dataset_lazily(self, index: int,
                            parameters: Dict[str, Any]) -> xr.Dataset:
        """
        Read the dataset for the level at given *index*.

        :param index: the level index
        :param parameters: keyword arguments passed to xr.open_zarr()
        :return: the dataset for the level at *index*.
        """
        ext, level_path = self._level_paths[index]
        if ext == ".link":
            with self._s3_file_system.open(level_path, "w") as fp:
                level_path = fp.read()
                # if file_path is a relative path, resolve it against the levels directory
                if not os.path.isabs(level_path):
                    base_dir = os.path.dirname(self._dir_path)
                    level_path = os.path.join(base_dir, level_path)
        store = s3fs.S3Map(root=level_path, s3=self._s3_file_system,
                           check=False)
        max_size = self.get_chunk_cache_capacity(index)
        if max_size:
            store = zarr.LRUStoreCache(store, max_size=max_size)
<<<<<<< HEAD
        with measure_time(
                tag=f"opened remote dataset {level_path} for level {index}"):
            consolidated = self._s3_file_system.exists(
                f'{level_path}/.zmetadata')
            return assert_cube(
                xr.open_zarr(store, consolidated=consolidated, **parameters),
                name=level_path)
=======
        with measure_time(tag=f"Opened remote dataset {level_path} for level {index}"):
            consolidated = self._s3_file_system.exists(f'{level_path}/.zmetadata')
            return assert_cube(xr.open_zarr(store, consolidated=consolidated, **parameters), name=level_path)
>>>>>>> 071a7d91

    def _get_tile_grid_lazily(self) -> TileGrid:
        """
        Retrieve, i.e. read or compute, the tile grid used by the multi-level dataset.

        :return: the dataset for the level at *index*.
        """
        tile_grid = self.grid_mapping.tile_grid
        if tile_grid.num_levels != self._num_levels:
            raise ValueError(f'Detected inconsistent'
                             f' number of detail levels,'
                             f' expected {tile_grid.num_levels},'
                             f' found {self._num_levels}.')
        return tile_grid


class BaseMultiLevelDataset(LazyMultiLevelDataset):
    """
    A multi-level dataset whose level datasets are
    created by down-sampling a base dataset.

    :param base_dataset: The base dataset for the level at index zero.
    :param grid_mapping: Optional grid mapping for *base_dataset*.
    :param num_levels: Optional number of levels.
    :param tile_grid: Optional tile grid.
    :param ds_id: Optional dataset identifier.
    :param agg_methods: Optional aggregation methods.
        May be given as string or as mapping from variable name pattern
        to aggregation method. Valid aggregation methods are
        None, "first", "min", "max", "mean", "median".
        If None, the default, "first" is used for integer variables
        and "mean" for floating point variables.
    """

    def __init__(self,
                 base_dataset: xr.Dataset,
                 grid_mapping: Optional[GridMapping] = None,
                 num_levels: Optional[int] = None,
                 tile_grid: Optional[TileGrid] = None,
                 agg_methods: AggMethods = 'first',
                 ds_id: Optional[str] = None):
        assert_instance(base_dataset, xr.Dataset, name='base_dataset')

        if grid_mapping is None:
            # TODO (forman): why not computing it lazily?
            grid_mapping = GridMapping.from_dataset(base_dataset,
                                                    tolerance=1e-4)

        assert_valid_agg_methods(agg_methods)
        self._agg_methods = agg_methods

        self._base_dataset = base_dataset
        super().__init__(grid_mapping=grid_mapping,
                         num_levels=num_levels,
                         tile_grid=tile_grid,
                         ds_id=ds_id)

    def _get_num_levels_lazily(self) -> int:
        gm = self.grid_mapping
        return get_num_levels(gm.size, gm.tile_size)

    def _get_dataset_lazily(self,
                            index: int,
                            parameters: Dict[str, Any]) -> xr.Dataset:
        """
        Compute the dataset at level *index*: If *index* is zero, return
        the base image passed to constructor, otherwise down-sample the
        dataset for the level at given *index*.

        :param index: the level index
        :param parameters: currently unused
        :return: the dataset for the level at *index*.
        """
        assert_instance(index, int, name='index')
        if index < 0:
            index = self.num_levels + index
        assert_true(0 <= index < self.num_levels,
                    message='index out of range')

        if index == 0:
            level_dataset = self._base_dataset
        else:
            level_dataset = subsample_dataset(
                self._base_dataset,
                2 ** index,
                xy_dim_names=self.grid_mapping.xy_dim_names,
                agg_methods=self._agg_methods
            )

        # Tile each level according to grid mapping
        tile_size = self.grid_mapping.tile_size
        if tile_size is not None:
            level_dataset, _ = rechunk_cube(level_dataset,
                                            self.grid_mapping,
                                            tile_size=tile_size)
        return level_dataset


# TODO (forman): rename to ScriptedMultiLevelDataset
# TODO (forman): use new xcube.core.byoa package here

class ComputedMultiLevelDataset(LazyMultiLevelDataset):
    """
    A multi-level dataset whose level datasets are a computed from a Python script.
    """

    def __init__(self,
                 script_path: str,
                 callable_name: str,
                 input_ml_dataset_ids: Sequence[str],
                 input_ml_dataset_getter: Callable[[str], MultiLevelDataset],
                 input_parameters: Mapping[str, Any],
                 ds_id: str = None,
                 exception_type: type = ValueError):

        input_parameters = input_parameters or {}
        super().__init__(ds_id=ds_id, parameters=input_parameters)

        try:
            with open(script_path) as fp:
                python_code = fp.read()
        except OSError as e:
            raise exception_type(
                f"Failed to read Python code for in-memory dataset {ds_id!r} from {script_path!r}: {e}") from e

        global_env = dict()
        try:
            exec(python_code, global_env, None)
        except Exception as e:
            raise exception_type(f"Failed to compute in-memory dataset {ds_id!r} from {script_path!r}: {e}") from e

        if not callable_name or not callable_name.isidentifier():
            raise exception_type(f"Invalid dataset descriptor {ds_id!r}: "
                                 f"{callable_name!r} is not a valid Python identifier")
        callable_obj = global_env.get(callable_name)
        if callable_obj is None:
            raise exception_type(f"Invalid in-memory dataset descriptor {ds_id!r}: "
                                 f"no callable named {callable_name!r} found in {script_path!r}")
        if not callable(callable_obj):
            raise exception_type(f"Invalid in-memory dataset descriptor {ds_id!r}: "
                                 f"object {callable_name!r} in {script_path!r} is not callable")

        if not callable_name or not callable_name.isidentifier():
            raise exception_type(f"Invalid in-memory dataset descriptor {ds_id!r}: "
                                 f"{callable_name!r} is not a valid Python identifier")
        if not input_ml_dataset_ids:
            raise exception_type(f"Invalid in-memory dataset descriptor {ds_id!r}: "
                                 f"Input dataset(s) missing for callable {callable_name!r}")
        for input_param_name in input_parameters.keys():
            if not input_param_name or not input_param_name.isidentifier():
                raise exception_type(f"Invalid in-memory dataset descriptor {ds_id!r}: "
                                     f"Input parameter {input_param_name!r} for callable {callable_name!r} "
                                     f"is not a valid Python identifier")
        self._callable_name = callable_name
        self._callable_obj = callable_obj
        self._input_ml_dataset_ids = input_ml_dataset_ids
        self._input_ml_dataset_getter = input_ml_dataset_getter
        self._exception_type = exception_type

    def _get_num_levels_lazily(self) -> int:
        ds_0 = self._input_ml_dataset_getter(self._input_ml_dataset_ids[0])
        return ds_0.num_levels

    def _get_tile_grid_lazily(self) -> TileGrid:
        ds_0 = self._input_ml_dataset_getter(self._input_ml_dataset_ids[0])
        return ds_0.tile_grid

    def _get_dataset_lazily(self, index: int, parameters: Dict[str, Any]) -> xr.Dataset:
        input_datasets = [self._input_ml_dataset_getter(ds_id).get_dataset(index)
                          for ds_id in self._input_ml_dataset_ids]
        try:
            with measure_time(tag=f"Computed in-memory dataset {self.ds_id!r} at level {index}"):
                computed_value = self._callable_obj(*input_datasets, **parameters)
        except Exception as e:
            raise self._exception_type(f"Failed to compute in-memory dataset {self.ds_id!r} at level {index} "
                                       f"from function {self._callable_name!r}: {e}") from e
        if not isinstance(computed_value, xr.Dataset):
            raise self._exception_type(f"Failed to compute in-memory dataset {self.ds_id!r} at level {index} "
                                       f"from function {self._callable_name!r}: "
                                       f"expected an xarray.Dataset but got {type(computed_value)}")
        return assert_cube(computed_value, name=self.ds_id)


def guess_ml_dataset_format(path: str) -> str:
    """
    Guess a multilevel-dataset format for a file system path or URL given by *path*.

    :param path: A file system path or URL.
    :return: The name of a dataset format guessed from *path*.
    """
    if path.endswith('.levels'):
        return FORMAT_NAME_LEVELS
    if path.endswith('.py'):
        return FORMAT_NAME_SCRIPT
    return guess_dataset_format(path)


# Note: only used by the "xcube tile" CLI impl.
@deprecated(version='0.10.2', reason=_DEPRECATED_OPEN_ML_DATASET)
def open_ml_dataset(path: str,
                    ds_id: str = None,
                    exception_type: type = ValueError,
                    **kwargs) -> MultiLevelDataset:
    """
    Open a multi-level dataset.

    :param path: dataset path
    :param ds_id: Optional dataset ID, if not given, a new UUID will be generated.
    :param exception_type: The type of exception to be thrown, defaults to ValueError
    :param kwargs: format specific parameters, e.g, "endpoint_url", "region_name"
    :return: a multi-level dataset
    """
    if not path:
        raise ValueError('path must be given')
    if is_s3_url(path):
        return open_ml_dataset_from_object_storage(path, ds_id=ds_id,
                                                   exception_type=exception_type,
                                                   **kwargs)
    elif path.endswith('.py'):
        return open_ml_dataset_from_python_code(path, ds_id=ds_id,
                                                exception_type=exception_type,
                                                **kwargs)
    else:
        return open_ml_dataset_from_local_fs(path, ds_id=ds_id,
                                             exception_type=exception_type,
                                             **kwargs)


# Note: only used by open_ml_dataset()
# noinspection PyUnusedLocal
@deprecated(version='0.10.2', reason=_DEPRECATED_OPEN_ML_DATASET)
def open_ml_dataset_from_object_storage(path: str,
                                        data_format: str = None,
                                        ds_id: str = None,
                                        exception_type: type = ValueError,
                                        s3_kwargs: Mapping[str, Any] = None,
                                        s3_client_kwargs: Mapping[
                                            str, Any] = None,
                                        chunk_cache_capacity: int = None,
                                        **kwargs) -> MultiLevelDataset:
    data_format = data_format or guess_ml_dataset_format(path)

    s3, root = parse_s3_fs_and_root(path,
                                    s3_kwargs=s3_kwargs,
                                    s3_client_kwargs=s3_client_kwargs,
                                    mode='r')

    if data_format == FORMAT_NAME_ZARR:
        store = s3fs.S3Map(root=root, s3=s3, check=False)
        if chunk_cache_capacity:
            store = zarr.LRUStoreCache(store, max_size=chunk_cache_capacity)
        with measure_time(tag=f"Opened remote zarr dataset {path}"):
            consolidated = s3.exists(f'{root}/.zmetadata')
            ds = assert_cube(
                xr.open_zarr(store, consolidated=consolidated, **kwargs))
        return BaseMultiLevelDataset(ds, ds_id=ds_id)
    elif data_format == FORMAT_NAME_LEVELS:
        with measure_time(tag=f"Opened remote levels dataset {path}"):
            return ObjectStorageMultiLevelDataset(s3,
                                                  root,
                                                  zarr_kwargs=kwargs,
                                                  ds_id=ds_id,
                                                  chunk_cache_capacity=chunk_cache_capacity,
                                                  exception_type=exception_type)

    raise exception_type(
        f'Unrecognized multi-level dataset format {data_format!r} for path {path!r}')


# Note: only used by open_ml_dataset()
@deprecated(version='0.10.2', reason=_DEPRECATED_OPEN_ML_DATASET)
def open_ml_dataset_from_local_fs(path: str,
                                  data_format: str = None,
                                  ds_id: str = None,
                                  exception_type: type = ValueError,
                                  **kwargs) -> MultiLevelDataset:
    data_format = data_format or guess_ml_dataset_format(path)

    if data_format == FORMAT_NAME_NETCDF4:
        with measure_time(tag=f"Opened local NetCDF dataset {path}"):
            ds = assert_cube(xr.open_dataset(path, **kwargs))
            return BaseMultiLevelDataset(ds, ds_id=ds_id)
    elif data_format == FORMAT_NAME_ZARR:
        with measure_time(tag=f"Opened local zarr dataset {path}"):
            ds = assert_cube(xr.open_zarr(path, **kwargs))
            return BaseMultiLevelDataset(ds, ds_id=ds_id)
    elif data_format == FORMAT_NAME_LEVELS:
<<<<<<< HEAD
        with measure_time(tag=f"opened local levels dataset {path}"):
            return FileStorageMultiLevelDataset(path, ds_id=ds_id,
                                                zarr_kwargs=kwargs)
=======
        with measure_time(tag=f"Opened local levels dataset {path}"):
            return FileStorageMultiLevelDataset(path, ds_id=ds_id, zarr_kwargs=kwargs)
>>>>>>> 071a7d91

    raise exception_type(
        f'Unrecognized multi-level dataset format {data_format!r} for path {path!r}')


def open_ml_dataset_from_python_code(script_path: str,
                                     callable_name: str,
                                     input_ml_dataset_ids: Sequence[str] = None,
                                     input_ml_dataset_getter: Callable[[str], MultiLevelDataset] = None,
                                     input_parameters: Mapping[str, Any] = None,
                                     ds_id: str = None,
                                     exception_type: type = ValueError) -> MultiLevelDataset:
    with measure_time(tag=f"Opened memory dataset {script_path}"):
        return ComputedMultiLevelDataset(script_path,
                                         callable_name,
                                         input_ml_dataset_ids,
                                         input_ml_dataset_getter,
                                         input_parameters,
                                         ds_id=ds_id,
                                         exception_type=exception_type)


def augment_ml_dataset(ml_dataset: MultiLevelDataset,
                       script_path: str,
                       callable_name: str,
                       input_ml_dataset_getter: Callable[[str], MultiLevelDataset],
                       input_ml_dataset_setter: Callable[[MultiLevelDataset], None],
                       input_parameters: Mapping[str, Any] = None,
                       exception_type: type = ValueError):
    with measure_time(tag=f"Added augmentation from {script_path}"):
        orig_id = ml_dataset.ds_id
        aug_id = uuid.uuid4()
        aug_inp_id = f'aug-input-{aug_id}'
        aug_inp_ds = IdentityMultiLevelDataset(ml_dataset, ds_id=aug_inp_id)
        input_ml_dataset_setter(aug_inp_ds)
        aug_ds = ComputedMultiLevelDataset(script_path,
                                           callable_name,
                                           [aug_inp_id],
                                           input_ml_dataset_getter,
                                           input_parameters,
                                           ds_id=f'aug-{aug_id}',
                                           exception_type=exception_type)
        return CombinedMultiLevelDataset([ml_dataset, aug_ds], ds_id=orig_id)


# Note: only used by unit-tests
@deprecated(version='0.10.2', reason=_DEPRECATED_WRITE_ML_DATASET)
def write_levels(ml_dataset: MultiLevelDataset,
                 levels_path: str,
                 s3_kwargs: Dict[str, Any] = None,
                 s3_client_kwargs: Dict[str, Any] = None):
    """
    Deprecated. Used only in xcube tests.
    """
    tile_w, tile_h = ml_dataset.tile_grid.tile_size
    chunks = dict(time=1, lat=tile_h, lon=tile_w)
    for level in range(ml_dataset.num_levels):
        level_dataset = ml_dataset.get_dataset(level)
        level_dataset = level_dataset.chunk(chunks)
        LOG.info(f'writing level {level + 1}...')
        write_cube(level_dataset,
                   f'{levels_path}/{level}.zarr',
                   'zarr',
                   s3_kwargs=s3_kwargs,
                   s3_client_kwargs=s3_client_kwargs)
        LOG.info(f'written level {level + 1}')<|MERGE_RESOLUTION|>--- conflicted
+++ resolved
@@ -433,15 +433,10 @@
                 if not os.path.isabs(level_path):
                     base_dir = os.path.dirname(self._dir_path)
                     level_path = os.path.join(base_dir, level_path)
-<<<<<<< HEAD
         with measure_time(
-                tag=f"opened local dataset {level_path} for level {index}"):
+                tag=f"Opened local dataset {level_path} for level {index}"):
             return assert_cube(xr.open_zarr(level_path, **parameters),
                                name=level_path)
-=======
-        with measure_time(tag=f"Opened local dataset {level_path} for level {index}"):
-            return assert_cube(xr.open_zarr(level_path, **parameters), name=level_path)
->>>>>>> 071a7d91
 
     def _get_tile_grid_lazily(self) -> TileGrid:
         """
@@ -554,19 +549,13 @@
         max_size = self.get_chunk_cache_capacity(index)
         if max_size:
             store = zarr.LRUStoreCache(store, max_size=max_size)
-<<<<<<< HEAD
         with measure_time(
-                tag=f"opened remote dataset {level_path} for level {index}"):
+                tag=f"Opened remote dataset {level_path} for level {index}"):
             consolidated = self._s3_file_system.exists(
                 f'{level_path}/.zmetadata')
             return assert_cube(
                 xr.open_zarr(store, consolidated=consolidated, **parameters),
                 name=level_path)
-=======
-        with measure_time(tag=f"Opened remote dataset {level_path} for level {index}"):
-            consolidated = self._s3_file_system.exists(f'{level_path}/.zmetadata')
-            return assert_cube(xr.open_zarr(store, consolidated=consolidated, **parameters), name=level_path)
->>>>>>> 071a7d91
 
     def _get_tile_grid_lazily(self) -> TileGrid:
         """
@@ -854,14 +843,9 @@
             ds = assert_cube(xr.open_zarr(path, **kwargs))
             return BaseMultiLevelDataset(ds, ds_id=ds_id)
     elif data_format == FORMAT_NAME_LEVELS:
-<<<<<<< HEAD
-        with measure_time(tag=f"opened local levels dataset {path}"):
+        with measure_time(tag=f"Opened local levels dataset {path}"):
             return FileStorageMultiLevelDataset(path, ds_id=ds_id,
                                                 zarr_kwargs=kwargs)
-=======
-        with measure_time(tag=f"Opened local levels dataset {path}"):
-            return FileStorageMultiLevelDataset(path, ds_id=ds_id, zarr_kwargs=kwargs)
->>>>>>> 071a7d91
 
     raise exception_type(
         f'Unrecognized multi-level dataset format {data_format!r} for path {path!r}')
