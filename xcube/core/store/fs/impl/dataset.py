# The MIT License (MIT)
# Copyright (c) 2021 by the xcube development team and contributors
#
# Permission is hereby granted, free of charge, to any person obtaining a copy of
# this software and associated documentation files (the "Software"), to deal in
# the Software without restriction, including without limitation the rights to
# use, copy, modify, merge, publish, distribute, sublicense, and/or sell copies
# of the Software, and to permit persons to whom the Software is furnished to do
# so, subject to the following conditions:
#
# The above copyright notice and this permission notice shall be included in all
# copies or substantial portions of the Software.
#
# THE SOFTWARE IS PROVIDED "AS IS", WITHOUT WARRANTY OF ANY KIND, EXPRESS OR
# IMPLIED, INCLUDING BUT NOT LIMITED TO THE WARRANTIES OF MERCHANTABILITY,
# FITNESS FOR A PARTICULAR PURPOSE AND NONINFRINGEMENT. IN NO EVENT SHALL THE
# AUTHORS OR COPYRIGHT HOLDERS BE LIABLE FOR ANY CLAIM, DAMAGES OR OTHER
# LIABILITY, WHETHER IN AN ACTION OF CONTRACT, TORT OR OTHERWISE, ARISING FROM,
# OUT OF OR IN CONNECTION WITH THE SOFTWARE OR THE USE OR OTHER DEALINGS IN THE
# SOFTWARE.

from abc import ABC
from typing import Tuple, Optional

import fsspec
import rasterio
import rioxarray
import s3fs
import xarray as xr
import zarr

# Note, we need the following reference to register the
# xarray property accessor
# noinspection PyUnresolvedReferences
from xcube.core.zarrstore import ZarrStoreHolder
from xcube.core.zarrstore import LoggingZarrStore
from xcube.util.assertions import assert_instance
from xcube.util.assertions import assert_true
from xcube.util.jsonschema import JsonArraySchema
from xcube.util.jsonschema import JsonBooleanSchema
from xcube.util.jsonschema import JsonIntegerSchema
from xcube.util.jsonschema import JsonNumberSchema
from xcube.util.jsonschema import JsonObjectSchema
from xcube.util.jsonschema import JsonStringSchema
from xcube.util.temp import new_temp_file
from ..accessor import FsDataAccessor
from ..helpers import is_local_fs
from ...datatype import DATASET_TYPE
from ...datatype import DataType
from ...error import DataStoreError
# Note, we need the following reference to register the
# xarray property accessor
# noinspection PyUnresolvedReferences
from ...zarrstore import DatasetZarrStoreProperty

ZARR_OPEN_DATA_PARAMS_SCHEMA = JsonObjectSchema(
    properties=dict(
        log_access=JsonBooleanSchema(
            default=False
        ),
        cache_size=JsonIntegerSchema(
            minimum=0,
        ),
        group=JsonStringSchema(
            description='Group path.'
                        ' (a.k.a. path in zarr terminology.).',
            min_length=1,
        ),
        chunks=JsonObjectSchema(
            description='Optional chunk sizes along each dimension.'
                        ' Chunk size values may be None, "auto"'
                        ' or an integer value.',
            examples=[{'time': None, 'lat': 'auto', 'lon': 90},
                      {'time': 1, 'y': 512, 'x': 512}],
            additional_properties=True,
        ),
        decode_cf=JsonBooleanSchema(
            description='Whether to decode these variables,'
                        ' assuming they were saved according to'
                        ' CF conventions.',
            default=True,
        ),
        mask_and_scale=JsonBooleanSchema(
            description='If True, replace array values equal'
                        ' to attribute "_FillValue" with NaN. '
                        ' Use "scale_factor" and "add_offset"'
                        ' attributes to compute actual values.',
            default=True,
        ),
        decode_times=JsonBooleanSchema(
            description='If True, decode times encoded in the'
                        ' standard NetCDF datetime format '
                        'into datetime objects. Otherwise,'
                        ' leave them encoded as numbers.',
            default=True,
        ),
        decode_coords=JsonBooleanSchema(
            description='If True, decode the \"coordinates\"'
                        ' attribute to identify coordinates in '
                        'the resulting dataset.',
            default=True,
        ),
        drop_variables=JsonArraySchema(
            items=JsonStringSchema(min_length=1),
        ),
        consolidated=JsonBooleanSchema(
            description='Whether to open the store using'
                        ' Zarr\'s consolidated metadata '
                        'capability. Only works for stores that'
                        ' have already been consolidated.',
            default=False,
        ),
    ),
    required=[],
    additional_properties=False
)

ZARR_WRITE_DATA_PARAMS_SCHEMA = JsonObjectSchema(
    properties=dict(
        group=JsonStringSchema(
            description='Group path.'
                        ' (a.k.a. path in zarr terminology.).',
            min_length=1,
        ),
        encoding=JsonObjectSchema(
            description='Nested dictionary with variable'
                        ' names as keys and dictionaries of'
                        ' variable specific encodings as values.',
            examples=[{
                'my_variable': {
                    'dtype': 'int16',
                    'scale_factor': 0.1
                }
            }],
            additional_properties=True,
        ),
        consolidated=JsonBooleanSchema(
            description='If True (the default), consolidate all metadata'
                        ' files ("**/.zarray", "**/.zattrs")'
                        ' into a single top-level file ".zmetadata"',
            default=True,
        ),
        append_dim=JsonStringSchema(
            description='If set, the dimension on which the'
                        ' data will be appended.',
            min_length=1,
        ),
    ),
    additional_properties=False
)


class DatasetFsDataAccessor(FsDataAccessor, ABC):
    """
    Opener/writer extension name: "dataset:<format>:<protocol>"
    """

    @classmethod
    def get_data_type(cls) -> DataType:
        return DATASET_TYPE


class DatasetZarrFsDataAccessor(DatasetFsDataAccessor):
    """
    Opener/writer extension name: "dataset:zarr:<protocol>"
    """

    @classmethod
    def get_format_id(cls) -> str:
        return 'zarr'

    # noinspection PyUnusedLocal,PyMethodMayBeStatic
    def get_open_data_params_schema(self, data_id: str = None) \
            -> JsonObjectSchema:
        return self.add_storage_options_to_params_schema(
            ZARR_OPEN_DATA_PARAMS_SCHEMA
        )

    def open_data(self,
                  data_id: str,
                  **open_params) -> xr.Dataset:
        assert_instance(data_id, str, name='data_id')
        fs, root, open_params = self.load_fs(open_params)
        zarr_store = fs.get_mapper(data_id)
        cache_size = open_params.pop('cache_size', None)
        if isinstance(cache_size, int) and cache_size > 0:
            zarr_store = zarr.LRUStoreCache(zarr_store, max_size=cache_size)
        log_access = open_params.pop('log_access', None)
        if log_access:
            zarr_store = LoggingZarrStore(zarr_store,
                                          name=f'zarr_store({data_id!r})')
        consolidated = open_params.pop('consolidated',
                                       fs.exists(f'{data_id}/.zmetadata'))
        try:
<<<<<<< HEAD
            dataset = xr.open_zarr(zarr_store, consolidated=consolidated,
=======
            dataset = xr.open_zarr(zarr_store,
                                   consolidated=consolidated,
>>>>>>> bafda231
                                   **open_params)
        except ValueError as e:
            raise DataStoreError(f'Failed to open'
                                 f' dataset {data_id!r}: {e}') from e
        dataset.zarr_store.set(zarr_store)
        return dataset

        dataset.zarr_store.set(zarr_store)
        return dataset

    # noinspection PyMethodMayBeStatic
    def get_write_data_params_schema(self) -> JsonObjectSchema:
        return self.add_storage_options_to_params_schema(
            ZARR_WRITE_DATA_PARAMS_SCHEMA
        )

    def write_data(self,
                   data: xr.Dataset,
                   data_id: str,
                   replace=False,
                   **write_params) -> str:
        assert_instance(data, xr.Dataset, name='data')
        assert_instance(data_id, str, name='data_id')
        fs, root, write_params = self.load_fs(write_params)
        zarr_store = fs.get_mapper(data_id, create=True)
        log_access = write_params.pop('log_access', None)
        if log_access:
            zarr_store = LoggingZarrStore(zarr_store,
                                          name=f'zarr_store({data_id!r})')
        consolidated = write_params.pop('consolidated', True)
        try:
            data.to_zarr(zarr_store,
                         mode='w' if replace else None,
                         consolidated=consolidated,
                         **write_params)
        except ValueError as e:
            raise DataStoreError(f'Failed to write'
                                 f' dataset {data_id!r}: {e}') from e
        return data_id

    def delete_data(self,
                    data_id: str,
                    **delete_params):
        fs, root, delete_params = self.load_fs(delete_params)
        delete_params.pop('recursive', None)
        fs.delete(data_id, recursive=True, **delete_params)


NETCDF_OPEN_DATA_PARAMS_SCHEMA = JsonObjectSchema(
    properties=dict(
        # TODO: add more from xr.open_dataset()
    ),
    additional_properties=True,
)

NETCDF_WRITE_DATA_PARAMS_SCHEMA = JsonObjectSchema(
    properties=dict(
        # TODO: add more from ds.to_netcdf()
    ),
    additional_properties=True,
)


class DatasetNetcdfFsDataAccessor(DatasetFsDataAccessor):
    """
    Opener/writer extension name: "dataset:netcdf:<protocol>"
    """

    @classmethod
    def get_format_id(cls) -> str:
        return 'netcdf'

    def get_open_data_params_schema(self, data_id: str = None) \
            -> JsonObjectSchema:
        return self.add_storage_options_to_params_schema(
            NETCDF_OPEN_DATA_PARAMS_SCHEMA
        )

    def open_data(self,
                  data_id: str,
                  **open_params) -> xr.Dataset:
        assert_instance(data_id, str, name='data_id')
        fs, root, open_params = self.load_fs(open_params)

        # This doesn't yet work as expected with fsspec and netcdf:
        # engine = open_params.pop('engine', 'scipy')
        # with fs.open(data_id, 'rb') as file:
        #     return xr.open_dataset(file, engine=engine, **open_params)

        is_local = is_local_fs(fs)
        if is_local:
            file_path = data_id
        else:
            _, file_path = new_temp_file(suffix='.nc')
            fs.get_file(data_id, file_path)
        engine = open_params.pop('engine', 'netcdf4')
        return xr.open_dataset(file_path, engine=engine, **open_params)

    def get_write_data_params_schema(self) -> JsonObjectSchema:
        return self.add_storage_options_to_params_schema(
            NETCDF_WRITE_DATA_PARAMS_SCHEMA
        )

    def write_data(self,
                   data: xr.Dataset,
                   data_id: str,
                   replace=False,
                   **write_params) -> str:
        assert_instance(data, xr.Dataset, name='data')
        assert_instance(data_id, str, name='data_id')
        fs, root, write_params = self.load_fs(write_params)
        if not replace and fs.exists(data_id):
            raise DataStoreError(f'Data resource {data_id} already exists')

        # This doesn't yet work as expected with fsspec and netcdf:
        # engine = write_params.pop('engine', 'scipy')
        # with fs.open(data_id, 'wb') as file:
        #     data.to_netcdf(file, engine=engine, **write_params)

        is_local = is_local_fs(fs)
        if is_local:
            file_path = data_id
        else:
            _, file_path = new_temp_file(suffix='.nc')
        engine = write_params.pop('engine', 'netcdf4')
        data.to_netcdf(file_path, engine=engine, **write_params)
        if not is_local:
            fs.put_file(file_path, data_id)
        return data_id


GEOTIFF_OPEN_DATA_PARAMS_SCHEMA = JsonObjectSchema(
    properties=dict(
        tile_size=JsonArraySchema(
            items=(
                JsonNumberSchema(minimum=256,
                                 default=512),
                JsonNumberSchema(minimum=256,
                                 default=512)
            ),
            default=[512, 512]
        ),
        overview_level=JsonIntegerSchema(
            default=None,
            nullable=True,
            description="GeoTIFF overview level. 0 is the first overview."
        )
    ),
    additional_properties=False,
)


class DatasetGeoTiffFsDataAccessor(DatasetFsDataAccessor):
    """
    Opener/writer extension name: "dataset:geotiff:<protocol>"
    """

    @classmethod
    def get_format_id(cls) -> str:
        return 'geotiff'

    def get_open_data_params_schema(self,
                                    data_id: str = None) -> JsonObjectSchema:
        return GEOTIFF_OPEN_DATA_PARAMS_SCHEMA

    def open_data(self,
                  data_id: str,
                  **open_params) -> xr.Dataset:
        assert_instance(data_id, str, name='data_id')
        fs, root, open_params = self.load_fs(open_params)

        if isinstance(fs.protocol, str):
            protocol = fs.protocol
        else:
            protocol = fs.protocol[0]
        if root is not None:
            file_path = protocol + "://" + root + "/" + data_id
        else:
            file_path = protocol + "://" + data_id
        tile_size = open_params.get("tile_size", (512, 512))
        overview_level = open_params.get("overview_level", None)
        return self.open_dataset(fs, file_path, tile_size,
                                 overview_level=overview_level)

    @classmethod
    def create_env_session(cls, fs):
        if isinstance(fs, s3fs.S3FileSystem):
            return rasterio.env.Env(aws_secret_access_key=fs.token,
                                    aws_access_key_id=fs.key,
                                    aws_session_token=fs.token,
                                    region_name=fs.client_kwargs.get(
                                        'region_name',
                                        'eu-central-1'
                                    ),
                                    aws_no_sign_request=bool(fs.anon)
                                    )
        else:
            return rasterio.env.NullContextManager()

    @classmethod
    def open_dataset_with_rioxarray(cls, file_path, overview_level,
                                    tile_size) -> rioxarray.raster_array:
        return rioxarray.open_rasterio(
            file_path,
            overview_level=overview_level,
            chunks=dict(zip(('x', 'y'), tile_size))
        )

    @classmethod
    def open_dataset(cls,
                     fs,
                     file_path: str,
                     tile_size: Tuple[int, int],
                     overview_level: Optional[int] = None) -> xr.Dataset:
        """
        A method to open the cog/geotiff dataset using rioxarray,
        returns xarray.Dataset
        @param fs: abstract file system
        @type fs: fsspec.AbstractFileSystem object.
        @param file_path: path of the file
        @type file_path: str
        @param overview_level: the overview level of GeoTIFF, 0 is the first
               overview and None means full resolution.
        @type overview_level: int
        @param tile_size: tile size as tuple.
        @type tile_size: tuple
        """

        if isinstance(fs, fsspec.AbstractFileSystem):
            with cls.create_env_session(fs):
                array = cls.open_dataset_with_rioxarray(file_path,
                                                        overview_level,
                                                        tile_size)
        else:
            assert_true(fs is None, message="invalid type for fs")
        arrays = {}
        if array.ndim == 3:
            for i in range(array.shape[0]):
                name = f'{array.name or "band"}_{i + 1}'
                dims = array.dims[-2:]
                coords = {n: v
                          for n, v in array.coords.items()
                          if n in dims or n == 'spatial_ref'}
                band_data = array.data[i, :, :]
                arrays[name] = xr.DataArray(band_data,
                                            coords=coords,
                                            dims=dims,
                                            attrs=dict(**array.attrs))
        elif array.ndim == 2:
            name = f'{array.name or "band"}'
            arrays[name] = array
        else:
            raise RuntimeError('number of dimensions must be 2 or 3')

        dataset = xr.Dataset(arrays, attrs=dict(source=file_path))
        # For CRS, rioxarray uses variable "spatial_ref" by default
        if 'spatial_ref' in array.coords:
            for data_var in dataset.data_vars.values():
                data_var.attrs['grid_mapping'] = 'spatial_ref'

        return dataset

    def get_write_data_params_schema(self) -> JsonObjectSchema:
        raise NotImplementedError("Writing of GeoTIFF not yet supported")

    def write_data(self,
                   data: xr.Dataset,
                   data_id: str,
                   replace=False,
                   **write_params) -> str:
        raise NotImplementedError("Writing of GeoTIFF not yet supported")<|MERGE_RESOLUTION|>--- conflicted
+++ resolved
@@ -48,10 +48,6 @@
 from ...datatype import DATASET_TYPE
 from ...datatype import DataType
 from ...error import DataStoreError
-# Note, we need the following reference to register the
-# xarray property accessor
-# noinspection PyUnresolvedReferences
-from ...zarrstore import DatasetZarrStoreProperty
 
 ZARR_OPEN_DATA_PARAMS_SCHEMA = JsonObjectSchema(
     properties=dict(
@@ -192,18 +188,12 @@
         consolidated = open_params.pop('consolidated',
                                        fs.exists(f'{data_id}/.zmetadata'))
         try:
-<<<<<<< HEAD
-            dataset = xr.open_zarr(zarr_store, consolidated=consolidated,
-=======
             dataset = xr.open_zarr(zarr_store,
                                    consolidated=consolidated,
->>>>>>> bafda231
                                    **open_params)
         except ValueError as e:
             raise DataStoreError(f'Failed to open'
                                  f' dataset {data_id!r}: {e}') from e
-        dataset.zarr_store.set(zarr_store)
-        return dataset
 
         dataset.zarr_store.set(zarr_store)
         return dataset
