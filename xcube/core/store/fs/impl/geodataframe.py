# The MIT License (MIT)
# Copyright (c) 2021 by the xcube development team and contributors
#
# Permission is hereby granted, free of charge, to any person obtaining a copy of
# this software and associated documentation files (the "Software"), to deal in
# the Software without restriction, including without limitation the rights to
# use, copy, modify, merge, publish, distribute, sublicense, and/or sell copies
# of the Software, and to permit persons to whom the Software is furnished to do
# so, subject to the following conditions:
#
# The above copyright notice and this permission notice shall be included in all
# copies or substantial portions of the Software.
#
# THE SOFTWARE IS PROVIDED "AS IS", WITHOUT WARRANTY OF ANY KIND, EXPRESS OR
# IMPLIED, INCLUDING BUT NOT LIMITED TO THE WARRANTIES OF MERCHANTABILITY,
# FITNESS FOR A PARTICULAR PURPOSE AND NONINFRINGEMENT. IN NO EVENT SHALL THE
# AUTHORS OR COPYRIGHT HOLDERS BE LIABLE FOR ANY CLAIM, DAMAGES OR OTHER
# LIABILITY, WHETHER IN AN ACTION OF CONTRACT, TORT OR OTHERWISE, ARISING FROM,
# OUT OF OR IN CONNECTION WITH THE SOFTWARE OR THE USE OR OTHER DEALINGS IN THE
# SOFTWARE.

from abc import abstractmethod, ABC
from typing import Tuple, Optional

import geopandas as gpd
import pandas as pd

from xcube.util.assertions import assert_instance
from xcube.util.jsonschema import JsonObjectSchema
from xcube.util.temp import new_temp_file
from ..accessor import FsDataAccessor
from ..helpers import is_local_fs
from ...datatype import DataType
from ...datatype import GEO_DATA_FRAME_TYPE


class GeoDataFrameFsDataAccessor(FsDataAccessor, ABC):
    """
    Extension name: "geodataframe:<format_id>:<protocol>"
    """

    @classmethod
    def get_data_types(cls) -> Tuple[DataType, ...]:
        return GEO_DATA_FRAME_TYPE,

    @classmethod
    @abstractmethod
    def get_driver_name(cls) -> str:
        """Get the GeoDataFrame I/O driver name"""

    def get_open_data_params_schema(self, data_id: str = None) \
            -> JsonObjectSchema:
        return JsonObjectSchema(
            properties=dict(
                storage_options=self.get_storage_options_schema(),
                # TODO: add more, see https://geopandas.org/io.html
            ),
        )

    def open_data(self, data_id: str, **open_params) -> gpd.GeoDataFrame:
        # TODO: implement me correctly,
        #  this is not valid for shapefile AND geojson
        fs, root, open_params = self.load_fs(open_params)
        is_local = is_local_fs(fs)
        if is_local:
            file_path = data_id
        else:
            _, file_path = new_temp_file()
            fs.get_file(data_id, file_path)
        return gpd.read_file(file_path,
                             driver=self.get_driver_name(),
                             **open_params)

    def get_write_data_params_schema(self) -> JsonObjectSchema:
        return JsonObjectSchema(
            properties=dict(
                storage_options=self.get_storage_options_schema(),
                # TODO: add more, see https://geopandas.org/io.html
            ),
        )

    def write_data(self,
                   data: gpd.GeoDataFrame,
                   data_id: str,
<<<<<<< HEAD
                   **write_params):
=======
                   **write_params) -> str:
>>>>>>> 6e40e2f8
        # TODO: implement me correctly,
        #  this is not valid for shapefile AND geojson
        assert_instance(data, (gpd.GeoDataFrame, pd.DataFrame), 'data')
        fs, root, write_params = self.load_fs(write_params)
        is_local = is_local_fs(fs)
        if is_local:
            file_path = data_id
        else:
            _, file_path = new_temp_file()
        data.to_file(file_path, driver=self.get_driver_name(), **write_params)
        if not is_local:
            fs.put_file(file_path, data_id)
        return data_id


class GeoDataFrameShapefileFsDataAccessor(GeoDataFrameFsDataAccessor, ABC):
    """
    Extension name: "geodataframe:shapefile:<protocol>"
    """

    @classmethod
    def get_format_id(cls) -> str:
        return 'shapefile'

    @classmethod
    def get_driver_name(cls) -> str:
        return 'ESRI Shapefile'


class GeoDataFrameGeoJsonFsDataAccessor(GeoDataFrameFsDataAccessor, ABC):
    """
    Extension name: "geodataframe:geojson:<protocol>"
    """

    @classmethod
    def get_format_id(cls) -> str:
        return 'geojson'

    @classmethod
    def get_driver_name(cls) -> str:
        return 'GeoJSON'<|MERGE_RESOLUTION|>--- conflicted
+++ resolved
@@ -82,11 +82,7 @@
     def write_data(self,
                    data: gpd.GeoDataFrame,
                    data_id: str,
-<<<<<<< HEAD
-                   **write_params):
-=======
                    **write_params) -> str:
->>>>>>> 6e40e2f8
         # TODO: implement me correctly,
         #  this is not valid for shapefile AND geojson
         assert_instance(data, (gpd.GeoDataFrame, pd.DataFrame), 'data')
