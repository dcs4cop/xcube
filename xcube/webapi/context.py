--- conflicted
+++ resolved
@@ -112,10 +112,6 @@
                     self._tile_cache.clear()
                 if self._place_group_cache:
                     self._place_group_cache.clear()
-<<<<<<< HEAD
-
-=======
->>>>>>> 04d7bea1
         self._config = config
 
     @property
