# The MIT License (MIT)
# Copyright (c) 2021 by the xcube development team and contributors
#
# Permission is hereby granted, free of charge, to any person obtaining a copy of
# this software and associated documentation files (the "Software"), to deal in
# the Software without restriction, including without limitation the rights to
# use, copy, modify, merge, publish, distribute, sublicense, and/or sell copies
# of the Software, and to permit persons to whom the Software is furnished to do
# so, subject to the following conditions:
#
# The above copyright notice and this permission notice shall be included in all
# copies or substantial portions of the Software.
#
# THE SOFTWARE IS PROVIDED "AS IS", WITHOUT WARRANTY OF ANY KIND, EXPRESS OR
# IMPLIED, INCLUDING BUT NOT LIMITED TO THE WARRANTIES OF MERCHANTABILITY,
# FITNESS FOR A PARTICULAR PURPOSE AND NONINFRINGEMENT. IN NO EVENT SHALL THE
# AUTHORS OR COPYRIGHT HOLDERS BE LIABLE FOR ANY CLAIM, DAMAGES OR OTHER
# LIABILITY, WHETHER IN AN ACTION OF CONTRACT, TORT OR OTHERWISE, ARISING FROM,
# OUT OF OR IN CONNECTION WITH THE SOFTWARE OR THE USE OR OTHER DEALINGS IN THE
# SOFTWARE.

import functools
import json
import math
from typing import Dict, Tuple, List, Set, Optional, Any, Callable

import numpy as np
import pyproj

from xcube.constants import LOG
from xcube.core.geom import get_dataset_bounds
from xcube.core.normalize import DatasetIsNotACubeError
from xcube.core.store import DataStoreError
from xcube.core.tilegrid import TileGrid
from xcube.core.timecoord import timestamp_to_iso_string
from xcube.util.cmaps import get_cmaps
from xcube.webapi.auth import READ_ALL_DATASETS_SCOPE
from xcube.webapi.auth import READ_ALL_VARIABLES_SCOPE
from xcube.webapi.auth import assert_scopes
from xcube.webapi.auth import check_scopes
from xcube.webapi.context import ServiceContext
from xcube.webapi.controllers.places import GeoJsonFeatureCollection
from xcube.webapi.controllers.tiles import get_dataset_tile_url
from xcube.webapi.controllers.tiles import get_dataset_tile_url2
from xcube.webapi.controllers.tiles import get_tile_source_options
from xcube.webapi.errors import ServiceBadRequestError

_GEO_TILE_GRID = TileGrid.new_geographic()


def get_datasets(ctx: ServiceContext,
                 details: bool = False,
                 client: Optional[str] = None,
                 point: Optional[Tuple[float, float]] = None,
                 base_url: Optional[str] = None,
                 granted_scopes: Optional[Set[str]] = None) -> Dict:
    can_authenticate = ctx.can_authenticate
    # If True, we can shorten scope checking
    if granted_scopes is None:
        can_read_all_datasets = False
    else:
        can_read_all_datasets = READ_ALL_DATASETS_SCOPE in granted_scopes

    dataset_configs = list(ctx.get_dataset_configs())

    dataset_dicts = list()
    for dataset_config in dataset_configs:

        ds_id = dataset_config['Identifier']

        if dataset_config.get('Hidden'):
            continue

        if can_authenticate \
                and not can_read_all_datasets \
                and not _allow_dataset(ctx,
                                       dataset_config,
                                       granted_scopes,
                                       check_scopes):
            continue

        dataset_dict = dict(id=ds_id)

        dataset_dict['title'] = ds_id
        if 'Title' in dataset_config:
            ds_title = dataset_config['Title']
            if ds_title and isinstance(ds_title, str):
                dataset_dict['title'] = ds_title

        if 'BoundingBox' in dataset_config:
            ds_bbox = dataset_config['BoundingBox']
            if ds_bbox \
                    and len(ds_bbox) == 4 \
                    and all(map(lambda c: isinstance(c, float)
                                          or isinstance(c, int),
                                ds_bbox)):
                dataset_dict['bbox'] = ds_bbox

        LOG.info(f'collected dataset {ds_id}')
        dataset_dicts.append(dataset_dict)

<<<<<<< HEAD
    # Important note:
    # the "point" parameter is used by
    # the CyanoAlert app only

    if details or point:
        filtered_dataset_dicts = []
        for dataset_dict in dataset_dicts:
            ds_id = dataset_dict["id"]
            try:
                if point:
                    ds = ctx.get_dataset(ds_id)
                    if "bbox" not in dataset_dict:
                        dataset_dict["bbox"] = list(get_dataset_bounds(ds))
                if details:
                    LOG.info(f'loading details for dataset {ds_id}')
                    dataset_dict.update(
                        get_dataset(ctx, ds_id, client,
                                    base_url,
                                    granted_scopes=granted_scopes)
                    )
                filtered_dataset_dicts.append(dataset_dict)
            except (DatasetIsNotACubeError, CubeIsNotDisplayable) as e:
                LOG.warning(f'skipping dataset {ds_id}: {e}')
        dataset_dicts = filtered_dataset_dicts

=======
        # Important note:
        # the "point" parameter is used by
        # the CyanoAlert app only

        if details or point:
            filtered_dataset_dicts = []
            for dataset_dict in dataset_dicts:
                ds_id = dataset_dict["id"]
                try:
                    if point:
                        ds = ctx.get_dataset(ds_id)
                        if "bbox" not in dataset_dict:
                            dataset_dict["bbox"] = list(get_dataset_bounds(ds))
                    if details:
                        dataset_dict.update(
                            get_dataset(ctx, ds_id, client,
                                        base_url,
                                        granted_scopes=granted_scopes)
                        )
                    filtered_dataset_dicts.append(dataset_dict)
                except (DatasetIsNotACubeError, CubeIsNotDisplayable) as e:
                    LOG.warning(f'Skipping dataset {ds_id}: {e}')
            dataset_dicts = filtered_dataset_dicts
>>>>>>> 071a7d91
    if point:
        is_point_in_dataset_bbox = functools.partial(
            _is_point_in_dataset_bbox, point
        )
        # noinspection PyTypeChecker
        dataset_dicts = list(filter(is_point_in_dataset_bbox, dataset_dicts))

    return dict(datasets=dataset_dicts)


def get_dataset(ctx: ServiceContext,
                ds_id: str,
                client: Optional[str] = None,
                base_url: Optional[str] = None,
                granted_scopes: Optional[Set[str]] = None) -> Dict:
    can_authenticate = ctx.can_authenticate
    # If True, we can shorten scope checking
    if granted_scopes is None:
        can_read_all_datasets = False
        can_read_all_variables = False
    else:
        can_read_all_datasets = READ_ALL_DATASETS_SCOPE in granted_scopes
        can_read_all_variables = READ_ALL_VARIABLES_SCOPE in granted_scopes

    dataset_config = ctx.get_dataset_config(ds_id)
    ds_id = dataset_config['Identifier']

    if can_authenticate and not can_read_all_datasets:
        _allow_dataset(ctx, dataset_config, granted_scopes, assert_scopes)

    try:
        ml_ds = ctx.get_ml_dataset(ds_id)
    except (ValueError, DataStoreError) as e:
        raise DatasetIsNotACubeError(f'could not open dataset: {e}') from e

    # grid_mapping = ml_ds.grid_mapping
    # if not grid_mapping.crs.is_geographic:
    #     raise CubeIsNotDisplayable(f'CRS is not geographic:'
    #                                f' {grid_mapping.crs.srs}')
    # if not math.isclose(grid_mapping.x_res,
    #                     grid_mapping.y_res,
    #                     rel_tol=0.01):  # we allow up to 1% dev
    #     raise CubeIsNotDisplayable(f'spatial resolutions are'
    #                                f' different in x, y:'
    #                                f' {grid_mapping.x_res}'
    #                                f' and {grid_mapping.y_res}')

    # try:
    #     # Make sure we have a valid tile grid
    #     tile_grid = ml_ds.tile_grid
    #     assert_instance(tile_grid, TileGrid)
    # except ValueError as e:
    #     raise CubeIsNotDisplayable(f'could not create tile grid: {e}')

    ds = ml_ds.get_dataset(0)

    x_name, y_name = ml_ds.grid_mapping.xy_dim_names

    ds_title = dataset_config.get('Title',
                                  ds.attrs.get('title',
                                               ds.attrs.get('name',
                                                            ds_id)))
    dataset_dict = dict(id=ds_id, title=ds_title)

    if "bbox" not in dataset_dict:
        x1, y1, x2, y2 = get_dataset_bounds(ds)
        crs = ml_ds.grid_mapping.crs
        if not crs.is_geographic:
            geo_crs = pyproj.CRS.from_string('CRS84')
            t = pyproj.Transformer.from_crs(crs, geo_crs, always_xy=True)
            (x1, x2), (y1, y2) = t.transform((x1, x2), (y1, y2))
        dataset_dict["bbox"] = [x1, y1, x2, y2]

    variable_dicts = []
    dim_names = set()
    for var_name, var in ds.data_vars.items():
        var_name = str(var_name)
        dims = var.dims
        if len(dims) < 3 \
                or dims[-3] != 'time' \
                or dims[-2] != y_name \
                or dims[-1] != x_name:
            continue

        if can_authenticate \
                and not can_read_all_variables \
                and not _allow_variable(ctx,
                                        dataset_config,
                                        var_name,
                                        granted_scopes):
            continue

        variable_dict = dict(id=f'{ds_id}.{var_name}',
                             name=var_name,
                             dims=list(dims),
                             shape=list(var.shape),
                             dtype=str(var.dtype),
                             units=var.attrs.get('units', ''),
                             title=var.attrs.get('title',
                                                 var.attrs.get('long_name',
                                                               var_name)))

        if client is not None:
            tile_grid = ctx.get_tile_grid(ds_id)
            tile_xyz_source_options = get_tile_source_options(
                tile_grid,
                get_dataset_tile_url(ctx, ds_id,
                                     var_name,
                                     base_url),
                client=client
            )
            print(tile_xyz_source_options)
            variable_dict["tileSourceOptions"] = tile_xyz_source_options

        tile_url = get_dataset_tile_url2(ctx, ds_id, var_name, base_url)
        variable_dict["tileUrl"] = tile_url
        LOG.debug('Tile URL for variable %s: %s',
                  var_name, tile_url)

        try:
            tile_level_range = _GEO_TILE_GRID.get_level_range_for_dataset(
                [math.sqrt(rx * ry) for rx, ry in ml_ds.resolutions],
                ml_ds.grid_mapping.spatial_unit_name
            )
            variable_dict["tileLevelMin"] = tile_level_range[0]
            variable_dict["tileLevelMax"] = tile_level_range[1]
            LOG.debug('Tile level range for variable %s: %d to %d',
                      var_name, *tile_level_range)
        except ValueError:
            LOG.error('Failed to compute min/max tile grid level', exc_info=1)

        cmap_name, (cmap_vmin, cmap_vmax) = ctx.get_color_mapping(ds_id,
                                                                  var_name)
        variable_dict["colorBarName"] = cmap_name
        variable_dict["colorBarMin"] = cmap_vmin
        variable_dict["colorBarMax"] = cmap_vmax

        if hasattr(var.data, '_repr_html_'):
            # noinspection PyProtectedMember
            variable_dict["htmlRepr"] = var.data._repr_html_()

        variable_dict["attrs"] = {
            key: ("NaN" if isinstance(value, float)
                           and np.isnan(value) else value)
            for key, value in var.attrs.items()
        }

        variable_dicts.append(variable_dict)
        for dim_name in var.dims:
            dim_names.add(dim_name)

    dataset_dict["variables"] = variable_dicts

    rgb_var_names, rgb_norm_ranges = ctx.get_rgb_color_mapping(ds_id)
    if any(rgb_var_names):
        rgb_schema = {'varNames': rgb_var_names, 'normRanges': rgb_norm_ranges}
        if client is not None:
            tile_grid = ctx.get_tile_grid(ds_id)
            tile_xyz_source_options = get_tile_source_options(
                tile_grid,
                get_dataset_tile_url(ctx, ds_id,
                                     'rgb',
                                     base_url),
                client=client
            )
            rgb_schema["tileSourceOptions"] = tile_xyz_source_options
        rgb_schema["tileUrl"] = get_dataset_tile_url2(
            ctx,
            ds_id,
            'rgb',
            base_url
        )
        dataset_dict["rgbSchema"] = rgb_schema

    dataset_dict["dimensions"] = [
        get_dataset_coordinates(ctx, ds_id, str(dim_name))
        for dim_name in dim_names
    ]

    dataset_dict["attrs"] = {
        key: ds.attrs[key]
        for key in sorted(list(map(str, ds.attrs.keys())))
    }

    dataset_attributions = dataset_config.get(
        'DatasetAttribution',
        ctx.config.get('DatasetAttribution')
    )
    if dataset_attributions is not None:
        if isinstance(dataset_attributions, str):
            dataset_attributions = [dataset_attributions]
        dataset_dict['attributions'] = dataset_attributions

    place_groups = ctx.get_dataset_place_groups(ds_id, base_url)
    if place_groups:
        dataset_dict["placeGroups"] = _filter_place_groups(place_groups,
                                                           del_features=True)

    return dataset_dict


def _allow_dataset(
        ctx: ServiceContext,
        dataset_config: Dict[str, Any],
        granted_scopes: Optional[Set[str]],
        function: Callable[[Set, Optional[Set], bool], Any]
) -> Any:
    required_scopes = ctx.get_required_dataset_scopes(
        dataset_config
    )
    # noinspection PyArgumentList
    return function(required_scopes,
                    granted_scopes,
                    is_substitute=_is_substitute(dataset_config))


def _allow_variable(
        ctx: ServiceContext,
        dataset_config: Dict[str, Any],
        var_name: str,
        granted_scopes: Optional[Set[str]]
) -> bool:
    required_scopes = ctx.get_required_variable_scopes(
        dataset_config, var_name
    )
    # noinspection PyArgumentList
    return check_scopes(required_scopes,
                        granted_scopes,
                        is_substitute=_is_substitute(dataset_config))


def _is_substitute(dataset_config: Dict[str, Any]) -> bool:
    return dataset_config \
        .get('AccessControl', {}) \
        .get('IsSubstitute', False)


def get_dataset_place_groups(ctx: ServiceContext, ds_id: str,
                             base_url: str) -> List[GeoJsonFeatureCollection]:
    # Do not load or return features, just place group (metadata).
    place_groups = ctx.get_dataset_place_groups(ds_id, base_url,
                                                load_features=False)
    return _filter_place_groups(place_groups, del_features=True)


def get_dataset_place_group(ctx: ServiceContext, ds_id: str,
                            place_group_id: str,
                            base_url: str) -> GeoJsonFeatureCollection:
    # Load and return features for specific place group.
    place_group = ctx.get_dataset_place_group(ds_id, place_group_id, base_url,
                                              load_features=True)
    return _filter_place_group(place_group, del_features=False)


def get_dataset_coordinates(ctx: ServiceContext, ds_id: str, dim_name: str) -> Dict:
    ds, var = ctx.get_dataset_and_coord_variable(ds_id, dim_name)
    values = list()
    if np.issubdtype(var.dtype, np.floating):
        converter = float
    elif np.issubdtype(var.dtype, np.integer):
        converter = int
    else:
        converter = timestamp_to_iso_string
    for value in var.values:
        values.append(converter(value))
    return dict(name=dim_name,
                size=len(values),
                dtype=str(var.dtype),
                coordinates=values)


# noinspection PyUnusedLocal
def get_color_bars(ctx: ServiceContext, mime_type: str) -> str:
    cmaps = get_cmaps()
    if mime_type == 'application/json':
        return json.dumps(cmaps, indent=2)
    elif mime_type == 'text/html':
        html_head = '<!DOCTYPE html>\n' + \
                    '<html lang="en">\n' + \
                    '<head>' + \
                    '<meta charset="UTF-8">' + \
                    '<title>xcube server color maps</title>' + \
                    '</head>\n' + \
                    '<body style="padding: 0.2em">\n'
        html_body = ''
        html_foot = '</body>\n' \
                    '</html>\n'
        for cmap_cat, cmap_desc, cmap_bars in cmaps:
            html_body += '    <h2>%s</h2>\n' % cmap_cat
            html_body += '    <p><i>%s</i></p>\n' % cmap_desc
            html_body += '    <table style=border: 0">\n'
            for cmap_bar in cmap_bars:
                cmap_name, cmap_data = cmap_bar
                cmap_image = f'<img src="data:image/png;base64,{cmap_data}" width="100%%" height="32"/>'
                html_body += f'        <tr><td style="width: 5em">{cmap_name}:' \
                             f'</td><td style="width: 40em">{cmap_image}</td></tr>\n'
            html_body += '    </table>\n'
        return html_head + html_body + html_foot
    raise ServiceBadRequestError(f'Format {mime_type!r} not supported for color bars')


def _is_point_in_dataset_bbox(point: Tuple[float, float], dataset_dict: Dict):
    if 'bbox' not in dataset_dict:
        return False
    x, y = point
    x_min, y_min, x_max, y_max = dataset_dict['bbox']
    if not (y_min <= y <= y_max):
        return False
    if x_min < x_max:
        return x_min <= x <= x_max
    else:
        # Bounding box crosses antimeridian
        return x_min <= x <= 180.0 or -180.0 <= x <= x_max


def _filter_place_group(place_group: Dict, del_features: bool = False) -> Dict:
    place_group = dict(place_group)
    del place_group['sourcePaths']
    del place_group['sourceEncoding']
    if del_features:
        del place_group['features']
    return place_group


def _filter_place_groups(place_groups, del_features: bool = False) -> List[Dict]:
    if del_features:
        def __filter_place_group(place_group):
            return _filter_place_group(place_group, del_features=True)
    else:
        def __filter_place_group(place_group):
            return _filter_place_group(place_group, del_features=False)

    return list(map(__filter_place_group, place_groups))


class CubeIsNotDisplayable(ValueError):
    pass<|MERGE_RESOLUTION|>--- conflicted
+++ resolved
@@ -96,10 +96,9 @@
                                 ds_bbox)):
                 dataset_dict['bbox'] = ds_bbox
 
-        LOG.info(f'collected dataset {ds_id}')
+        LOG.info(f'Collected dataset {ds_id}')
         dataset_dicts.append(dataset_dict)
 
-<<<<<<< HEAD
     # Important note:
     # the "point" parameter is used by
     # the CyanoAlert app only
@@ -114,7 +113,7 @@
                     if "bbox" not in dataset_dict:
                         dataset_dict["bbox"] = list(get_dataset_bounds(ds))
                 if details:
-                    LOG.info(f'loading details for dataset {ds_id}')
+                    LOG.info(f'Loading details for dataset {ds_id}')
                     dataset_dict.update(
                         get_dataset(ctx, ds_id, client,
                                     base_url,
@@ -122,34 +121,9 @@
                     )
                 filtered_dataset_dicts.append(dataset_dict)
             except (DatasetIsNotACubeError, CubeIsNotDisplayable) as e:
-                LOG.warning(f'skipping dataset {ds_id}: {e}')
+                LOG.warning(f'Skipping dataset {ds_id}: {e}')
         dataset_dicts = filtered_dataset_dicts
 
-=======
-        # Important note:
-        # the "point" parameter is used by
-        # the CyanoAlert app only
-
-        if details or point:
-            filtered_dataset_dicts = []
-            for dataset_dict in dataset_dicts:
-                ds_id = dataset_dict["id"]
-                try:
-                    if point:
-                        ds = ctx.get_dataset(ds_id)
-                        if "bbox" not in dataset_dict:
-                            dataset_dict["bbox"] = list(get_dataset_bounds(ds))
-                    if details:
-                        dataset_dict.update(
-                            get_dataset(ctx, ds_id, client,
-                                        base_url,
-                                        granted_scopes=granted_scopes)
-                        )
-                    filtered_dataset_dicts.append(dataset_dict)
-                except (DatasetIsNotACubeError, CubeIsNotDisplayable) as e:
-                    LOG.warning(f'Skipping dataset {ds_id}: {e}')
-            dataset_dicts = filtered_dataset_dicts
->>>>>>> 071a7d91
     if point:
         is_point_in_dataset_bbox = functools.partial(
             _is_point_in_dataset_bbox, point
@@ -185,25 +159,6 @@
     except (ValueError, DataStoreError) as e:
         raise DatasetIsNotACubeError(f'could not open dataset: {e}') from e
 
-    # grid_mapping = ml_ds.grid_mapping
-    # if not grid_mapping.crs.is_geographic:
-    #     raise CubeIsNotDisplayable(f'CRS is not geographic:'
-    #                                f' {grid_mapping.crs.srs}')
-    # if not math.isclose(grid_mapping.x_res,
-    #                     grid_mapping.y_res,
-    #                     rel_tol=0.01):  # we allow up to 1% dev
-    #     raise CubeIsNotDisplayable(f'spatial resolutions are'
-    #                                f' different in x, y:'
-    #                                f' {grid_mapping.x_res}'
-    #                                f' and {grid_mapping.y_res}')
-
-    # try:
-    #     # Make sure we have a valid tile grid
-    #     tile_grid = ml_ds.tile_grid
-    #     assert_instance(tile_grid, TileGrid)
-    # except ValueError as e:
-    #     raise CubeIsNotDisplayable(f'could not create tile grid: {e}')
-
     ds = ml_ds.get_dataset(0)
 
     x_name, y_name = ml_ds.grid_mapping.xy_dim_names
@@ -261,7 +216,6 @@
                                      base_url),
                 client=client
             )
-            print(tile_xyz_source_options)
             variable_dict["tileSourceOptions"] = tile_xyz_source_options
 
         tile_url = get_dataset_tile_url2(ctx, ds_id, var_name, base_url)
